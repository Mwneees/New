--- conflicted
+++ resolved
@@ -340,13 +340,8 @@
     }
 
     /// Returns a signature using the Winch's default calling convention.
-<<<<<<< HEAD
     fn wasm_sig(&self, ty: &WasmFuncType) -> ABISig {
-        self.abi.sig(ty, &CallingConvention::Default)
-=======
-    fn wasm_sig(&self, ty: &FuncType) -> ABISig {
         <M::ABI as ABI>::sig(ty, &CallingConvention::Default)
->>>>>>> 3b90faf4
     }
 
     /// Returns the register pair containing the callee and caller VM context pointers.
