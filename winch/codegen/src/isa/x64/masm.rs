use super::{
    abi::X64ABI,
    address::Address,
    asm::{Assembler, PatchableAddToReg},
    regs::{self, rbp, rsp},
};

use crate::masm::{
    DivKind, ExtendKind, FloatCmpKind, Imm as I, IntCmpKind, MacroAssembler as Masm, OperandSize,
    RegImm, RemKind, RoundingMode, ShiftKind, TrapCode, TruncKind, TRUSTED_FLAGS, UNTRUSTED_FLAGS,
};
use crate::{
    abi::{self, align_to, calculate_frame_adjustment, LocalSlot},
    codegen::{ptr_type_from_ptr_size, CodeGenContext, FuncEnv},
    stack::Val,
};
use crate::{
    abi::{vmctx, ABI},
    masm::{SPOffset, StackSlot},
};
use crate::{
    isa::reg::{Reg, RegClass},
    masm::CalleeKind,
};
use cranelift_codegen::{
    binemit::CodeOffset,
    ir::{MemFlags, RelSourceLoc, SourceLoc},
    isa::unwind::UnwindInst,
    isa::x64::{
        args::{ExtMode, CC},
        settings as x64_settings,
    },
    settings, Final, MachBufferFinalized, MachLabel,
};

use wasmtime_environ::{PtrSize, WasmValType};

/// x64 MacroAssembler.
pub(crate) struct MacroAssembler {
    /// Stack pointer offset.
    sp_offset: u32,
    /// This value represents the maximum stack size seen while compiling the function. While the
    /// function is still being compiled its value will not be valid (the stack will grow and
    /// shrink as space is reserved and freed during compilation), but once all instructions have
    /// been seen this value will be the maximum stack usage seen.
    sp_max: u32,
    /// Add instructions that are used to add the constant stack max to a register.
    stack_max_use_add: Option<PatchableAddToReg>,
    /// Low level assembler.
    asm: Assembler,
    /// ISA flags.
    flags: x64_settings::Flags,
    /// Shared flags.
    shared_flags: settings::Flags,
    /// The target pointer size.
    ptr_size: OperandSize,
}

impl Masm for MacroAssembler {
    type Address = Address;
    type Ptr = u8;
    type ABI = X64ABI;

    fn frame_setup(&mut self) {
        let frame_pointer = rbp();
        let stack_pointer = rsp();

        self.asm.push_r(frame_pointer);

        if self.shared_flags.unwind_info() {
            self.asm.emit_unwind_inst(UnwindInst::PushFrameRegs {
                offset_upward_to_caller_sp: Self::ABI::arg_base_offset().try_into().unwrap(),
            })
        }

        self.asm
            .mov_rr(stack_pointer, frame_pointer, OperandSize::S64);
    }

    fn check_stack(&mut self, vmctx: Reg) {
        let ptr_size: u8 = self.ptr_size.bytes().try_into().unwrap();
        let scratch = regs::scratch();

        self.load_ptr(
            self.address_at_reg(vmctx, ptr_size.vmcontext_runtime_limits().into()),
            scratch,
        );

        self.load_ptr(
            Address::offset(scratch, ptr_size.vmruntime_limits_stack_limit().into()),
            scratch,
        );

        self.add_stack_max(scratch);

        self.asm.cmp_rr(scratch, regs::rsp(), self.ptr_size);
        self.asm.trapif(IntCmpKind::GtU, TrapCode::StackOverflow);

        // Emit unwind info.
        if self.shared_flags.unwind_info() {
            self.asm.emit_unwind_inst(UnwindInst::DefineNewFrame {
                offset_upward_to_caller_sp: Self::ABI::arg_base_offset().try_into().unwrap(),

                // The Winch calling convention has no callee-save registers, so nothing will be
                // clobbered.
                offset_downward_to_clobbers: 0,
            })
        }
    }

    fn push(&mut self, reg: Reg, size: OperandSize) -> StackSlot {
        let bytes = match (reg.class(), size) {
            (RegClass::Int, OperandSize::S64) => {
                let word_bytes = <Self::ABI as ABI>::word_bytes() as u32;
                self.asm.push_r(reg);
                self.increment_sp(word_bytes);
                word_bytes
            }
            (RegClass::Int, OperandSize::S32) => {
                let bytes = size.bytes();
                self.reserve_stack(bytes);
                let sp_offset = SPOffset::from_u32(self.sp_offset);
                self.asm
                    .mov_rm(reg, &self.address_from_sp(sp_offset), size, TRUSTED_FLAGS);
                bytes
            }
            (RegClass::Float, _) => {
                let bytes = size.bytes();
                self.reserve_stack(bytes);
                let sp_offset = SPOffset::from_u32(self.sp_offset);
                self.asm
                    .xmm_mov_rm(reg, &self.address_from_sp(sp_offset), size, TRUSTED_FLAGS);
                bytes
            }
            _ => unreachable!(),
        };

        StackSlot {
            offset: SPOffset::from_u32(self.sp_offset),
            size: bytes,
        }
    }

    fn reserve_stack(&mut self, bytes: u32) {
        if bytes == 0 {
            return;
        }

        self.asm.sub_ir(bytes as i32, rsp(), OperandSize::S64);
        self.increment_sp(bytes);
    }

    fn free_stack(&mut self, bytes: u32) {
        if bytes == 0 {
            return;
        }
        self.asm.add_ir(bytes as i32, rsp(), OperandSize::S64);
        self.decrement_sp(bytes);
    }

    fn reset_stack_pointer(&mut self, offset: SPOffset) {
        self.sp_offset = offset.as_u32();
    }

    fn local_address(&mut self, local: &LocalSlot) -> Address {
        let (reg, offset) = local
            .addressed_from_sp()
            .then(|| {
                let offset = self.sp_offset.checked_sub(local.offset).unwrap_or_else(|| {
                    panic!(
                        "Invalid local offset = {}; sp offset = {}",
                        local.offset, self.sp_offset
                    )
                });
                (rsp(), offset)
            })
            .unwrap_or((rbp(), local.offset));

        Address::offset(reg, offset)
    }

    fn address_from_sp(&self, offset: SPOffset) -> Self::Address {
        Address::offset(regs::rsp(), self.sp_offset - offset.as_u32())
    }

    fn address_at_sp(&self, offset: SPOffset) -> Self::Address {
        Address::offset(regs::rsp(), offset.as_u32())
    }

    fn address_at_vmctx(&self, offset: u32) -> Self::Address {
        Address::offset(vmctx!(Self), offset)
    }

    fn store_ptr(&mut self, src: Reg, dst: Self::Address) {
        self.store(src.into(), dst, self.ptr_size);
    }

    fn store(&mut self, src: RegImm, dst: Address, size: OperandSize) {
        self.store_impl(src, dst, size, TRUSTED_FLAGS);
    }

    fn wasm_store(&mut self, src: Reg, dst: Self::Address, size: OperandSize) {
        self.store_impl(src.into(), dst, size, UNTRUSTED_FLAGS);
    }

    fn pop(&mut self, dst: Reg, size: OperandSize) {
        let current_sp = SPOffset::from_u32(self.sp_offset);
        match (dst.class(), size) {
            (RegClass::Int, OperandSize::S32) => {
                let addr = self.address_from_sp(current_sp);
                self.asm.movzx_mr(&addr, dst, size.into(), TRUSTED_FLAGS);
                self.free_stack(size.bytes());
            }
            (RegClass::Int, OperandSize::S64) => {
                self.asm.pop_r(dst);
                self.decrement_sp(<Self::ABI as ABI>::word_bytes() as u32);
            }
            (RegClass::Float, _) | (RegClass::Vector, _) => {
                let addr = self.address_from_sp(current_sp);
                self.asm.xmm_mov_mr(&addr, dst, size, TRUSTED_FLAGS);
                self.free_stack(size.bytes());
            }
            _ => unreachable!(),
        }
    }

    fn call(
        &mut self,
        stack_args_size: u32,
        mut load_callee: impl FnMut(&mut Self) -> CalleeKind,
    ) -> u32 {
        let alignment: u32 = <Self::ABI as abi::ABI>::call_stack_align().into();
        let addend: u32 = <Self::ABI as abi::ABI>::arg_base_offset().into();
        let delta = calculate_frame_adjustment(self.sp_offset().as_u32(), addend, alignment);
        let aligned_args_size = align_to(stack_args_size, alignment);
        let total_stack = delta + aligned_args_size;
        self.reserve_stack(total_stack);
        let callee = load_callee(self);
        match callee {
            CalleeKind::Indirect(reg) => self.asm.call_with_reg(reg),
            CalleeKind::Direct(idx) => self.asm.call_with_name(idx),
            CalleeKind::LibCall(lib) => self.asm.call_with_lib(lib, regs::scratch()),
        };
        total_stack
    }

    fn load_ptr(&mut self, src: Self::Address, dst: Reg) {
        self.load(src, dst, self.ptr_size);
    }

    fn load_addr(&mut self, src: Self::Address, dst: Reg, size: OperandSize) {
        self.asm.lea(&src, dst, size);
    }

    fn load(&mut self, src: Address, dst: Reg, size: OperandSize) {
        self.load_impl::<Self>(src, dst, size, TRUSTED_FLAGS);
    }

    fn wasm_load(
        &mut self,
        src: Self::Address,
        dst: Reg,
        size: OperandSize,
        kind: Option<ExtendKind>,
    ) {
        if let Some(ext) = kind {
            self.asm.movsx_mr(&src, dst, ext, UNTRUSTED_FLAGS);
        } else {
            self.load_impl::<Self>(src, dst, size, UNTRUSTED_FLAGS)
        }
    }

    fn sp_offset(&self) -> SPOffset {
        SPOffset::from_u32(self.sp_offset)
    }

    fn zero(&mut self, reg: Reg) {
        self.asm.xor_rr(reg, reg, OperandSize::S32);
    }

    fn mov(&mut self, src: RegImm, dst: Reg, size: OperandSize) {
        match (src, dst) {
            rr @ (RegImm::Reg(src), dst) => match (src.class(), dst.class()) {
                (RegClass::Int, RegClass::Int) => self.asm.mov_rr(src, dst, size),
                (RegClass::Float, RegClass::Float) => self.asm.xmm_mov_rr(src, dst, size),
                _ => Self::handle_invalid_operand_combination(rr.0, rr.1),
            },
            (RegImm::Imm(imm), dst) => match imm {
                I::I32(v) => self.asm.mov_ir(v as u64, dst, size),
                I::I64(v) => self.asm.mov_ir(v, dst, size),
                I::F32(v) => {
                    let addr = self.asm.add_constant(v.to_le_bytes().as_slice());
                    self.asm.xmm_mov_mr(&addr, dst, size, TRUSTED_FLAGS);
                }
                I::F64(v) => {
                    let addr = self.asm.add_constant(v.to_le_bytes().as_slice());
                    self.asm.xmm_mov_mr(&addr, dst, size, TRUSTED_FLAGS);
                }
                I::V128(v) => {
                    let addr = self.asm.add_constant(v.to_le_bytes().as_slice());
                    self.asm.xmm_mov_mr(&addr, dst, size, TRUSTED_FLAGS);
                }
            },
        }
    }

    fn cmov(&mut self, src: Reg, dst: Reg, cc: IntCmpKind, size: OperandSize) {
        match (src.class(), dst.class()) {
            (RegClass::Int, RegClass::Int) => self.asm.cmov(src, dst, cc, size),
            (RegClass::Float, RegClass::Float) => self.asm.xmm_cmov(src, dst, cc, size),
            _ => Self::handle_invalid_operand_combination(src, dst),
        }
    }

    fn add(&mut self, dst: Reg, lhs: Reg, rhs: RegImm, size: OperandSize) {
        Self::ensure_two_argument_form(&dst, &lhs);
        match (rhs, dst) {
            (RegImm::Imm(imm), reg) => {
                if let Some(v) = imm.to_i32() {
                    self.asm.add_ir(v, reg, size);
                } else {
                    let scratch = regs::scratch();
                    self.load_constant(&imm, scratch, size);
                    self.asm.add_rr(scratch, reg, size);
                }
            }

            (RegImm::Reg(src), dst) => {
                self.asm.add_rr(src, dst, size);
            }
        }
    }

    fn checked_uadd(&mut self, dst: Reg, lhs: Reg, rhs: RegImm, size: OperandSize, trap: TrapCode) {
        self.add(dst, lhs, rhs, size);
        self.asm.trapif(CC::B, trap);
    }

    fn sub(&mut self, dst: Reg, lhs: Reg, rhs: RegImm, size: OperandSize) {
        Self::ensure_two_argument_form(&dst, &lhs);
        match (rhs, dst) {
            (RegImm::Imm(imm), reg) => {
                if let Some(v) = imm.to_i32() {
                    self.asm.sub_ir(v, reg, size);
                } else {
                    let scratch = regs::scratch();
                    self.load_constant(&imm, scratch, size);
                    self.asm.sub_rr(scratch, reg, size);
                }
            }

            (RegImm::Reg(src), dst) => {
                self.asm.sub_rr(src, dst, size);
            }
        }
    }

    fn mul(&mut self, dst: Reg, lhs: Reg, rhs: RegImm, size: OperandSize) {
        Self::ensure_two_argument_form(&dst, &lhs);
        match (rhs, dst) {
            (RegImm::Imm(imm), reg) => {
                if let Some(v) = imm.to_i32() {
                    self.asm.mul_ir(v, reg, size);
                } else {
                    let scratch = regs::scratch();
                    self.load_constant(&imm, scratch, size);
                    self.asm.mul_rr(scratch, reg, size);
                }
            }

            (RegImm::Reg(src), dst) => {
                self.asm.mul_rr(src, dst, size);
            }
        }
    }

    fn float_add(&mut self, dst: Reg, lhs: Reg, rhs: Reg, size: OperandSize) {
        Self::ensure_two_argument_form(&dst, &lhs);
        self.asm.xmm_add_rr(rhs, dst, size);
    }

    fn float_sub(&mut self, dst: Reg, lhs: Reg, rhs: Reg, size: OperandSize) {
        Self::ensure_two_argument_form(&dst, &lhs);
        self.asm.xmm_sub_rr(rhs, dst, size);
    }

    fn float_mul(&mut self, dst: Reg, lhs: Reg, rhs: Reg, size: OperandSize) {
        Self::ensure_two_argument_form(&dst, &lhs);
        self.asm.xmm_mul_rr(rhs, dst, size);
    }

    fn float_div(&mut self, dst: Reg, lhs: Reg, rhs: Reg, size: OperandSize) {
        Self::ensure_two_argument_form(&dst, &lhs);
        self.asm.xmm_div_rr(rhs, dst, size);
    }

    fn float_min(&mut self, dst: Reg, lhs: Reg, rhs: Reg, size: OperandSize) {
        Self::ensure_two_argument_form(&dst, &lhs);
        self.asm.xmm_min_seq(rhs, dst, size);
    }

    fn float_max(&mut self, dst: Reg, lhs: Reg, rhs: Reg, size: OperandSize) {
        Self::ensure_two_argument_form(&dst, &lhs);
        self.asm.xmm_max_seq(rhs, dst, size);
    }

    fn float_copysign(&mut self, dst: Reg, lhs: Reg, rhs: Reg, size: OperandSize) {
        Self::ensure_two_argument_form(&dst, &lhs);
        let scratch_gpr = regs::scratch();
        let scratch_xmm = regs::scratch_xmm();
        let sign_mask = match size {
            OperandSize::S32 => I::I32(0x80000000),
            OperandSize::S64 => I::I64(0x8000000000000000),
            OperandSize::S8 | OperandSize::S16 | OperandSize::S128 => unreachable!(),
        };
        self.load_constant(&sign_mask, scratch_gpr, size);
        self.asm.gpr_to_xmm(scratch_gpr, scratch_xmm, size);

        // Clear everything except sign bit in src.
        self.asm.xmm_and_rr(scratch_xmm, rhs, size);

        // Clear sign bit in dst using scratch to store result. Then copy the
        // result back to dst.
        self.asm.xmm_andn_rr(dst, scratch_xmm, size);
        self.asm.xmm_mov_rr(scratch_xmm, dst, size);

        // Copy sign bit from src to dst.
        self.asm.xmm_or_rr(rhs, dst, size);
    }

    fn float_neg(&mut self, dst: Reg, size: OperandSize) {
        assert_eq!(dst.class(), RegClass::Float);
        let mask = match size {
            OperandSize::S32 => I::I32(0x80000000),
            OperandSize::S64 => I::I64(0x8000000000000000),
            OperandSize::S8 | OperandSize::S16 | OperandSize::S128 => unreachable!(),
        };
        let scratch_gpr = regs::scratch();
        self.load_constant(&mask, scratch_gpr, size);
        let scratch_xmm = regs::scratch_xmm();
        self.asm.gpr_to_xmm(scratch_gpr, scratch_xmm, size);
        self.asm.xmm_xor_rr(scratch_xmm, dst, size);
    }

    fn float_abs(&mut self, dst: Reg, size: OperandSize) {
        assert_eq!(dst.class(), RegClass::Float);
        let mask = match size {
            OperandSize::S32 => I::I32(0x7fffffff),
            OperandSize::S64 => I::I64(0x7fffffffffffffff),
            OperandSize::S128 | OperandSize::S16 | OperandSize::S8 => unreachable!(),
        };
        let scratch_gpr = regs::scratch();
        self.load_constant(&mask, scratch_gpr, size);
        let scratch_xmm = regs::scratch_xmm();
        self.asm.gpr_to_xmm(scratch_gpr, scratch_xmm, size);
        self.asm.xmm_and_rr(scratch_xmm, dst, size);
    }

    fn float_round<F: FnMut(&mut FuncEnv<Self::Ptr>, &mut CodeGenContext, &mut Self)>(
        &mut self,
        mode: RoundingMode,
        env: &mut FuncEnv<Self::Ptr>,
        context: &mut CodeGenContext,
        size: OperandSize,
        mut fallback: F,
    ) {
        if self.flags.has_sse41() {
            let src = context.pop_to_reg(self, None);
            self.asm.xmm_rounds_rr(src.into(), src.into(), mode, size);
            context.stack.push(src.into());
        } else {
            fallback(env, context, self);
        }
    }

    fn float_sqrt(&mut self, dst: Reg, src: Reg, size: OperandSize) {
        self.asm.sqrt(src, dst, size);
    }

    fn and(&mut self, dst: Reg, lhs: Reg, rhs: RegImm, size: OperandSize) {
        Self::ensure_two_argument_form(&dst, &lhs);
        match (rhs, dst) {
            (RegImm::Imm(imm), reg) => {
                if let Some(v) = imm.to_i32() {
                    self.asm.and_ir(v, reg, size);
                } else {
                    let scratch = regs::scratch();
                    self.load_constant(&imm, scratch, size);
                    self.asm.and_rr(scratch, reg, size);
                }
            }

            (RegImm::Reg(src), dst) => {
                self.asm.and_rr(src, dst, size);
            }
        }
    }

    fn or(&mut self, dst: Reg, lhs: Reg, rhs: RegImm, size: OperandSize) {
        Self::ensure_two_argument_form(&dst, &lhs);
        match (rhs, dst) {
            (RegImm::Imm(imm), reg) => {
                if let Some(v) = imm.to_i32() {
                    self.asm.or_ir(v, reg, size);
                } else {
                    let scratch = regs::scratch();
                    self.load_constant(&imm, scratch, size);
                    self.asm.or_rr(scratch, reg, size);
                }
            }

            (RegImm::Reg(src), dst) => {
                self.asm.or_rr(src, dst, size);
            }
        }
    }

    fn xor(&mut self, dst: Reg, lhs: Reg, rhs: RegImm, size: OperandSize) {
        Self::ensure_two_argument_form(&dst, &lhs);
        match (rhs, dst) {
            (RegImm::Imm(imm), reg) => {
                if let Some(v) = imm.to_i32() {
                    self.asm.xor_ir(v, reg, size);
                } else {
                    let scratch = regs::scratch();
                    self.load_constant(&imm, scratch, size);
                    self.asm.xor_rr(scratch, reg, size);
                }
            }

            (RegImm::Reg(src), dst) => {
                self.asm.xor_rr(src, dst, size);
            }
        }
    }

    fn shift_ir(&mut self, dst: Reg, imm: u64, lhs: Reg, kind: ShiftKind, size: OperandSize) {
        Self::ensure_two_argument_form(&dst, &lhs);
        self.asm.shift_ir(imm as u8, dst, kind, size)
    }

    fn shift(&mut self, context: &mut CodeGenContext, kind: ShiftKind, size: OperandSize) {
        // Number of bits to shift must be in the CL register.
        let src = context.pop_to_reg(self, Some(regs::rcx()));
        let dst = context.pop_to_reg(self, None);

        self.asm.shift_rr(src.into(), dst.into(), kind, size);

        context.free_reg(src);
        context.stack.push(dst.into());
    }

    fn div(&mut self, context: &mut CodeGenContext, kind: DivKind, size: OperandSize) {
        // Allocate rdx:rax.
        let rdx = context.reg(regs::rdx(), self);
        let rax = context.reg(regs::rax(), self);

        // Allocate the divisor, which can be any gpr.
        let divisor = context.pop_to_reg(self, None);

        // Mark rax as allocatable.
        context.free_reg(rax);
        // Move the top value to rax.
        let rax = context.pop_to_reg(self, Some(rax));
        self.asm.div(divisor.into(), (rax.into(), rdx), kind, size);

        // Free the divisor and rdx.
        context.free_reg(divisor);
        context.free_reg(rdx);

        // Push the quotient.
        context.stack.push(rax.into());
    }

    fn rem(&mut self, context: &mut CodeGenContext, kind: RemKind, size: OperandSize) {
        // Allocate rdx:rax.
        let rdx = context.reg(regs::rdx(), self);
        let rax = context.reg(regs::rax(), self);

        // Allocate the divisor, which can be any gpr.
        let divisor = context.pop_to_reg(self, None);

        // Mark rax as allocatable.
        context.free_reg(rax);
        // Move the top value to rax.
        let rax = context.pop_to_reg(self, Some(rax));
        self.asm.rem(divisor.reg, (rax.into(), rdx), kind, size);

        // Free the divisor and rax.
        context.free_reg(divisor);
        context.free_reg(rax);

        // Push the remainder.
        context.stack.push(Val::reg(rdx, divisor.ty));
    }

    fn frame_restore(&mut self) {
        assert_eq!(self.sp_offset, 0);
        self.asm.pop_r(rbp());
        self.asm.ret();
    }

    fn finalize(mut self, base: Option<SourceLoc>) -> MachBufferFinalized<Final> {
        if let Some(patch) = self.stack_max_use_add {
            patch.finalize(i32::try_from(self.sp_max).unwrap(), self.asm.buffer_mut());
        }

        self.asm.finalize(base)
    }

    fn address_at_reg(&self, reg: Reg, offset: u32) -> Self::Address {
        Address::offset(reg, offset)
    }

    fn cmp(&mut self, src1: Reg, src2: RegImm, size: OperandSize) {
        match src2 {
            RegImm::Imm(imm) => {
                if let Some(v) = imm.to_i32() {
                    self.asm.cmp_ir(src1, v, size);
                } else {
                    let scratch = regs::scratch();
                    self.load_constant(&imm, scratch, size);
                    self.asm.cmp_rr(src1, scratch, size);
                }
            }
            RegImm::Reg(src2) => {
                self.asm.cmp_rr(src1, src2, size);
            }
        }
    }

    fn cmp_with_set(&mut self, src: RegImm, dst: Reg, kind: IntCmpKind, size: OperandSize) {
        self.cmp(dst, src, size);
        self.asm.setcc(kind, dst);
    }

    fn float_cmp_with_set(
        &mut self,
        src1: Reg,
        src2: Reg,
        dst: Reg,
        kind: FloatCmpKind,
        size: OperandSize,
    ) {
        // Float comparisons needs to be ordered (that is, comparing with a NaN
        // should return 0) except for not equal which needs to be unordered.
        // We use ucomis{s, d} because comis{s, d} has an undefined result if
        // either operand is NaN. Since ucomis{s, d} is unordered, we need to
        // compensate to make the comparison ordered.  Ucomis{s, d} sets the
        // ZF, PF, and CF flags if there is an unordered result.
        let (src1, src2, set_kind) = match kind {
            FloatCmpKind::Eq => (src1, src2, IntCmpKind::Eq),
            FloatCmpKind::Ne => (src1, src2, IntCmpKind::Ne),
            FloatCmpKind::Gt => (src1, src2, IntCmpKind::GtU),
            FloatCmpKind::Ge => (src1, src2, IntCmpKind::GeU),
            // Reversing the operands and using the complementary comparison
            // avoids needing to perform an additional SETNP and AND
            // instruction.
            // SETNB and SETNBE check if the carry flag is unset (i.e., not
            // less than and not unordered) so we get the intended result
            // without having to look at the parity flag.
            FloatCmpKind::Lt => (src2, src1, IntCmpKind::GtU),
            FloatCmpKind::Le => (src2, src1, IntCmpKind::GeU),
        };
        self.asm.ucomis(src1, src2, size);
        self.asm.setcc(set_kind, dst);
        match kind {
            FloatCmpKind::Eq | FloatCmpKind::Gt | FloatCmpKind::Ge => {
                // Return false if either operand is NaN by ensuring PF is
                // unset.
                let scratch = regs::scratch();
                self.asm.setnp(scratch);
                self.asm.and_rr(scratch, dst, size);
            }
            FloatCmpKind::Ne => {
                // Return true if either operand is NaN by checking if PF is
                // set.
                let scratch = regs::scratch();
                self.asm.setp(scratch);
                self.asm.or_rr(scratch, dst, size);
            }
            FloatCmpKind::Lt | FloatCmpKind::Le => (),
        }
    }

    fn clz(&mut self, src: Reg, dst: Reg, size: OperandSize) {
        if self.flags.has_lzcnt() {
            self.asm.lzcnt(src, dst, size);
        } else {
            let scratch = regs::scratch();

            // Use the following approach:
            // dst = size.num_bits() - bsr(src) - is_not_zero
            //     = size.num.bits() + -bsr(src) - is_not_zero.
            self.asm.bsr(src.into(), dst.into(), size);
            self.asm.setcc(IntCmpKind::Ne, scratch.into());
            self.asm.neg(dst, dst, size);
            self.asm.add_ir(size.num_bits() as i32, dst, size);
            self.asm.sub_rr(scratch, dst, size);
        }
    }

    fn ctz(&mut self, src: Reg, dst: Reg, size: OperandSize) {
        if self.flags.has_bmi1() {
            self.asm.tzcnt(src, dst, size);
        } else {
            let scratch = regs::scratch();

            // Use the following approach:
            // dst = bsf(src) + (is_zero * size.num_bits())
            //     = bsf(src) + (is_zero << size.log2()).
            // BSF outputs the correct value for every value except 0.
            // When the value is 0, BSF outputs 0, correct output for ctz is
            // the number of bits.
            self.asm.bsf(src.into(), dst.into(), size);
            self.asm.setcc(IntCmpKind::Eq, scratch.into());
            self.asm
                .shift_ir(size.log2(), scratch, ShiftKind::Shl, size);
            self.asm.add_rr(scratch, dst, size);
        }
    }

    fn get_label(&mut self) -> MachLabel {
        let buffer = self.asm.buffer_mut();
        buffer.get_label()
    }

    fn bind(&mut self, label: MachLabel) {
        let buffer = self.asm.buffer_mut();
        buffer.bind_label(label, &mut Default::default());
    }

    fn branch(
        &mut self,
        kind: IntCmpKind,
        lhs: Reg,
        rhs: RegImm,
        taken: MachLabel,
        size: OperandSize,
    ) {
        use IntCmpKind::*;

        match &(lhs, rhs) {
            (rlhs, RegImm::Reg(rrhs)) => {
                // If the comparison kind is zero or not zero and both operands
                // are the same register, emit a test instruction. Else we emit
                // a normal comparison.
                if (kind == Eq || kind == Ne) && (rlhs == rrhs) {
                    self.asm.test_rr(*rlhs, *rrhs, size);
                } else {
                    self.cmp(lhs, rhs, size);
                }
            }
            _ => self.cmp(lhs, rhs, size),
        }
        self.asm.jmp_if(kind, taken);
    }

    fn jmp(&mut self, target: MachLabel) {
        self.asm.jmp(target);
    }

    fn popcnt(&mut self, context: &mut CodeGenContext, size: OperandSize) {
        let src = context.pop_to_reg(self, None);
        if self.flags.has_popcnt() && self.flags.has_sse42() {
            self.asm.popcnt(src.into(), size);
            context.stack.push(src.into());
        } else {
            // The fallback functionality here is based on `MacroAssembler::popcnt64` in:
            // https://searchfox.org/mozilla-central/source/js/src/jit/x64/MacroAssembler-x64-inl.h#495

            let tmp = context.any_gpr(self);
            let dst = src;
            let (masks, shift_amt) = match size {
                OperandSize::S64 => (
                    [
                        0x5555555555555555, // m1
                        0x3333333333333333, // m2
                        0x0f0f0f0f0f0f0f0f, // m4
                        0x0101010101010101, // h01
                    ],
                    56u8,
                ),
                // 32-bit popcount is the same, except the masks are half as
                // wide and we shift by 24 at the end rather than 56
                OperandSize::S32 => (
                    [0x55555555i64, 0x33333333i64, 0x0f0f0f0fi64, 0x01010101i64],
                    24u8,
                ),
                _ => unreachable!(),
            };
            self.asm.mov_rr(src.into(), tmp, size);

            // x -= (x >> 1) & m1;
            self.asm.shift_ir(1u8, dst.into(), ShiftKind::ShrU, size);
            let lhs = dst.reg;
            self.and(lhs, lhs, RegImm::i64(masks[0]), size);
            self.asm.sub_rr(dst.into(), tmp, size);

            // x = (x & m2) + ((x >> 2) & m2);
            self.asm.mov_rr(tmp, dst.into(), size);
            // Load `0x3333...` into the scratch reg once, allowing us to use
            // `and_rr` and avoid inadvertently loading it twice as with `and`
            let scratch = regs::scratch();
            self.load_constant(&I::i64(masks[1]), scratch, size);
            self.asm.and_rr(scratch, dst.into(), size);
            self.asm.shift_ir(2u8, tmp, ShiftKind::ShrU, size);
            self.asm.and_rr(scratch, tmp, size);
            self.asm.add_rr(dst.into(), tmp, size);

            // x = (x + (x >> 4)) & m4;
            self.asm.mov_rr(tmp.into(), dst.into(), size);
            self.asm.shift_ir(4u8, dst.into(), ShiftKind::ShrU, size);
            self.asm.add_rr(tmp, dst.into(), size);
            let lhs = dst.reg.into();
            self.and(lhs, lhs, RegImm::i64(masks[2]), size);

            // (x * h01) >> shift_amt
            let lhs = dst.reg.into();
            self.mul(lhs, lhs, RegImm::i64(masks[3]), size);
            self.asm
                .shift_ir(shift_amt, dst.into(), ShiftKind::ShrU, size);

            context.stack.push(dst.into());
            context.free_reg(tmp);
        }
    }

    fn wrap(&mut self, src: Reg, dst: Reg) {
        self.asm.mov_rr(src.into(), dst.into(), OperandSize::S32);
    }

    fn extend(&mut self, src: Reg, dst: Reg, kind: ExtendKind) {
        if let ExtendKind::I64ExtendI32U = kind {
            self.asm.movzx_rr(src, dst, kind);
        } else {
            self.asm.movsx_rr(src, dst, kind);
        }
    }

    fn signed_truncate(
        &mut self,
        src: Reg,
        dst: Reg,
        src_size: OperandSize,
        dst_size: OperandSize,
        kind: TruncKind,
    ) {
        self.asm.cvt_float_to_sint_seq(
            src,
            dst,
            regs::scratch(),
            regs::scratch_xmm(),
            src_size,
            dst_size,
            kind.is_checked(),
        );
    }

    fn unsigned_truncate(
        &mut self,
        src: Reg,
        dst: Reg,
        tmp_fpr: Reg,
        src_size: OperandSize,
        dst_size: OperandSize,
        kind: TruncKind,
    ) {
        self.asm.cvt_float_to_uint_seq(
            src,
            dst,
            regs::scratch(),
            regs::scratch_xmm(),
            tmp_fpr,
            src_size,
            dst_size,
            kind.is_checked(),
        );
    }

    fn signed_convert(&mut self, src: Reg, dst: Reg, src_size: OperandSize, dst_size: OperandSize) {
        self.asm.cvt_sint_to_float(src, dst, src_size, dst_size);
    }

    fn unsigned_convert(
        &mut self,
        src: Reg,
        dst: Reg,
        tmp_gpr: Reg,
        src_size: OperandSize,
        dst_size: OperandSize,
    ) {
        // Need to convert unsigned uint32 to uint64 for conversion instruction sequence.
        if let OperandSize::S32 = src_size {
            self.extend(src, src, ExtendKind::I64ExtendI32U);
        }

        self.asm
            .cvt_uint64_to_float_seq(src, dst, regs::scratch(), tmp_gpr, dst_size);
    }

    fn reinterpret_float_as_int(&mut self, src: Reg, dst: Reg, size: OperandSize) {
        self.asm.xmm_to_gpr(src, dst, size);
    }

    fn reinterpret_int_as_float(&mut self, src: Reg, dst: Reg, size: OperandSize) {
        self.asm.gpr_to_xmm(src.into(), dst, size);
    }

    fn demote(&mut self, src: Reg, dst: Reg) {
        self.asm
            .cvt_float_to_float(src.into(), dst.into(), OperandSize::S64, OperandSize::S32);
    }

    fn promote(&mut self, src: Reg, dst: Reg) {
        self.asm
            .cvt_float_to_float(src.into(), dst.into(), OperandSize::S32, OperandSize::S64);
    }

    fn unreachable(&mut self) {
        self.asm.trap(TrapCode::UnreachableCodeReached)
    }

    fn trap(&mut self, code: TrapCode) {
        self.asm.trap(code);
    }

    fn trapif(&mut self, cc: IntCmpKind, code: TrapCode) {
        self.asm.trapif(cc, code);
    }

    fn trapz(&mut self, src: Reg, code: TrapCode) {
        self.asm.test_rr(src, src, self.ptr_size);
        self.asm.trapif(IntCmpKind::Eq, code);
    }

    fn jmp_table(&mut self, targets: &[MachLabel], index: Reg, tmp: Reg) {
        // At least one default target.
        assert!(targets.len() >= 1);
        let default_index = targets.len() - 1;
        // Emit bounds check, by conditionally moving the max cases
        // into the given index reg if the contents of the index reg
        // are greater.
        let max = default_index;
        let size = OperandSize::S32;
        self.asm.mov_ir(max as u64, tmp, size);
        self.asm.cmp_rr(tmp, index, size);
        self.asm.cmov(tmp, index, IntCmpKind::LtU, size);

        let default = targets[default_index];
        let rest = &targets[0..default_index];
        let tmp1 = regs::scratch();
        self.asm.jmp_table(rest.into(), default, index, tmp1, tmp);
    }

    fn start_source_loc(&mut self, loc: RelSourceLoc) -> (CodeOffset, RelSourceLoc) {
        self.asm.buffer_mut().start_srcloc(loc)
    }

    fn end_source_loc(&mut self) {
        self.asm.buffer_mut().end_srcloc();
    }

    fn current_code_offset(&self) -> CodeOffset {
        self.asm.buffer().cur_offset()
    }
}

impl MacroAssembler {
    /// Create an x64 MacroAssembler.
    pub fn new(
        ptr_size: impl PtrSize,
        shared_flags: settings::Flags,
        isa_flags: x64_settings::Flags,
    ) -> Self {
        let ptr_type: WasmValType = ptr_type_from_ptr_size(ptr_size.size()).into();

        Self {
            sp_offset: 0,
            sp_max: 0,
            stack_max_use_add: None,
            asm: Assembler::new(shared_flags.clone(), isa_flags.clone()),
            flags: isa_flags,
            shared_flags,
            ptr_size: ptr_type.into(),
        }
    }

    /// Add the maximum stack used to a register, recording an obligation to update the
    /// add-with-immediate instruction emitted to use the real stack max when the masm is being
    /// finalized.
    fn add_stack_max(&mut self, reg: Reg) {
        assert!(self.stack_max_use_add.is_none());
        let patch = PatchableAddToReg::new(reg, OperandSize::S64, self.asm.buffer_mut());
        self.stack_max_use_add.replace(patch);
    }

    fn increment_sp(&mut self, bytes: u32) {
        self.sp_offset += bytes;

        // NOTE: we use `max` here to track the largest stack allocation in `sp_max`. Once we have
        // seen the entire function, this value will represent the maximum size for the stack
        // frame.
        self.sp_max = self.sp_max.max(self.sp_offset);
    }

    fn decrement_sp(&mut self, bytes: u32) {
        assert!(
            self.sp_offset >= bytes,
            "sp offset = {}; bytes = {}",
            self.sp_offset,
            bytes
        );
        self.sp_offset -= bytes;
    }

    fn load_constant(&mut self, constant: &I, dst: Reg, size: OperandSize) {
        match constant {
            I::I32(v) => self.asm.mov_ir(*v as u64, dst, size),
            I::I64(v) => self.asm.mov_ir(*v, dst, size),
            _ => panic!(),
        }
    }

    /// A common implementation for zero-extend stack loads.
    fn load_impl<M>(&mut self, src: Address, dst: Reg, size: OperandSize, flags: MemFlags)
    where
        M: Masm,
    {
        if dst.is_int() {
            let access_bits = size.num_bits() as u16;

            let ext_mode = match access_bits {
                8 => Some(ExtMode::BQ),
                16 => Some(ExtMode::WQ),
                32 => Some(ExtMode::LQ),
                _ => None,
            };

            self.asm.movzx_mr(&src, dst, ext_mode, flags);
        } else {
            self.asm.xmm_mov_mr(&src, dst, size, flags);
        }
    }

    /// A common implementation for stack stores.
    fn store_impl(&mut self, src: RegImm, dst: Address, size: OperandSize, flags: MemFlags) {
<<<<<<< HEAD
        let scratch = <Self as Masm>::ABI::scratch_reg();
        let float_scratch = <Self as Masm>::ABI::float_scratch_reg();
        let vector_scratch = <Self as Masm>::ABI::vector_scratch_reg();
=======
>>>>>>> ede670dd
        match src {
            RegImm::Imm(imm) => match imm {
                I::I32(v) => self.asm.mov_im(v as i32, &dst, size, flags),
                I::I64(v) => match v.try_into() {
                    Ok(v) => self.asm.mov_im(v, &dst, size, flags),
                    Err(_) => {
                        // If the immediate doesn't sign extend, use a scratch
                        // register.
                        let scratch = regs::scratch();
                        self.asm.mov_ir(v, scratch, size);
                        self.asm.mov_rm(scratch, &dst, size, flags);
                    }
                },
                I::F32(v) => {
                    let addr = self.asm.add_constant(v.to_le_bytes().as_slice());
                    let float_scratch = regs::scratch_xmm();
                    // Always trusted, since we are loading the constant from
                    // the constant pool.
                    self.asm
                        .xmm_mov_mr(&addr, float_scratch, size, MemFlags::trusted());
                    self.asm.xmm_mov_rm(float_scratch, &dst, size, flags);
                }
                I::F64(v) => {
                    let addr = self.asm.add_constant(v.to_le_bytes().as_slice());
                    let float_scratch = regs::scratch_xmm();
                    // Similar to above, always trusted since we are loading the
                    // constant from the constant pool.
                    self.asm
                        .xmm_mov_mr(&addr, float_scratch, size, MemFlags::trusted());
                    self.asm.xmm_mov_rm(float_scratch, &dst, size, flags);
                }
                I::V128(v) => {
                    let addr = self.asm.add_constant(v.to_le_bytes().as_slice());
                    // Always trusted, since we are loading the constant from
                    // the constant pool.
                    self.asm
                        .xmm_mov_mr(&addr, vector_scratch, size, MemFlags::trusted());
                    self.asm.xmm_mov_rm(vector_scratch, &dst, size, flags);
                }
            },
            RegImm::Reg(reg) => {
                if reg.is_int() {
                    self.asm.mov_rm(reg, &dst, size, flags);
                } else {
                    self.asm.xmm_mov_rm(reg, &dst, size, flags);
                }
            }
        }
    }

    fn handle_invalid_operand_combination<T>(src: impl Into<RegImm>, dst: impl Into<RegImm>) -> T {
        panic!(
            "Invalid operand combination; src={:?}, dst={:?}",
            src.into(),
            dst.into()
        );
    }

    fn ensure_two_argument_form(dst: &Reg, lhs: &Reg) {
        assert!(
            dst == lhs,
            "the destination and first source argument must be the same, dst={:?}, lhs={:?}",
            dst,
            lhs
        );
    }
}<|MERGE_RESOLUTION|>--- conflicted
+++ resolved
@@ -1045,12 +1045,6 @@
 
     /// A common implementation for stack stores.
     fn store_impl(&mut self, src: RegImm, dst: Address, size: OperandSize, flags: MemFlags) {
-<<<<<<< HEAD
-        let scratch = <Self as Masm>::ABI::scratch_reg();
-        let float_scratch = <Self as Masm>::ABI::float_scratch_reg();
-        let vector_scratch = <Self as Masm>::ABI::vector_scratch_reg();
-=======
->>>>>>> ede670dd
         match src {
             RegImm::Imm(imm) => match imm {
                 I::I32(v) => self.asm.mov_im(v as i32, &dst, size, flags),
@@ -1084,6 +1078,7 @@
                 }
                 I::V128(v) => {
                     let addr = self.asm.add_constant(v.to_le_bytes().as_slice());
+                    let vector_scratch = regs::scratch_xmm();
                     // Always trusted, since we are loading the constant from
                     // the constant pool.
                     self.asm
