--- conflicted
+++ resolved
@@ -94,13 +94,8 @@
         let stack = Stack::new();
         let abi_sig = abi::Aarch64ABI::sig(sig, &CallingConvention::Default);
 
-<<<<<<< HEAD
         let defined_locals = DefinedLocals::new(translation, &mut body, validator)?;
-        let frame = Frame::new(&abi_sig, &defined_locals, &abi)?;
-=======
-        let defined_locals = DefinedLocals::new(&mut body, validator)?;
         let frame = Frame::new::<abi::Aarch64ABI>(&abi_sig, &defined_locals)?;
->>>>>>> 3b90faf4
         // TODO: Add floating point bitmask
         let regalloc = RegAlloc::new(RegSet::new(ALL_GPR, 0), scratch());
         let codegen_context = CodeGenContext::new(regalloc, stack, &frame);
