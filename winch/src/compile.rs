--- conflicted
+++ resolved
@@ -5,11 +5,8 @@
 use target_lexicon::Triple;
 use wasmtime_environ::{
     wasmparser::{Parser as WasmParser, Validator},
-<<<<<<< HEAD
-    DefinedFuncIndex, FunctionBodyData, ModuleEnvironment, Tunables, TypeConvert, VMOffsets,
-=======
     DefinedFuncIndex, FunctionBodyData, ModuleEnvironment, ModuleTranslation, Tunables,
->>>>>>> 83ac69ca
+    TypeConvert,
 };
 use winch_codegen::{lookup, TargetIsa};
 use winch_filetests::disasm::disasm;
@@ -59,7 +56,7 @@
     let sig = types
         .function_at(index.as_u32())
         .expect(&format!("function type at index {:?}", index.as_u32()));
-    let sig = env.convert_func_type(sig);
+    let sig = translation.module.convert_func_type(sig);
     let FunctionBodyData { body, validator } = f.1;
     let mut validator = validator.into_validator(Default::default());
     let buffer = isa
