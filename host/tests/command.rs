--- conflicted
+++ resolved
@@ -541,21 +541,9 @@
 }
 
 async fn run_export_cabi_realloc(mut store: Store<WasiCtx>, wasi: Command) -> Result<()> {
-<<<<<<< HEAD
-    wasi.call_main(&mut store, &[])
-        .await?
-        .map_err(|()| anyhow::anyhow!("command returned with failing exit status"))
-=======
-    wasi.call_main(
-        &mut store,
-        0 as InputStream,
-        1 as OutputStream,
-        2 as OutputStream,
-        &[],
-        &[],
-    )
-    .await?
-    .map_err(|()| anyhow::anyhow!("command returned with failing exit status"))
+    wasi.call_main(&mut store, &[])
+        .await?
+        .map_err(|()| anyhow::anyhow!("command returned with failing exit status"))
 }
 
 async fn run_read_only(mut store: Store<WasiCtx>, wasi: Command) -> Result<()> {
@@ -584,5 +572,4 @@
     .map_err(|()| anyhow::anyhow!("command returned with failing exit status"))?;
 
     Ok(())
->>>>>>> 978b8985
 }