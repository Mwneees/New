name: CI
on:
  push:
    branches: [main]
    tags-ignore: [dev]
  pull_request:
    branches: ["main", "release-*"]
defaults:
  run:
    shell: bash

# Cancel any in-flight jobs for the same PR/branch so there's only one active
# at a time
concurrency:
  group: ${{ github.workflow }}-${{ github.ref }}
  cancel-in-progress: true

jobs:
  # Check Code style quickly by running `rustfmt` over all code
  rustfmt:
    name: Rustfmt
    runs-on: ubuntu-latest
    steps:
      - uses: actions/checkout@v2
        with:
          submodules: true
      - uses: ./.github/actions/install-rust
      - run: rustup component add rustfmt
      - run: cargo fmt --all -- --check

  # Lint dependency graph for security advisories, duplicate versions, and
  # incompatible licences
  cargo_deny:
    name: Cargo deny
    runs-on: ubuntu-latest
    steps:
      - uses: actions/checkout@v2
        with:
          submodules: true
      - uses: ./.github/actions/install-rust
      - run: |
          set -e
          curl -L https://github.com/EmbarkStudios/cargo-deny/releases/download/0.8.5/cargo-deny-0.8.5-x86_64-unknown-linux-musl.tar.gz | tar xzf -
          mv cargo-deny-*-x86_64-unknown-linux-musl/cargo-deny cargo-deny
          echo `pwd` >> $GITHUB_PATH
      - run: cargo deny check bans licenses

  doc:
    name: Doc build
    runs-on: ubuntu-latest
    env:
      CARGO_MDBOOK_VERSION: 0.4.8
      RUSTDOCFLAGS: -Dbroken_intra_doc_links --cfg nightlydoc
      OPENVINO_SKIP_LINKING: 1
    steps:
      - uses: actions/checkout@v2
        with:
          submodules: true
      - uses: ./.github/actions/install-rust
        with:
          toolchain: nightly-2022-04-27

      # Build C API documentation
      - run: sudo apt-get update -y && sudo apt-get install -y libclang1-9 libclang-cpp9
      - run: curl -L https://www.doxygen.nl/files/doxygen-1.9.3.linux.bin.tar.gz | tar xzf -
      - run: echo "`pwd`/doxygen-1.9.3/bin" >> $GITHUB_PATH
      - run: cd crates/c-api && doxygen doxygen.conf

      # install mdbook, build the docs, and test the docs
      - uses: actions/cache@v2
        with:
          path: ${{ runner.tool_cache }}/mdbook
          key: cargo-mdbook-bin-${{ env.CARGO_MDBOOK_VERSION }}
      - run: |
          echo "${{ runner.tool_cache }}/mdbook/bin" >> $GITHUB_PATH
          cargo install --root ${{ runner.tool_cache }}/mdbook --version ${{ env.CARGO_MDBOOK_VERSION }} mdbook
      - run: (cd docs && mdbook build)
      - run: cargo build -p wasmtime-wasi --features wasmtime/wat,wasmtime/cranelift
      - run: (cd docs/rust_wasi_markdown_parser && cargo build)
      - run: (cd docs && mdbook test -L ../target/debug/deps,./rust_wasi_markdown_parser/target/debug/deps)

      # Build Rust API documentation
      - run: |
          cargo doc --no-deps --workspace \
            --exclude wasmtime-cli \
            --exclude test-programs \
            --exclude cranelift-codegen-meta
      - run: cargo doc --package cranelift-codegen-meta --document-private-items
      # Assemble the documentation, and always upload it as an artifact for
      # inspection on PRs and such.
      - run: |
          mv docs/book gh-pages
          mv crates/c-api/html gh-pages/c-api
          mv target/doc gh-pages/api
          tar czf gh-pages.tar.gz gh-pages
      - uses: actions/upload-artifact@v2
        with:
          name: gh-pages
          path: gh-pages.tar.gz

      # If this is a push to the main branch push to the `gh-pages` using a
      # deploy key. Note that a deploy key is necessary for now because otherwise
      # using the default token for github actions doesn't actually trigger a page
      # rebuild.
      - name: Push to gh-pages
        run: curl -LsSf https://git.io/fhJ8n | rustc - && (cd gh-pages && ../rust_out)
        env:
          GITHUB_DEPLOY_KEY: ${{ secrets.DEPLOY_KEY }}
          BUILD_REPOSITORY_ID: ${{ github.repository }}
          BUILD_SOURCEVERSION: ${{ github.sha }}
        if: github.event_name == 'push' && github.ref == 'refs/heads/main' && github.repository == 'bytecodealliance/wasmtime'

  # Quick checks of various feature combinations and whether things
  # compile. The goal here isn't to run tests, mostly just serve as a
  # double-check that Rust code compiles and is likely to work everywhere else.
  checks:
    name: Check
    runs-on: ubuntu-latest
    steps:
      - uses: actions/checkout@v2
        with:
          submodules: true
      - uses: ./.github/actions/install-rust

      # Check some feature combinations of the `wasmtime` crate
      - run: cargo check -p wasmtime --no-default-features
      - run: cargo check -p wasmtime --no-default-features --features wat
      - run: cargo check -p wasmtime --no-default-features --features jitdump
      - run: cargo check -p wasmtime --no-default-features --features vtune
      - run: cargo check -p wasmtime --no-default-features --features cache
      - run: cargo check -p wasmtime --no-default-features --features async
      - run: cargo check -p wasmtime --no-default-features --features pooling-allocator
      - run: cargo check -p wasmtime --no-default-features --features cranelift
      - run: cargo check -p wasmtime --no-default-features --features component-model
      - run: cargo check -p wasmtime --no-default-features --features cranelift,wat,async,cache
      - run: cargo check --features component-model

      # Check that benchmarks of the cranelift project build
      - run: cargo check --benches -p cranelift-codegen

      # Check some feature combinations of the `wasmtime-c-api` crate
      - run: cargo check -p wasmtime-c-api --no-default-features
      - run: cargo check -p wasmtime-c-api --no-default-features --features wat
      - run: cargo check -p wasmtime-c-api --no-default-features --features wasi

      # Check a few builds of the cranelift backend
      # - only x86 backend support,
      # - only arm64 backend support,
      # - no debug_assertions.
      - run: cargo check --manifest-path=./cranelift/Cargo.toml --bin clif-util --no-default-features --features=cranelift-codegen/arm64
      - run: cargo check --manifest-path=./cranelift/Cargo.toml --bin clif-util --no-default-features --features=cranelift-codegen/x86
      - run: cargo check --manifest-path=./cranelift/Cargo.toml --bin clif-util
        env:
          CARGO_PROFILE_DEV_DEBUG_ASSERTIONS: false

      # Check whether `crates/wasi-common` cross-compiles to the following targets:
      # * wasm32-unknown-emscripten
      # * armv7-unknown-linux-gnueabihf
      - run: |
          rustup target add wasm32-unknown-emscripten
          rustup target add armv7-unknown-linux-gnueabihf
          sudo apt-get update && sudo apt-get install -y gcc-arm-linux-gnueabihf
      - run: cargo check --target wasm32-unknown-emscripten -p wasi-common
      - run: cargo check --target armv7-unknown-linux-gnueabihf -p wasi-common

  fuzz_targets:
    name: Fuzz Targets
    runs-on: ubuntu-latest
    steps:
      - uses: actions/checkout@v2
        with:
          submodules: true
      # Note that building with fuzzers requires nightly since it uses unstable
      # flags to rustc.
      - uses: ./.github/actions/install-rust
        with:
          toolchain: nightly-2022-04-27
      - run: cargo install cargo-fuzz --vers "^0.11"
      # Install OCaml packages necessary for 'differential_spec' fuzz target.
      - run: sudo apt install -y ocaml-nox ocamlbuild ocaml-findlib libzarith-ocaml-dev
      - run: cargo fetch
        working-directory: ./fuzz
      - run: cargo fuzz build --dev
      # Check that the ISLE fuzz targets build too.
      - run: cargo fuzz build --dev --fuzz-dir ./cranelift/isle/fuzz

  # Perform all tests (debug mode) for `wasmtime`. This runs stable/beta/nightly
  # channels of Rust as well as macOS/Linux/Windows.
  test:
    name: Test
    runs-on: ${{ matrix.os }}
    env:
      QEMU_BUILD_VERSION: 6.1.0
    strategy:
      matrix:
        include:
          - os: ubuntu-latest
          # defaults to x86_64-apple-darwin
          - os: macos-latest
          - os: windows-2019
          - os: windows-2019
            target: x86_64-pc-windows-gnu
          - os: ubuntu-latest
            target: aarch64-unknown-linux-gnu
            gcc_package: gcc-aarch64-linux-gnu
            gcc: aarch64-linux-gnu-gcc
            qemu: qemu-aarch64 -L /usr/aarch64-linux-gnu
            qemu_target: aarch64-linux-user
          - os: ubuntu-latest
            target: s390x-unknown-linux-gnu
            gcc_package: gcc-s390x-linux-gnu
            gcc: s390x-linux-gnu-gcc
            qemu: qemu-s390x -L /usr/s390x-linux-gnu
            qemu_target: s390x-linux-user
          - os: ubuntu-latest
            target: riscv64gc-unknown-linux-gnu
            gcc_package: gcc-riscv64-linux-gnu
            gcc: riscv64-linux-gnu-gcc
            qemu: qemu-riscv64 -L /usr/riscv64-linux-gnu
            qemu_target: riscv64-linux-user
    steps:
<<<<<<< HEAD
      - uses: actions/checkout@v2
        with:
          submodules: true
      - uses: ./.github/actions/install-rust

      # Install targets in order to build various tests throughout the repo
      - run: rustup target add wasm32-wasi wasm32-unknown-unknown ${{ matrix.target }}
      - run: echo CARGO_BUILD_TARGET=${{ matrix.target }} >> $GITHUB_ENV
        if: matrix.target != ''

      # Fix an ICE for now in gcc when compiling zstd with debuginfo (??)
      - run: echo CFLAGS=-g0 >> $GITHUB_ENV
        if: matrix.target == 'x86_64-pc-windows-gnu'

      - run: cargo fetch --locked
      - run: cargo fetch --locked --manifest-path crates/test-programs/wasi-tests/Cargo.toml

      - uses: actions/cache@v2
        with:
          path: ${{ runner.tool_cache }}/qemu
          key: qemu-${{ matrix.target }}-${{ env.QEMU_BUILD_VERSION }}-patchmadvise2
        if: matrix.target != '' && matrix.os == 'ubuntu-latest'
      - name: Install cross-compilation tools
        run: |
          set -ex
          sudo apt-get update
          sudo apt-get install -y ${{ matrix.gcc_package }} ninja-build

          # Configure Cargo for cross compilation and tell it how it can run
          # cross executables
          upcase=$(echo ${{ matrix.target }} | awk '{ print toupper($0) }' | sed 's/-/_/g')
          echo CARGO_TARGET_${upcase}_RUNNER=${{ runner.tool_cache }}/qemu/bin/${{ matrix.qemu }} >> $GITHUB_ENV
          echo CARGO_TARGET_${upcase}_LINKER=${{ matrix.gcc }} >> $GITHUB_ENV

          # QEMU emulation is not always the speediest, so total testing time
          # goes down if we build the libs in release mode when running tests.
          echo CARGO_PROFILE_DEV_OPT_LEVEL=2 >> $GITHUB_ENV

          # See comments in the source for why we enable this during QEMU
          # emulation.
          echo WASMTIME_TEST_NO_HOG_MEMORY=1 >> $GITHUB_ENV

          # See if qemu is already in the cache
          if [ -f ${{ runner.tool_cache }}/qemu/built ]; then
            exit 0
          fi

          # Download and build qemu from source since the most recent release is
          # way faster at arm emulation than the current version github actions'
          # ubuntu image uses. Disable as much as we can to get it to build
          # quickly.
          curl https://download.qemu.org/qemu-$QEMU_BUILD_VERSION.tar.xz | tar xJf -
          cd qemu-$QEMU_BUILD_VERSION
          patch -p1 < $GITHUB_WORKSPACE/ci/qemu-madvise.patch
          ./configure --target-list=${{ matrix.qemu_target }} --prefix=${{ runner.tool_cache}}/qemu --disable-tools --disable-slirp --disable-fdt --disable-capstone --disable-docs
          ninja -C build install
          touch ${{ runner.tool_cache }}/qemu/built
        if: matrix.gcc != ''

      # Ensure all our examples build and execute
      - run: cargo run -p run-examples
        env:
          RUST_BACKTRACE: 1
        if: matrix.target == ''

      # Build and test all features
      - run: ./ci/run-tests.sh --locked
        env:
          RUST_BACKTRACE: 1

      # Test debug (DWARF) related functionality.
      - run: |
          sudo apt-get update && sudo apt-get install -y gdb lldb llvm
          cargo test test_debug_dwarf -- --ignored --test-threads 1
        if: matrix.os == 'ubuntu-latest' && matrix.target == ''
        env:
          RUST_BACKTRACE: 1

      # Test the component-model related functionality which is gated behind a
      # compile-time feature
      - run: cargo test --test all --features component-model component_model
=======
    - uses: actions/checkout@v2
      with:
        submodules: true
    - uses: ./.github/actions/install-rust

    # Install targets in order to build various tests throughout the repo
    - run: rustup target add wasm32-wasi wasm32-unknown-unknown ${{ matrix.target }}
    - run: echo CARGO_BUILD_TARGET=${{ matrix.target }} >> $GITHUB_ENV
      if: matrix.target != ''

    # Fix an ICE for now in gcc when compiling zstd with debuginfo (??)
    - run: echo CFLAGS=-g0 >> $GITHUB_ENV
      if: matrix.target == 'x86_64-pc-windows-gnu'

    - run: cargo fetch --locked
    - run: cargo fetch --locked --manifest-path crates/test-programs/wasi-tests/Cargo.toml

    - uses: actions/cache@v2
      with:
        path: ${{ runner.tool_cache }}/qemu
        key: qemu-${{ matrix.target }}-${{ env.QEMU_BUILD_VERSION }}-patchmadvise2
      if: matrix.target != '' && matrix.os == 'ubuntu-latest'
    - name: Install cross-compilation tools
      run: |
        set -ex
        sudo apt-get update
        sudo apt-get install -y ${{ matrix.gcc_package }} ninja-build

        # Configure Cargo for cross compilation and tell it how it can run
        # cross executables
        upcase=$(echo ${{ matrix.target }} | awk '{ print toupper($0) }' | sed 's/-/_/g')
        echo CARGO_TARGET_${upcase}_RUNNER=${{ runner.tool_cache }}/qemu/bin/${{ matrix.qemu }} >> $GITHUB_ENV
        echo CARGO_TARGET_${upcase}_LINKER=${{ matrix.gcc }} >> $GITHUB_ENV

        # QEMU emulation is not always the speediest, so total testing time
        # goes down if we build the libs in release mode when running tests.
        echo CARGO_PROFILE_DEV_OPT_LEVEL=2 >> $GITHUB_ENV

        # See comments in the source for why we enable this during QEMU
        # emulation.
        echo WASMTIME_TEST_NO_HOG_MEMORY=1 >> $GITHUB_ENV

        # See if qemu is already in the cache
        if [ -f ${{ runner.tool_cache }}/qemu/built ]; then
          exit 0
        fi

        # Download and build qemu from source since the most recent release is
        # way faster at arm emulation than the current version github actions'
        # ubuntu image uses. Disable as much as we can to get it to build
        # quickly.
        curl https://download.qemu.org/qemu-$QEMU_BUILD_VERSION.tar.xz | tar xJf -
        cd qemu-$QEMU_BUILD_VERSION
        patch -p1 < $GITHUB_WORKSPACE/ci/qemu-madvise.patch
        ./configure --target-list=${{ matrix.qemu_target }} --prefix=${{ runner.tool_cache}}/qemu --disable-tools --disable-slirp --disable-fdt --disable-capstone --disable-docs
        ninja -C build install
        touch ${{ runner.tool_cache }}/qemu/built
      if: matrix.gcc != ''

    # Prepare tests in CMake
    - run: cmake -Sexamples -Bexamples/build -DBUILD_SHARED_LIBS=OFF
      if: matrix.target == ''
    # Build tests
    - run: cmake --build examples/build --config Debug
      if: matrix.target == ''
    # Run tests
    - run: cmake -E env CTEST_OUTPUT_ON_FAILURE=1 cmake --build examples/build --config Debug --target RUN_TESTS
      env:
        RUST_BACKTRACE: 1
      if: matrix.target == '' && matrix.os == 'windows-2019'
    - run: cmake -E env CTEST_OUTPUT_ON_FAILURE=1 cmake --build examples/build --config Debug --target test
      env:
        RUST_BACKTRACE: 1
      if: matrix.target == '' && matrix.os != 'windows-2019'

    # Build and test all features
    - run: ./ci/run-tests.sh --locked
      env:
        RUST_BACKTRACE: 1

    # Test debug (DWARF) related functionality.
    - run: |
        sudo apt-get update && sudo apt-get install -y gdb lldb llvm
        cargo test test_debug_dwarf -- --ignored --test-threads 1
      if: matrix.os == 'ubuntu-latest' && matrix.target == ''
      env:
        RUST_BACKTRACE: 1

    # Test the component-model related functionality which is gated behind a
    # compile-time feature
    - run: cargo test --test all --features component-model component_model
>>>>>>> 446efd3e

  # Build and test the wasi-nn module.
  test_wasi_nn:
    name: Test wasi-nn module
    runs-on: ubuntu-latest
    steps:
      - uses: actions/checkout@v2
        with:
          submodules: true
      - uses: ./.github/actions/install-rust
      - run: rustup target add wasm32-wasi
      - uses: abrown/install-openvino-action@v3
      - run: ./ci/run-wasi-nn-example.sh
        env:
          RUST_BACKTRACE: 1

  # Build and test the wasi-crypto module.
  test_wasi_crypto:
    name: Test wasi-crypto module
    runs-on: ubuntu-latest
    steps:
      - uses: actions/checkout@v2
        with:
          submodules: true
      - run: rustup target add wasm32-wasi
      - name: Install Rust
        run: rustup update stable && rustup default stable
      - run: ./ci/run-wasi-crypto-example.sh
        env:
          RUST_BACKTRACE: 1

  bench:
    name: Run benchmarks
    runs-on: ubuntu-latest
    steps:
      - uses: actions/checkout@v2
        with:
          submodules: true
      - run: rustup target add wasm32-wasi
      - name: Install Rust
        run: rustup update stable && rustup default stable
      - run: cargo test --benches --release

  # Verify that cranelift's code generation is deterministic
  meta_determinist_check:
    name: Meta deterministic check
    runs-on: ubuntu-latest
    steps:
      - uses: actions/checkout@v2
        with:
          submodules: true
      - name: Install Rust
        run: rustup update stable && rustup default stable
      - run: cd cranelift/codegen && cargo build --features all-arch
      - run: ci/ensure_deterministic_build.sh

  # Perform release builds of `wasmtime` and `libwasmtime.so`. Builds on
  # Windows/Mac/Linux, and artifacts are uploaded after the build is finished.
  # Note that we also run tests here to test exactly what we're deploying.
  build:
    name: Build wasmtime
    runs-on: ${{ matrix.os }}
    strategy:
      matrix:
        include:
          - build: x86_64-linux
            os: ubuntu-latest
          - build: x86_64-macos
            os: macos-latest
          - build: aarch64-macos
            os: macos-latest
            target: aarch64-apple-darwin
          - build: x86_64-windows
            os: windows-latest
          - build: x86_64-mingw
            os: windows-latest
            target: x86_64-pc-windows-gnu
          - build: aarch64-linux
            os: ubuntu-latest
            target: aarch64-unknown-linux-gnu
          - build: s390x-linux
            os: ubuntu-latest
            target: s390x-unknown-linux-gnu
    steps:
      - uses: actions/checkout@v2
        with:
          submodules: true
      - uses: ./.github/actions/install-rust
      - uses: ./.github/actions/binary-compatible-builds
        with:
          name: ${{ matrix.build }}
      - run: |
          echo CARGO_BUILD_TARGET=${{ matrix.target }} >> $GITHUB_ENV
          rustup target add ${{ matrix.target }}
        if: matrix.target != ''

      # Build `wasmtime` and executables
      - run: $CENTOS cargo build --release --bin wasmtime

      # Build `libwasmtime.so`
      - run: $CENTOS cargo build --release --manifest-path crates/c-api/Cargo.toml

      # Assemble release artifats appropriate for this platform, then upload them
      # unconditionally to this workflow's files so we have a copy of them.
      - run: ./ci/build-tarballs.sh "${{ matrix.build }}" "${{ matrix.target }}"
      - uses: actions/upload-artifact@v1
        with:
          name: bins-${{ matrix.build }}
          path: dist

      # ... and if this was an actual push (tag or `main`) then we publish a
      # new release. This'll automatically publish a tag release or update `dev`
      # with this `sha`. Note that `continue-on-error` is set here so if this hits
      # a bug we can go back and fetch and upload the release ourselves.
      - run: cd .github/actions/github-release && npm install --production
      - name: Publish Release
        uses: ./.github/actions/github-release
        if: github.event_name == 'push' && (github.ref == 'refs/heads/main' || startsWith(github.ref, 'refs/tags/v')) && github.repository == 'bytecodealliance/wasmtime'
        with:
          files: "dist/*"
          token: ${{ secrets.GITHUB_TOKEN }}
        continue-on-error: true

  verify-publish:
    if: github.repository == 'bytecodealliance/wasmtime'
    runs-on: ubuntu-latest
    steps:
      - uses: actions/checkout@v2
        with:
          submodules: true
      - run: rustup update stable && rustup default stable
      - run: |
          cd ${{ runner.tool_cache }}
          curl -L https://github.com/mozilla/sccache/releases/download/0.2.13/sccache-0.2.13-x86_64-unknown-linux-musl.tar.gz | tar xzf -
          echo "`pwd`/sccache-0.2.13-x86_64-unknown-linux-musl" >> $GITHUB_PATH
          echo RUSTC_WRAPPER=sccache >> $GITHUB_ENV
      - run: rustc scripts/publish.rs
      # Make sure the tree is publish-able as-is
      - run: ./publish verify
      # Make sure we can bump version numbers for the next release
      - run: ./publish bump<|MERGE_RESOLUTION|>--- conflicted
+++ resolved
@@ -219,7 +219,6 @@
             qemu: qemu-riscv64 -L /usr/riscv64-linux-gnu
             qemu_target: riscv64-linux-user
     steps:
-<<<<<<< HEAD
       - uses: actions/checkout@v2
         with:
           submodules: true
@@ -278,88 +277,6 @@
           ninja -C build install
           touch ${{ runner.tool_cache }}/qemu/built
         if: matrix.gcc != ''
-
-      # Ensure all our examples build and execute
-      - run: cargo run -p run-examples
-        env:
-          RUST_BACKTRACE: 1
-        if: matrix.target == ''
-
-      # Build and test all features
-      - run: ./ci/run-tests.sh --locked
-        env:
-          RUST_BACKTRACE: 1
-
-      # Test debug (DWARF) related functionality.
-      - run: |
-          sudo apt-get update && sudo apt-get install -y gdb lldb llvm
-          cargo test test_debug_dwarf -- --ignored --test-threads 1
-        if: matrix.os == 'ubuntu-latest' && matrix.target == ''
-        env:
-          RUST_BACKTRACE: 1
-
-      # Test the component-model related functionality which is gated behind a
-      # compile-time feature
-      - run: cargo test --test all --features component-model component_model
-=======
-    - uses: actions/checkout@v2
-      with:
-        submodules: true
-    - uses: ./.github/actions/install-rust
-
-    # Install targets in order to build various tests throughout the repo
-    - run: rustup target add wasm32-wasi wasm32-unknown-unknown ${{ matrix.target }}
-    - run: echo CARGO_BUILD_TARGET=${{ matrix.target }} >> $GITHUB_ENV
-      if: matrix.target != ''
-
-    # Fix an ICE for now in gcc when compiling zstd with debuginfo (??)
-    - run: echo CFLAGS=-g0 >> $GITHUB_ENV
-      if: matrix.target == 'x86_64-pc-windows-gnu'
-
-    - run: cargo fetch --locked
-    - run: cargo fetch --locked --manifest-path crates/test-programs/wasi-tests/Cargo.toml
-
-    - uses: actions/cache@v2
-      with:
-        path: ${{ runner.tool_cache }}/qemu
-        key: qemu-${{ matrix.target }}-${{ env.QEMU_BUILD_VERSION }}-patchmadvise2
-      if: matrix.target != '' && matrix.os == 'ubuntu-latest'
-    - name: Install cross-compilation tools
-      run: |
-        set -ex
-        sudo apt-get update
-        sudo apt-get install -y ${{ matrix.gcc_package }} ninja-build
-
-        # Configure Cargo for cross compilation and tell it how it can run
-        # cross executables
-        upcase=$(echo ${{ matrix.target }} | awk '{ print toupper($0) }' | sed 's/-/_/g')
-        echo CARGO_TARGET_${upcase}_RUNNER=${{ runner.tool_cache }}/qemu/bin/${{ matrix.qemu }} >> $GITHUB_ENV
-        echo CARGO_TARGET_${upcase}_LINKER=${{ matrix.gcc }} >> $GITHUB_ENV
-
-        # QEMU emulation is not always the speediest, so total testing time
-        # goes down if we build the libs in release mode when running tests.
-        echo CARGO_PROFILE_DEV_OPT_LEVEL=2 >> $GITHUB_ENV
-
-        # See comments in the source for why we enable this during QEMU
-        # emulation.
-        echo WASMTIME_TEST_NO_HOG_MEMORY=1 >> $GITHUB_ENV
-
-        # See if qemu is already in the cache
-        if [ -f ${{ runner.tool_cache }}/qemu/built ]; then
-          exit 0
-        fi
-
-        # Download and build qemu from source since the most recent release is
-        # way faster at arm emulation than the current version github actions'
-        # ubuntu image uses. Disable as much as we can to get it to build
-        # quickly.
-        curl https://download.qemu.org/qemu-$QEMU_BUILD_VERSION.tar.xz | tar xJf -
-        cd qemu-$QEMU_BUILD_VERSION
-        patch -p1 < $GITHUB_WORKSPACE/ci/qemu-madvise.patch
-        ./configure --target-list=${{ matrix.qemu_target }} --prefix=${{ runner.tool_cache}}/qemu --disable-tools --disable-slirp --disable-fdt --disable-capstone --disable-docs
-        ninja -C build install
-        touch ${{ runner.tool_cache }}/qemu/built
-      if: matrix.gcc != ''
 
     # Prepare tests in CMake
     - run: cmake -Sexamples -Bexamples/build -DBUILD_SHARED_LIBS=OFF
@@ -377,23 +294,22 @@
         RUST_BACKTRACE: 1
       if: matrix.target == '' && matrix.os != 'windows-2019'
 
-    # Build and test all features
-    - run: ./ci/run-tests.sh --locked
-      env:
-        RUST_BACKTRACE: 1
-
-    # Test debug (DWARF) related functionality.
-    - run: |
-        sudo apt-get update && sudo apt-get install -y gdb lldb llvm
-        cargo test test_debug_dwarf -- --ignored --test-threads 1
-      if: matrix.os == 'ubuntu-latest' && matrix.target == ''
-      env:
-        RUST_BACKTRACE: 1
-
-    # Test the component-model related functionality which is gated behind a
-    # compile-time feature
-    - run: cargo test --test all --features component-model component_model
->>>>>>> 446efd3e
+      # Build and test all features
+      - run: ./ci/run-tests.sh --locked
+        env:
+          RUST_BACKTRACE: 1
+
+      # Test debug (DWARF) related functionality.
+      - run: |
+          sudo apt-get update && sudo apt-get install -y gdb lldb llvm
+          cargo test test_debug_dwarf -- --ignored --test-threads 1
+        if: matrix.os == 'ubuntu-latest' && matrix.target == ''
+        env:
+          RUST_BACKTRACE: 1
+
+      # Test the component-model related functionality which is gated behind a
+      # compile-time feature
+      - run: cargo test --test all --features component-model component_model
 
   # Build and test the wasi-nn module.
   test_wasi_nn:
