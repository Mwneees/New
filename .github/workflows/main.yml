name: CI
on:
  push:
    branches: [main]
    tags-ignore: [dev]
    paths-ignore:
      - 'meetings/**'
  pull_request:
    branches: [main]
    paths-ignore:
      - 'meetings/**'
defaults:
  run:
    shell: bash

# Cancel any in-flight jobs for the same PR/branch so there's only one active
# at a time
concurrency:
  group: ${{ github.workflow }}-${{ github.ref }}
  cancel-in-progress: true

jobs:
  # Check Code style quickly by running `rustfmt` over all code
  rustfmt:
    name: Rustfmt
    runs-on: ubuntu-latest
    steps:
    - uses: actions/checkout@v2
      with:
        submodules: true
    - uses: ./.github/actions/install-rust
    - run: rustup component add rustfmt
    - run: cargo fmt --all -- --check

  # Lint dependency graph for security advisories, duplicate versions, and
  # incompatible licences
  cargo_deny:
    name: Cargo deny
    runs-on: ubuntu-latest
    steps:
    - uses: actions/checkout@v2
      with:
        submodules: true
    - uses: ./.github/actions/install-rust
    - run: |
        set -e
        curl -L https://github.com/EmbarkStudios/cargo-deny/releases/download/0.8.5/cargo-deny-0.8.5-x86_64-unknown-linux-musl.tar.gz | tar xzf -
        mv cargo-deny-*-x86_64-unknown-linux-musl/cargo-deny cargo-deny
        echo `pwd` >> $GITHUB_PATH
    - run: cargo deny check

  doc:
    name: Doc build
    runs-on: ubuntu-latest
    env:
      CARGO_MDBOOK_VERSION: 0.4.8
      RUSTDOCFLAGS: -Dbroken_intra_doc_links --cfg nightlydoc
      OPENVINO_SKIP_LINKING: 1
    steps:
    - uses: actions/checkout@v2
      with:
        submodules: true
    - uses: ./.github/actions/install-rust
      with:
        toolchain: nightly-2021-07-18

    # Build C API documentation
    - run: sudo apt-get update -y && sudo apt-get install -y libclang1-9 libclang-cpp9
    - run: curl -L https://doxygen.nl/files/doxygen-1.9.1.linux.bin.tar.gz | tar xzf -
    - run: echo "`pwd`/doxygen-1.9.1/bin" >> $GITHUB_PATH
    - run: cd crates/c-api && doxygen doxygen.conf

    # install mdbook, build the docs, and test the docs
    - uses: actions/cache@v2
      with:
        path: ${{ runner.tool_cache }}/mdbook
        key: cargo-mdbook-bin-${{ env.CARGO_MDBOOK_VERSION }}
    - run: |
        echo "${{ runner.tool_cache }}/mdbook/bin" >> $GITHUB_PATH
        cargo install --root ${{ runner.tool_cache }}/mdbook --version ${{ env.CARGO_MDBOOK_VERSION }} mdbook
    - run: (cd docs && mdbook build)
<<<<<<< HEAD
    - run: cargo build -p wasmtime-wasi --features wasmtime/wat
    - run: (cd docs/rust_wasi_markdown_parser && cargo build)
    - run: (cd docs && mdbook test -L ../target/debug/deps,./rust_wasi_markdown_parser/target/debug/deps)
=======
    - run: cargo build -p wasmtime-wasi --features wasmtime/wat,wasmtime/cranelift
    - run: (cd docs && mdbook test -L ../target/debug/deps)
>>>>>>> 4ccdcb11

    # Build Rust API documentation
    - run: |
        cargo doc --no-deps --workspace \
          --exclude wasmtime-cli \
          --exclude test-programs \
          --exclude cranelift-codegen-meta \
          --exclude 'peepmatic*'
    - run: cargo doc --package cranelift-codegen-meta --document-private-items

    # Assemble the documentation, and always upload it as an artifact for
    # inspection on PRs and such.
    - run: |
        mv docs/book gh-pages
        mv crates/c-api/html gh-pages/c-api
        mv target/doc gh-pages/api
        tar czf gh-pages.tar.gz gh-pages
    - uses: actions/upload-artifact@v2
      with:
        name: gh-pages
        path: gh-pages.tar.gz

    # If this is a push to the main branch push to the `gh-pages` using a
    # deploy key. Note that a deploy key is necessary for now because otherwise
    # using the default token for github actions doesn't actually trigger a page
    # rebuild.
    - name: Push to gh-pages
      run: curl -LsSf https://git.io/fhJ8n | rustc - && (cd gh-pages && ../rust_out)
      env:
        GITHUB_DEPLOY_KEY: ${{ secrets.DEPLOY_KEY }}
        BUILD_REPOSITORY_ID: ${{ github.repository }}
        BUILD_SOURCEVERSION: ${{ github.sha }}
      if: github.event_name == 'push' && github.ref == 'refs/heads/main'

  # Quick checks of various feature combinations and whether things
  # compile. The goal here isn't to run tests, mostly just serve as a
  # double-check that Rust code compiles and is likely to work everywhere else.
  checks:
    name: Check
    runs-on: ubuntu-latest
    steps:
    - uses: actions/checkout@v2
      with:
        submodules: true
    - uses: ./.github/actions/install-rust

    # Check some feature combinations of the `wasmtime` crate
    - run: cargo check -p wasmtime --no-default-features
    - run: cargo check -p wasmtime --no-default-features --features wat
    - run: cargo check -p wasmtime --no-default-features --features lightbeam
    - run: cargo check -p wasmtime --no-default-features --features jitdump
    - run: cargo check -p wasmtime --no-default-features --features vtune
    - run: cargo check -p wasmtime --no-default-features --features cache
    - run: cargo check -p wasmtime --no-default-features --features async
    - run: cargo check -p wasmtime --no-default-features --features uffd
    - run: cargo check -p wasmtime --no-default-features --features cranelift
    - run: cargo check -p wasmtime --no-default-features --features cranelift,wat,async,cache

    # Check some feature combinations of the `wasmtime-c-api` crate
    - run: cargo check -p wasmtime-c-api --no-default-features
    - run: cargo check -p wasmtime-c-api --no-default-features --features wat
    - run: cargo check -p wasmtime-c-api --no-default-features --features wasi

    # Check a few builds of the cranelift backend
    # - only x86 backend support,
    # - only arm64 backend support,
    # - experimental arm32 support,
    # - no debug_assertions.
    - run: cargo check --manifest-path=./cranelift/Cargo.toml --bin clif-util --no-default-features --features=cranelift-codegen/arm64
    - run: cargo check --manifest-path=./cranelift/Cargo.toml --bin clif-util --no-default-features --features=cranelift-codegen/x86
    - run: cargo check --manifest-path=./cranelift/Cargo.toml --bin clif-util --no-default-features --features=cranelift-codegen/arm32
    - run: cargo check --manifest-path=./cranelift/Cargo.toml --bin clif-util
      env:
        CARGO_PROFILE_DEV_DEBUG_ASSERTIONS: false

    # Check whether `crates/wasi-common` cross-compiles to the following targets:
    # * wasm32-unknown-emscripten
    # * armv7-unknown-linux-gnueabihf
    - run: |
        rustup target add wasm32-unknown-emscripten
        rustup target add armv7-unknown-linux-gnueabihf
    - run: cargo check --target wasm32-unknown-emscripten -p wasi-common
    - run: cargo check --target armv7-unknown-linux-gnueabihf -p wasi-common

    # Check that codegen and wasm crates typecheck on 1.43.0; this is required
    # for Firefox.
    - run: rustup install 1.43.0
    - run: cargo +1.43.0 check -p cranelift-codegen
    - run: cargo +1.43.0 check -p cranelift-wasm

  fuzz_targets:
    name: Fuzz Targets
    runs-on: ubuntu-latest
    steps:
    - uses: actions/checkout@v2
      with:
        submodules: true
    # Note that building with fuzzers requires nightly since it uses unstable
    # flags to rustc.
    - uses: ./.github/actions/install-rust
      with:
        toolchain: nightly-2021-07-18
    - run: cargo install cargo-fuzz --vers "^0.8"
    # Install OCaml packages necessary for 'differential_spec' fuzz target.
    - run: sudo apt install -y ocaml-nox ocamlbuild
    - run: cargo fetch
      working-directory: ./fuzz
    - run: cargo fuzz build --dev

  rebuild_peephole_optimizers:
    name: Rebuild Peephole Optimizers
    runs-on: ubuntu-latest
    steps:
    - uses: actions/checkout@v2
      with:
        submodules: true
    - run: rustup update stable && rustup default stable
    - name: Test `peepmatic`
      run: cargo test --package 'peepmatic*'
    - name: Rebuild Peepmatic-based peephole optimizers
      run: |
        cargo test \
          --features 'enable-peepmatic rebuild-peephole-optimizers' \
          peepmatic
      working-directory: ./cranelift/codegen
    - name: Upload rebuilt peephole optimizers
      uses: actions/upload-artifact@v2
      with:
        name: peephole-optimizers
        path: cranelift/codegen/src/preopt.serialized
    - name: Check that built peephole optimizers are up to date
      run: git diff --exit-code
    - name: Test with Peepmatic-based peephole optimizers
      run: cargo test --features 'enable-peepmatic'
      working-directory: ./cranelift

  # Perform all tests (debug mode) for `wasmtime`. This runs stable/beta/nightly
  # channels of Rust as well as macOS/Linux/Windows.
  test:
    name: Test
    runs-on: ${{ matrix.os }}
    env:
      QEMU_BUILD_VERSION: 6.0.0
    strategy:
      matrix:
        include:
          - os: ubuntu-latest
          - os: macos-latest
          - os: windows-latest
          - os: windows-latest
            target: x86_64-pc-windows-gnu
          - os: ubuntu-latest
            target: aarch64-unknown-linux-gnu
            gcc_package: gcc-aarch64-linux-gnu
            gcc: aarch64-linux-gnu-gcc
            qemu: qemu-aarch64 -L /usr/aarch64-linux-gnu
            qemu_target: aarch64-linux-user
            # FIXME(#3183) shouldn't be necessary to specify this
            qemu_flags: -cpu cortex-a72
    steps:
    - uses: actions/checkout@v2
      with:
        submodules: true
    - uses: ./.github/actions/install-rust

    # Install targets in order to build various tests throughout the repo
    - run: rustup target add wasm32-wasi wasm32-unknown-unknown ${{ matrix.target }}
    - run: echo CARGO_BUILD_TARGET=${{ matrix.target }} >> $GITHUB_ENV
      if: matrix.target != ''

    # Fix an ICE for now in gcc when compiling zstd with debuginfo (??)
    - run: echo CFLAGS=-g0 >> $GITHUB_ENV
      if: matrix.target == 'x86_64-pc-windows-gnu'

    - run: cargo fetch --locked
    - run: cargo fetch --locked --manifest-path crates/test-programs/wasi-tests/Cargo.toml

    - uses: actions/cache@v2
      with:
        path: ${{ runner.tool_cache }}/qemu
        key: qemu-${{ matrix.target }}-${{ env.QEMU_BUILD_VERSION }}
      if: matrix.target != '' && matrix.os == 'ubuntu-latest'
    - name: Install cross-compilation tools
      run: |
        set -ex
        sudo apt-get update
        sudo apt-get install -y ${{ matrix.gcc_package }} ninja-build

        # Configure Cargo for cross compilation and tell it how it can run
        # cross executables
        upcase=$(echo ${{ matrix.target }} | awk '{ print toupper($0) }' | sed 's/-/_/g')
        echo CARGO_TARGET_${upcase}_RUNNER=${{ runner.tool_cache }}/qemu/bin/${{ matrix.qemu }} ${{ matrix.qemu_flags }} >> $GITHUB_ENV
        echo CARGO_TARGET_${upcase}_LINKER=${{ matrix.gcc }} >> $GITHUB_ENV

        # QEMU emulation is not always the speediest, so total testing time
        # goes down if we build the libs in release mode when running tests.
        echo CARGO_PROFILE_DEV_OPT_LEVEL=2 >> $GITHUB_ENV

        # See comments in the source for why we enable this during QEMU
        # emulation.
        echo WASMTIME_TEST_NO_HOG_MEMORY=1 >> $GITHUB_ENV

        # See if qemu is already in the cache
        if [ -f ${{ runner.tool_cache }}/qemu/built ]; then
          exit 0
        fi

        # Download and build qemu from source since the most recent release is
        # way faster at arm emulation than the current version github actions'
        # ubuntu image uses. Disable as much as we can to get it to build
        # quickly.
        curl https://download.qemu.org/qemu-$QEMU_BUILD_VERSION.tar.xz | tar xJf -
        cd qemu-$QEMU_BUILD_VERSION
        ./configure --target-list=${{ matrix.qemu_target }} --prefix=${{ runner.tool_cache}}/qemu --disable-tools --disable-slirp --disable-fdt --disable-capstone --disable-docs
        ninja -C build install
        touch ${{ runner.tool_cache }}/qemu/built
      if: matrix.gcc != ''

    # Ensure all our examples build and execute
    - run: cargo run -p run-examples
      env:
        RUST_BACKTRACE: 1
      if: matrix.target == ''

    # Build and test all features except for lightbeam
    - run: ./ci/run-tests.sh --locked
      env:
        RUST_BACKTRACE: 1

    # Test debug (DWARF) related functionality.
    - run: |
        sudo apt-get update && sudo apt-get install -y gdb lldb llvm
        cargo test test_debug_dwarf -- --ignored --test-threads 1
      if: matrix.os == 'ubuntu-latest' && matrix.target == ''
      env:
        RUST_BACKTRACE: 1

    # Test uffd functionality on Linux
    - run: |
        cargo test --features uffd -p wasmtime-runtime instance::allocator::pooling
        cargo test --features uffd -p wasmtime-cli pooling_allocator
        cargo test --features uffd -p wasmtime-cli wast::Cranelift
      if: matrix.os == 'ubuntu-latest' && matrix.target == ''
      env:
        RUST_BACKTRACE: 1

    # Build and test lightbeam. Note that
    # Lightbeam tests fail right now, but we don't want to block on that.
    - run: cargo build --package lightbeam
      if: matrix.target != 'aarch64-unknown-linux-gnu'
    - run: cargo test --package lightbeam
      if: matrix.target != 'aarch64-unknown-linux-gnu'
      continue-on-error: true
      env:
        RUST_BACKTRACE: 1

  # Perform all tests (debug mode) for `wasmtime` with the old x86 backend.
  test_x86:
    name: Test old x86 backend
    runs-on: ubuntu-latest
    steps:
    - uses: actions/checkout@v2
      with:
        submodules: true
    - uses: ./.github/actions/install-rust
      with:
        toolchain: stable

    # Install wasm32 targets in order to build various tests throughout the
    # repo.
    - run: rustup target add wasm32-wasi
    - run: rustup target add wasm32-unknown-unknown

    # Run the old x86 backend CI (we will eventually remove this).
    - run: ./ci/run-tests.sh --features old-x86-backend --locked
      env:
        RUST_BACKTRACE: 1

  # Build and test the wasi-nn module.
  test_wasi_nn:
    name: Test wasi-nn module
    runs-on: ubuntu-latest
    steps:
      - uses: actions/checkout@v2
        with:
          submodules: true
      - uses: ./.github/actions/install-rust
      - run: rustup target add wasm32-wasi
      - uses: ./.github/actions/install-openvino
      - run: ./ci/run-wasi-nn-example.sh
        env:
          RUST_BACKTRACE: 1

  # Build and test the wasi-crypto module.
  test_wasi_crypto:
    name: Test wasi-crypto module
    runs-on: ubuntu-latest
    steps:
    - uses: actions/checkout@v2
      with:
        submodules: true
    - run: rustup target add wasm32-wasi
    - name: Install Rust
      run: rustup update stable && rustup default stable
    - run: ./ci/run-wasi-crypto-example.sh
      env:
        RUST_BACKTRACE: 1

  bench:
    name: Run benchmarks
    runs-on: ubuntu-latest
    steps:
    - uses: actions/checkout@v2
      with:
        submodules: true
    - run: rustup target add wasm32-wasi
    - name: Install Rust
      run: rustup update stable && rustup default stable
    - run: cargo bench
    - run: cargo bench --features uffd

  # Verify that cranelift's code generation is deterministic
  meta_determinist_check:
    name: Meta deterministic check
    runs-on: ubuntu-latest
    steps:
    - uses: actions/checkout@v2
      with:
        submodules: true
    - name: Install Rust
      run: rustup update stable && rustup default stable
    - run: cd cranelift/codegen && cargo build --features all-arch
    - run: ci/ensure_deterministic_build.sh

  # Perform release builds of `wasmtime` and `libwasmtime.so`. Builds on
  # Windows/Mac/Linux, and artifacts are uploaded after the build is finished.
  # Note that we also run tests here to test exactly what we're deploying.
  build:
    name: Build wasmtime
    runs-on: ${{ matrix.os }}
    strategy:
      matrix:
        include:
        - build: x86_64-linux
          os: ubuntu-latest
        - build: x86_64-macos
          os: macos-latest
        - build: x86_64-windows
          os: windows-latest
        - build: x86_64-mingw
          os: windows-latest
          target: x86_64-pc-windows-gnu
        - build: aarch64-linux
          os: ubuntu-latest
          target: aarch64-unknown-linux-gnu
          gcc_package: gcc-aarch64-linux-gnu
          gcc: aarch64-linux-gnu-gcc
    steps:
    - uses: actions/checkout@v2
      with:
        submodules: true
    - uses: ./.github/actions/install-rust
    - uses: ./.github/actions/binary-compatible-builds
      if: matrix.target == ''

    - name: Install cross-compilation tools
      run: |
        set -ex
        sudo apt-get update
        sudo apt-get install -y ${{ matrix.gcc_package }}
        upcase=$(echo ${{ matrix.target }} | awk '{ print toupper($0) }' | sed 's/-/_/g')
        echo CARGO_TARGET_${upcase}_LINKER=${{ matrix.gcc }} >> $GITHUB_ENV
      if: matrix.target != '' && matrix.os == 'ubuntu-latest'
    - run: |
        echo CARGO_BUILD_TARGET=${{ matrix.target }} >> $GITHUB_ENV
        rustup target add ${{ matrix.target }}
      if: matrix.target != ''

    # Build `wasmtime` and executables
    - run: $CENTOS cargo build --release --bin wasmtime

    # Build `libwasmtime.so`
    - run: $CENTOS cargo build --release --manifest-path crates/c-api/Cargo.toml

    # Assemble release artifats appropriate for this platform, then upload them
    # unconditionally to this workflow's files so we have a copy of them.
    - run: ./ci/build-tarballs.sh "${{ matrix.build }}" "${{ matrix.target }}"
    - uses: actions/upload-artifact@v1
      with:
        name: bins-${{ matrix.build }}
        path: dist

    # ... and if this was an actual push (tag or `main`) then we publish a
    # new release. This'll automatically publish a tag release or update `dev`
    # with this `sha`
    - run: cd .github/actions/github-release && npm install --production
    - name: Publish Release
      uses: ./.github/actions/github-release
      if: github.event_name == 'push' && (github.ref == 'refs/heads/main' || startsWith(github.ref, 'refs/tags/v'))
      with:
        files: "dist/*"
        token: ${{ secrets.GITHUB_TOKEN }}

  cargo-audit:
    env:
      CARGO_AUDIT_VERSION: 0.11.2
    runs-on: ubuntu-latest
    steps:
    - uses: actions/checkout@v2
    - uses: actions/cache@v1
      with:
        path: ${{ runner.tool_cache }}/cargo-audit
        key: cargo-audit-bin-${{ env.CARGO_AUDIT_VERSION }}
    - run: echo "${{ runner.tool_cache }}/cargo-audit/bin" >> $GITHUB_PATH
    - run: |
        cargo install --root ${{ runner.tool_cache }}/cargo-audit --version ${{ env.CARGO_AUDIT_VERSION }} cargo-audit
        cargo audit

  verify-publish:
    runs-on: ubuntu-latest
    steps:
    - uses: actions/checkout@v2
      with:
        submodules: true
    - run: rustup update stable && rustup default stable
    - run: |
        cd ${{ runner.tool_cache }}
        curl -L https://github.com/mozilla/sccache/releases/download/0.2.13/sccache-0.2.13-x86_64-unknown-linux-musl.tar.gz | tar xzf -
        echo "`pwd`/sccache-0.2.13-x86_64-unknown-linux-musl" >> $GITHUB_PATH
        echo RUSTC_WRAPPER=sccache >> $GITHUB_ENV
    - run: |
        rustc scripts/publish.rs
        ./publish verify<|MERGE_RESOLUTION|>--- conflicted
+++ resolved
@@ -79,14 +79,9 @@
         echo "${{ runner.tool_cache }}/mdbook/bin" >> $GITHUB_PATH
         cargo install --root ${{ runner.tool_cache }}/mdbook --version ${{ env.CARGO_MDBOOK_VERSION }} mdbook
     - run: (cd docs && mdbook build)
-<<<<<<< HEAD
-    - run: cargo build -p wasmtime-wasi --features wasmtime/wat
+    - run: cargo build -p wasmtime-wasi --features wasmtime/wat,wasmtime/cranelift
     - run: (cd docs/rust_wasi_markdown_parser && cargo build)
     - run: (cd docs && mdbook test -L ../target/debug/deps,./rust_wasi_markdown_parser/target/debug/deps)
-=======
-    - run: cargo build -p wasmtime-wasi --features wasmtime/wat,wasmtime/cranelift
-    - run: (cd docs && mdbook test -L ../target/debug/deps)
->>>>>>> 4ccdcb11
 
     # Build Rust API documentation
     - run: |
