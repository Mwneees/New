--- conflicted
+++ resolved
@@ -60,7 +60,12 @@
 version = "3.9.1"
 notes = "I am the author of this crate."
 
-<<<<<<< HEAD
+[[audits.bumpalo]]
+who = "Nick Fitzgerald <fitzgen@gmail.com>"
+criteria = "safe-to-deploy"
+version = "3.11.1"
+notes = "I am the author of this crate."
+
 [[audits.bzip2]]
 who = "Brian Jones <brian.j.jones@intel.com>"
 criteria = "safe-to-deploy"
@@ -70,13 +75,6 @@
 who = "Brian Jones <brian.j.jones@intel.com>"
 criteria = "safe-to-deploy"
 version = "0.1.11+1.0.8"
-=======
-[[audits.bumpalo]]
-who = "Nick Fitzgerald <fitzgen@gmail.com>"
-criteria = "safe-to-deploy"
-version = "3.11.1"
-notes = "I am the author of this crate."
->>>>>>> 48ee42ef
 
 [[audits.cap-fs-ext]]
 who = "Dan Gohman <dev@sunfishcode.online>"
@@ -137,7 +135,6 @@
 version = "1.0.0"
 notes = "I am the author of this crate."
 
-<<<<<<< HEAD
 [[audits.crc]]
 who = "Brian Jones <brian.j.jones@intel.com>"
 criteria = "safe-to-deploy"
@@ -148,16 +145,6 @@
 criteria = "safe-to-deploy"
 version = "1.1.1"
 
-[[audits.curl]]
-who = "Brian Jones <brian.j.jones@intel.com>"
-criteria = "safe-to-deploy"
-version = "0.4.44"
-
-[[audits.curl-sys]]
-who = "Brian Jones <brian.j.jones@intel.com>"
-criteria = "safe-to-deploy"
-version = "0.4.56+curl-7.83.1"
-=======
 [[audits.criterion]]
 who = "Alex Crichton <alex@alexcrichton.com>"
 criteria = "safe-to-run"
@@ -180,7 +167,16 @@
 who = "Benjamin Bouvier <public@benj.me>"
 criteria = "safe-to-deploy"
 version = "0.1.3"
->>>>>>> 48ee42ef
+
+[[audits.curl]]
+who = "Brian Jones <brian.j.jones@intel.com>"
+criteria = "safe-to-deploy"
+version = "0.4.44"
+
+[[audits.curl-sys]]
+who = "Brian Jones <brian.j.jones@intel.com>"
+criteria = "safe-to-deploy"
+version = "0.4.56+curl-7.83.1"
 
 [[audits.derive_arbitrary]]
 who = "Nick Fitzgerald <fitzgen@gmail.com>"
@@ -209,7 +205,6 @@
 only does its stated purpose.
 """
 
-<<<<<<< HEAD
 [[audits.filetime]]
 who = "Brian Jones <brian.j.jones@intel.com>"
 criteria = "safe-to-deploy"
@@ -220,11 +215,6 @@
 criteria = "safe-to-deploy"
 version = "1.0.24"
 
-[[audits.half]]
-who = "Brian Jones <brian.j.jones@intel.com>"
-criteria = "safe-to-deploy"
-version = "1.8.2"
-=======
 [[audits.form_urlencoded]]
 who = "Alex Crichton <alex@alexcrichton.com>"
 criteria = "safe-to-deploy"
@@ -234,7 +224,11 @@
 more than what it says on the tin. Contains one `unsafe` block related to
 performance around utf-8 validation which is fairly easy to verify as correct.
 """
->>>>>>> 48ee42ef
+
+[[audits.half]]
+who = "Brian Jones <brian.j.jones@intel.com>"
+criteria = "safe-to-deploy"
+version = "1.8.2"
 
 [[audits.heck]]
 who = "Alex Crichton <alex@alexcrichton.com>"
@@ -318,22 +312,6 @@
 hand.
 """
 
-<<<<<<< HEAD
-[[audits.num-complex]]
-who = "Brian Jones <brian.j.jones@intel.com>"
-criteria = "safe-to-deploy"
-version = "0.4.2"
-
-[[audits.openssl-probe]]
-who = "Brian Jones <brian.j.jones@intel.com>"
-criteria = "safe-to-deploy"
-version = "0.1.5"
-
-[[audits.openssl-sys]]
-who = "Brian Jones <brian.j.jones@intel.com>"
-criteria = "safe-to-deploy"
-version = "0.9.75"
-=======
 [[audits.memory_units]]
 who = "Alex Crichton <alex@alexcrichton.com>"
 criteria = "safe-to-run"
@@ -343,6 +321,21 @@
 contains no significant changes.
 """
 
+[[audits.num-complex]]
+who = "Brian Jones <brian.j.jones@intel.com>"
+criteria = "safe-to-deploy"
+version = "0.4.2"
+
+[[audits.openssl-probe]]
+who = "Brian Jones <brian.j.jones@intel.com>"
+criteria = "safe-to-deploy"
+version = "0.1.5"
+
+[[audits.openssl-sys]]
+who = "Brian Jones <brian.j.jones@intel.com>"
+criteria = "safe-to-deploy"
+version = "0.9.75"
+
 [[audits.openvino]]
 who = "Matthew Tamayo-Rios <matthew@geekbeast.com>"
 criteria = "safe-to-deploy"
@@ -366,7 +359,6 @@
 notes = """
 Only updates to tests to use new rust functions for mut pointers.
 """
->>>>>>> 48ee42ef
 
 [[audits.peeking_take_while]]
 who = "Nick Fitzgerald <fitzgen@gmail.com>"
@@ -374,17 +366,6 @@
 version = "1.0.0"
 notes = "I am the author of this crate."
 
-<<<<<<< HEAD
-[[audits.pkg-config]]
-who = "Brian Jones <brian.j.jones@intel.com>"
-criteria = "safe-to-deploy"
-version = "0.3.25"
-
-[[audits.protobuf]]
-who = "Brian Jones <brian.j.jones@intel.com>"
-criteria = "safe-to-deploy"
-version = "2.27.1"
-=======
 [[audits.percent-encoding]]
 who = "Alex Crichton <alex@alexcrichton.com>"
 criteria = "safe-to-deploy"
@@ -394,7 +375,16 @@
 a few `unsafe` blocks related to utf-8 validation which are locally verifiable
 as correct and otherwise this crate is good to go.
 """
->>>>>>> 48ee42ef
+
+[[audits.pkg-config]]
+who = "Brian Jones <brian.j.jones@intel.com>"
+criteria = "safe-to-deploy"
+version = "0.3.25"
+
+[[audits.protobuf]]
+who = "Brian Jones <brian.j.jones@intel.com>"
+criteria = "safe-to-deploy"
+version = "2.27.1"
 
 [[audits.regalloc2]]
 who = "Jamey Sharp <jsharp@fastly.com>"
@@ -426,7 +416,6 @@
 version = "0.1.21"
 notes = "I am the author of this crate."
 
-<<<<<<< HEAD
 [[audits.rustversion]]
 who = "Brian Jones <brian.j.jones@intel.com>"
 criteria = "safe-to-deploy"
@@ -441,7 +430,7 @@
 who = "Brian Jones <brian.j.jones@intel.com>"
 criteria = "safe-to-deploy"
 version = "1.0.9"
-=======
+
 [[audits.sha2]]
 who = "Benjamin Bouvier <public@benj.me>"
 criteria = "safe-to-deploy"
@@ -459,7 +448,6 @@
 and does what it says on the tin, providing spin-based synchronization
 primitives.
 """
->>>>>>> 48ee42ef
 
 [[audits.system-interface]]
 who = "Dan Gohman <dev@sunfishcode.online>"
@@ -467,7 +455,6 @@
 version = "0.23.0"
 notes = "The Bytecode Alliance is the author of this crate."
 
-<<<<<<< HEAD
 [[audits.tar]]
 who = "Brian Jones <brian.j.jones@intel.com>"
 criteria = "safe-to-deploy"
@@ -493,11 +480,6 @@
 criteria = "safe-to-deploy"
 version = "0.1.43"
 
-[[audits.vcpkg]]
-who = "Brian Jones <brian.j.jones@intel.com>"
-criteria = "safe-to-deploy"
-version = "0.2.15"
-=======
 [[audits.tinyvec]]
 who = "Alex Crichton <alex@alexcrichton.com>"
 criteria = "safe-to-deploy"
@@ -551,7 +533,11 @@
 is similar to what it once was back then. Skimming over the crate there is
 nothing suspicious and it's everything you'd expect a Rust URL parser to be.
 """
->>>>>>> 48ee42ef
+
+[[audits.vcpkg]]
+who = "Brian Jones <brian.j.jones@intel.com>"
+criteria = "safe-to-deploy"
+version = "0.2.15"
 
 [[audits.wasm-encoder]]
 who = "Alex Crichton <alex@alexcrichton.com>"
@@ -924,7 +910,29 @@
 version = "1.0.48"
 notes = "The Bytecode Alliance is the author of this crate."
 
-<<<<<<< HEAD
+[[audits.wat]]
+who = "Alex Crichton <alex@alexcrichton.com>"
+criteria = "safe-to-deploy"
+version = "1.0.50"
+notes = "The Bytecode Alliance is the author of this crate."
+
+[[audits.wat]]
+who = "Alex Crichton <alex@alexcrichton.com>"
+criteria = "safe-to-deploy"
+version = "1.0.51"
+notes = "The Bytecode Alliance is the author of this crate."
+
+[[audits.wat]]
+who = "Alex Crichton <alex@alexcrichton.com>"
+criteria = "safe-to-deploy"
+version = "1.0.52"
+notes = "The Bytecode Alliance is the author of this crate."
+
+[[audits.wat]]
+who = "Alex Crichton <alex@alexcrichton.com>"
+criteria = "safe-to-deploy"
+delta = "1.0.48 -> 1.0.49"
+notes = "The Bytecode Alliance is the author of this crate."
 [[audits.xattr]]
 who = "Brian Jones <brian.j.jones@intel.com>"
 criteria = "safe-to-deploy"
@@ -933,29 +941,4 @@
 [[audits.zip]]
 who = "Brian Jones <brian.j.jones@intel.com>"
 criteria = "safe-to-deploy"
-version = "0.5.13"
-=======
-[[audits.wat]]
-who = "Alex Crichton <alex@alexcrichton.com>"
-criteria = "safe-to-deploy"
-version = "1.0.50"
-notes = "The Bytecode Alliance is the author of this crate."
-
-[[audits.wat]]
-who = "Alex Crichton <alex@alexcrichton.com>"
-criteria = "safe-to-deploy"
-version = "1.0.51"
-notes = "The Bytecode Alliance is the author of this crate."
-
-[[audits.wat]]
-who = "Alex Crichton <alex@alexcrichton.com>"
-criteria = "safe-to-deploy"
-version = "1.0.52"
-notes = "The Bytecode Alliance is the author of this crate."
-
-[[audits.wat]]
-who = "Alex Crichton <alex@alexcrichton.com>"
-criteria = "safe-to-deploy"
-delta = "1.0.48 -> 1.0.49"
-notes = "The Bytecode Alliance is the author of this crate."
->>>>>>> 48ee42ef
+version = "0.5.13"