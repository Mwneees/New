
# cargo-vet audits file

[[audits.anyhow]]
who = "Alex Crichton <alex@alexcrichton.com>"
criteria = "safe-to-deploy"
delta = "1.0.62 -> 1.0.66"
notes = """
This update looks to be related to minor fixes and mostly integrating with a
nightly feature in the standard library for backtrace integration. No undue
`unsafe` is added and nothing unsurprising for the `anyhow` crate is happening
here.
"""

[[audits.arbitrary]]
who = "Nick Fitzgerald <fitzgen@gmail.com>"
criteria = "safe-to-deploy"
version = "1.1.0"
notes = "I am the author of this crate."

[[audits.arbitrary]]
who = "Nick Fitzgerald <fitzgen@gmail.com>"
criteria = "safe-to-deploy"
version = "1.1.4"
notes = "I am the author of this crate."

[[audits.arrayvec]]
who = "Nick Fitzgerald <fitzgen@gmail.com>"
criteria = "safe-to-deploy"
version = "0.7.2"
notes = """
Well documented invariants, good assertions for those invariants in unsafe code,
and tested with MIRI to boot. LGTM.
"""

[[audits.atty]]
who = "Alex Crichton <alex@alexcrichton.com>"
criteria = "safe-to-deploy"
version = "0.2.14"
notes = """
Contains only unsafe code for what this crate's purpose is and only accesses
the environment's terminal information when asked. Does its stated purpose and
no more.
"""

[[audits.backtrace]]
who = "Alex Crichton <alex@alexcrichton.com>"
criteria = "safe-to-deploy"
version = "0.3.66"
notes = "I am the author of this crate."

[[audits.block-buffer]]
who = "Benjamin Bouvier <public@benj.me>"
criteria = "safe-to-deploy"
delta = "0.9.0 -> 0.10.2"

[[audits.bumpalo]]
who = "Nick Fitzgerald <fitzgen@gmail.com>"
criteria = "safe-to-deploy"
version = "3.9.1"
notes = "I am the author of this crate."

[[audits.bumpalo]]
who = "Nick Fitzgerald <fitzgen@gmail.com>"
criteria = "safe-to-deploy"
version = "3.11.1"
notes = "I am the author of this crate."

[[audits.cap-fs-ext]]
who = "Dan Gohman <dev@sunfishcode.online>"
criteria = "safe-to-deploy"
version = "0.26.0"
notes = "The Bytecode Alliance is the author of this crate"

[[audits.cap-primitives]]
who = "Dan Gohman <dev@sunfishcode.online>"
criteria = "safe-to-deploy"
version = "0.26.0"
notes = "The Bytecode Alliance is the author of this crate"

[[audits.cap-rand]]
who = "Alex Crichton <alex@alexcrichton.com>"
criteria = "safe-to-deploy"
version = "0.26.0"
notes = "The Bytecode Alliance is the author of this crate"

[[audits.cap-std]]
who = "Dan Gohman <dev@sunfishcode.online>"
criteria = "safe-to-deploy"
version = "0.26.0"
notes = "The Bytecode Alliance is the author of this crate"

[[audits.cap-tempfile]]
who = "Dan Gohman <dev@sunfishcode.online>"
criteria = "safe-to-run"
version = "0.26.0"
notes = "The Bytecode Alliance is the author of this crate"

[[audits.cap-time-ext]]
who = "Alex Crichton <alex@alexcrichton.com>"
criteria = "safe-to-deploy"
version = "0.26.0"
notes = "The Bytecode Alliance is the author of this crate."

[[audits.cast]]
who = "Alex Crichton <alex@alexcrichton.com>"
criteria = "safe-to-run"
delta = "0.2.7 -> 0.3.0"
notes = """
This release appears to have brought support for 128-bit integers and removed a
`transmute` around converting between float bits and the float itself.
Otherwise no major changes except what was presumably minor API breaking changes
due to the major version bump.
"""

[[audits.cc]]
who = "Alex Crichton <alex@alexcrichton.com>"
criteria = "safe-to-deploy"
version = "1.0.73"
notes = "I am the author of this crate."

[[audits.cfg-if]]
who = "Alex Crichton <alex@alexcrichton.com>"
criteria = "safe-to-deploy"
version = "1.0.0"
notes = "I am the author of this crate."

[[audits.criterion]]
who = "Alex Crichton <alex@alexcrichton.com>"
criteria = "safe-to-run"
delta = "0.3.5 -> 0.3.6"
notes = """
There were no major changes to code in this update, mostly just stylistic and
updating some version dependency requirements.
"""

[[audits.criterion-plot]]
who = "Alex Crichton <alex@alexcrichton.com>"
criteria = "safe-to-run"
delta = "0.4.4 -> 0.4.5"
notes = """
No major changes in this update, it was almost entirely stylistic with what
appears to be a few clippy fixes here and there.
"""

[[audits.crypto-common]]
who = "Benjamin Bouvier <public@benj.me>"
criteria = "safe-to-deploy"
version = "0.1.3"

[[audits.derive_arbitrary]]
who = "Nick Fitzgerald <fitzgen@gmail.com>"
criteria = "safe-to-deploy"
version = "1.1.0"
notes = "I am the author of this crate."

[[audits.derive_arbitrary]]
who = "Nick Fitzgerald <fitzgen@gmail.com>"
criteria = "safe-to-deploy"
version = "1.1.4"
notes = "I am the author of this crate."

[[audits.digest]]
who = "Benjamin Bouvier <public@benj.me>"
criteria = "safe-to-deploy"
delta = "0.9.0 -> 0.10.3"

[[audits.file-per-thread-logger]]
who = "Alex Crichton <alex@alexcrichton.com>"
criteria = "safe-to-deploy"
version = "0.1.5"
notes = """
Contains no unsafe code but does write log files to the filesystem. Log files
are only created when requested by the application, however, and otherwise
only does its stated purpose.
"""

[[audits.heck]]
who = "Alex Crichton <alex@alexcrichton.com>"
criteria = "safe-to-deploy"
version = "0.4.0"
notes = "Contains `forbid_unsafe` and only uses `std::fmt` from the standard library. Otherwise only contains string manipulation."

[[audits.id-arena]]
who = "Nick Fitzgerald <fitzgen@gmail.com>"
criteria = "safe-to-deploy"
version = "2.2.1"
notes = "I am the author of this crate."

[[audits.indexmap-nostd]]
who = "Alex Crichton <alex@alexcrichton.com>"
criteria = "safe-to-run"
version = "0.4.0"
notes = """
I've verified that this is a sliced-down version of the `indexmap` crate which
is otherwise certified. This doesn't contain unnecessary `unsafe` and
additionally doesn't reach for ambient capabilities.
"""

[[audits.is-terminal]]
who = "Alex Crichton <alex@alexcrichton.com>"
criteria = "safe-to-deploy"
version = "0.3.0"
notes = "Contains only unsafe code for interacting with the crate's intended purpose."

[[audits.leb128]]
who = "Nick Fitzgerald <fitzgen@gmail.com>"
criteria = "safe-to-deploy"
version = "0.2.5"
notes = "I am the author of this crate."

[[audits.libfuzzer-sys]]
who = "Nick Fitzgerald <fitzgen@gmail.com>"
criteria = "safe-to-run"
delta = "0.4.3 -> 0.4.4"
notes = "I am the author of this crate."

[[audits.libfuzzer-sys]]
who = "Nick Fitzgerald <fitzgen@gmail.com>"
criteria = "safe-to-run"
delta = "0.4.4 -> 0.4.5"
notes = "I am the author of this crate."

[[audits.libm]]
who = "Alex Crichton <alex@alexcrichton.com>"
criteria = "safe-to-deploy"
delta = "0.2.2 -> 0.2.4"
notes = """
This diff primarily fixes a few issues with the `fma`-related functions,
but also contains some other minor fixes as well. Everything looks A-OK and
as expected.
"""

[[audits.memfd]]
who = "Alex Crichton <alex@alexcrichton.com>"
criteria = "safe-to-deploy"
version = "0.6.1"
notes = """
Does not interact with the system in any way than otherwise instructed to.
Contains unsafe blocks but are encapsulated and required for the operation at
hand.
"""

<<<<<<< HEAD
[[audits.openvino]]
who = "Matthew Tamayo-Rios <matthew@geekbeast.com>"
criteria = "safe-to-deploy"
version = "0.4.2"

[[audits.openvino-finder]]
who = "Matthew Tamayo-Rios <matthew@geekbeast.com>"
criteria = "safe-to-deploy"
delta = "0.4.1 -> 0.4.2"

[[audits.openvino-sys]]
who = "Matthew Tamayo-Rios <matthew@geekbeast.com>"
criteria = "safe-to-deploy"
delta = "0.4.1 -> 0.4.2"
=======
[[audits.memory_units]]
who = "Alex Crichton <alex@alexcrichton.com>"
criteria = "safe-to-run"
delta = "0.3.0 -> 0.4.0"
notes = """
This bump only changed from a function to an associated `const` and trivially
contains no significant changes.
"""
>>>>>>> 27026194

[[audits.peeking_take_while]]
who = "Nick Fitzgerald <fitzgen@gmail.com>"
criteria = "safe-to-deploy"
version = "1.0.0"
notes = "I am the author of this crate."

[[audits.regalloc2]]
who = "Jamey Sharp <jsharp@fastly.com>"
criteria = "safe-to-deploy"
delta = "0.3.1 -> 0.3.2"
notes = "The Bytecode Alliance is the author of this crate."

[[audits.regalloc2]]
who = "Chris Fallin <chris@cfallin.org>"
criteria = "safe-to-deploy"
delta = "0.3.2 -> 0.4.0"
notes = "The Bytecode Alliance is the author of this crate."

[[audits.regalloc2]]
who = "Chris Fallin <chris@cfallin.org>"
criteria = "safe-to-deploy"
delta = "0.4.0 -> 0.4.1"
notes = "The Bytecode Alliance is the author of this crate."

[[audits.rustc-demangle]]
who = "Alex Crichton <alex@alexcrichton.com>"
criteria = "safe-to-deploy"
version = "0.1.21"
notes = "I am the author of this crate."

[[audits.sha2]]
who = "Benjamin Bouvier <public@benj.me>"
criteria = "safe-to-deploy"
delta = "0.9.9 -> 0.10.2"
notes = "This upgrade is mostly a code refactor, as far as I can tell. No new uses of unsafe nor any new ambient capabilities usage."

[[audits.spin]]
who = "Alex Crichton <alex@alexcrichton.com>"
criteria = "safe-to-run"
version = "0.9.4"
notes = """
I've verified the contents of this crate and that while they contain `unsafe`
it's exclusively around implementing atomic primitive where some `unsafe` is to
be expected. Otherwise this crate does not unduly access ambient capabilities
and does what it says on the tin, providing spin-based synchronization
primitives.
"""

[[audits.system-interface]]
who = "Dan Gohman <dev@sunfishcode.online>"
criteria = "safe-to-deploy"
version = "0.23.0"
notes = "The Bytecode Alliance is the author of this crate."

[[audits.wasm-encoder]]
who = "Alex Crichton <alex@alexcrichton.com>"
criteria = "safe-to-deploy"
version = "0.14.0"
notes = "The Bytecode Alliance is the author of this crate."

[[audits.wasm-encoder]]
who = "Alex Crichton <alex@alexcrichton.com>"
criteria = "safe-to-deploy"
version = "0.15.0"
notes = "The Bytecode Alliance is the author of this crate."

[[audits.wasm-encoder]]
who = "Alex Crichton <alex@alexcrichton.com>"
criteria = "safe-to-deploy"
version = "0.16.0"
notes = "The Bytecode Alliance is the author of this crate."

[[audits.wasm-encoder]]
who = "Alex Crichton <alex@alexcrichton.com>"
criteria = "safe-to-deploy"
version = "0.17.0"
notes = "The Bytecode Alliance is the author of this crate."

[[audits.wasm-encoder]]
who = "Alex Crichton <alex@alexcrichton.com>"
criteria = "safe-to-deploy"
version = "0.18.0"
notes = "The Bytecode Alliance is the author of this crate."

[[audits.wasm-encoder]]
who = "Alex Crichton <alex@alexcrichton.com>"
criteria = "safe-to-deploy"
version = "0.19.0"
notes = "The Bytecode Alliance is the author of this crate."

[[audits.wasm-mutate]]
who = "Alex Crichton <alex@alexcrichton.com>"
criteria = "safe-to-deploy"
version = "0.2.5"
notes = "The Bytecode Alliance is the author of this crate."

[[audits.wasm-mutate]]
who = "Alex Crichton <alex@alexcrichton.com>"
criteria = "safe-to-deploy"
version = "0.2.6"
notes = "The Bytecode Alliance is the author of this crate."

[[audits.wasm-mutate]]
who = "Alex Crichton <alex@alexcrichton.com>"
criteria = "safe-to-deploy"
version = "0.2.7"
notes = "The Bytecode Alliance is the author of this crate."

[[audits.wasm-mutate]]
who = "Alex Crichton <alex@alexcrichton.com>"
criteria = "safe-to-deploy"
version = "0.2.8"
notes = "The Bytecode Alliance is the author of this crate."

[[audits.wasm-mutate]]
who = "Alex Crichton <alex@alexcrichton.com>"
criteria = "safe-to-deploy"
version = "0.2.9"
notes = "The Bytecode Alliance is the author of this crate."

[[audits.wasm-mutate]]
who = "Alex Crichton <alex@alexcrichton.com>"
criteria = "safe-to-run"
version = "0.2.10"
notes = "The Bytecode Alliance is the author of this crate."

[[audits.wasm-smith]]
who = "Alex Crichton <alex@alexcrichton.com>"
criteria = "safe-to-deploy"
version = "0.11.2"
notes = "The Bytecode Alliance is the author of this crate."

[[audits.wasm-smith]]
who = "Alex Crichton <alex@alexcrichton.com>"
criteria = "safe-to-deploy"
version = "0.11.3"
notes = "The Bytecode Alliance is the author of this crate."

[[audits.wasm-smith]]
who = "Alex Crichton <alex@alexcrichton.com>"
criteria = "safe-to-deploy"
version = "0.11.4"
notes = "The Bytecode Alliance is the author of this crate."

[[audits.wasm-smith]]
who = "Alex Crichton <alex@alexcrichton.com>"
criteria = "safe-to-deploy"
version = "0.11.5"
notes = "The Bytecode Alliance is the author of this crate."

[[audits.wasm-smith]]
who = "Alex Crichton <alex@alexcrichton.com>"
criteria = "safe-to-deploy"
version = "0.11.6"
notes = "The Bytecode Alliance is the author of this crate."

[[audits.wasm-smith]]
who = "Alex Crichton <alex@alexcrichton.com>"
criteria = "safe-to-run"
version = "0.11.7"
notes = "The Bytecode Alliance is the author of this crate."

[[audits.wasmi_arena]]
who = "Alex Crichton <alex@alexcrichton.com>"
criteria = "safe-to-run"
version = "0.1.0"
notes = """
This crate contains no `unsafe` code and doesn't reach in unnecessarily to the
standard library or anything like that. This only contains a few data structures
used by `wasmi` and various idiomatic Rust trait implementations.
"""

[[audits.wasmi_core]]
who = "Alex Crichton <alex@alexcrichton.com>"
criteria = "safe-to-run"
version = "0.4.0"
notes = """
This crate contains no `unsafe` code and otherwise is only the bits and bobs for
the internals of a wasm implementation. Reading over this crate there is no
unexpected usage of the filesystem or things like that and otherwise is mostly
plumbing for all the integer operations in core wasm.
"""

[[audits.wasmparser]]
who = "Alex Crichton <alex@alexcrichton.com>"
criteria = "safe-to-deploy"
version = "0.87.0"
notes = "The Bytecode Alliance is the author of this crate."

[[audits.wasmparser]]
who = "Alex Crichton <alex@alexcrichton.com>"
criteria = "safe-to-deploy"
version = "0.88.0"
notes = "The Bytecode Alliance is the author of this crate."

[[audits.wasmparser]]
who = "Alex Crichton <alex@alexcrichton.com>"
criteria = "safe-to-deploy"
version = "0.89.0"
notes = "The Bytecode Alliance is the author of this crate."

[[audits.wasmparser]]
who = "Alex Crichton <alex@alexcrichton.com>"
criteria = "safe-to-deploy"
version = "0.89.1"
notes = "The Bytecode Alliance is the author of this crate."

[[audits.wasmparser]]
who = "Alex Crichton <alex@alexcrichton.com>"
criteria = "safe-to-deploy"
version = "0.91.0"
notes = "The Bytecode Alliance is the author of this crate."

[[audits.wasmparser]]
who = "Alex Crichton <alex@alexcrichton.com>"
criteria = "safe-to-deploy"
version = "0.92.0"
notes = "The Bytecode Alliance is the author of this crate."

[[audits.wasmparser]]
who = "Alex Crichton <alex@alexcrichton.com>"
criteria = "safe-to-deploy"
version = "0.93.0"
notes = "The Bytecode Alliance is the author of this crate."

[[audits.wasmparser-nostd]]
who = "Alex Crichton <alex@alexcrichton.com>"
criteria = "safe-to-run"
version = "0.91.0"
notes = """
I have certified that this crate is a one-to-one fork of `wasmparser` with
updates exclusively for the usage on targets without the standard library.
This crate is otherwise primarily authored by the Bytecode Alliance and
otherwise certified.
"""

[[audits.wasmprinter]]
who = "Alex Crichton <alex@alexcrichton.com>"
criteria = "safe-to-deploy"
version = "0.2.37"
notes = "The Bytecode Alliance is the author of this crate."

[[audits.wasmprinter]]
who = "Alex Crichton <alex@alexcrichton.com>"
criteria = "safe-to-deploy"
version = "0.2.38"
notes = "The Bytecode Alliance is the author of this crate."

[[audits.wasmprinter]]
who = "Alex Crichton <alex@alexcrichton.com>"
criteria = "safe-to-deploy"
version = "0.2.39"
notes = "The Bytecode Alliance is the author of this crate."

[[audits.wasmprinter]]
who = "Alex Crichton <alex@alexcrichton.com>"
criteria = "safe-to-deploy"
version = "0.2.40"
notes = "The Bytecode Alliance is the author of this crate."

[[audits.wasmprinter]]
who = "Alex Crichton <alex@alexcrichton.com>"
criteria = "safe-to-deploy"
version = "0.2.41"
notes = "The Bytecode Alliance is the author of this crate."

[[audits.wasmprinter]]
who = "Alex Crichton <alex@alexcrichton.com>"
criteria = "safe-to-deploy"
version = "0.2.42"
notes = "The Bytecode Alliance is the author of this crate."

[[audits.wast]]
who = "Alex Crichton <alex@alexcrichton.com>"
criteria = "safe-to-deploy"
version = "35.0.2"
notes = "The Bytecode Alliance is the author of this crate."

[[audits.wast]]
who = "Alex Crichton <alex@alexcrichton.com>"
criteria = "safe-to-deploy"
version = "44.0.0"
notes = "The Bytecode Alliance is the author of this crate"

[[audits.wast]]
who = "Alex Crichton <alex@alexcrichton.com>"
criteria = "safe-to-deploy"
version = "45.0.0"
notes = "The Bytecode Alliance is the author of this crate"

[[audits.wast]]
who = "Alex Crichton <alex@alexcrichton.com>"
criteria = "safe-to-deploy"
version = "46.0.0"
notes = "The Bytecode Alliance is the author of this crate."

[[audits.wast]]
who = "Alex Crichton <alex@alexcrichton.com>"
criteria = "safe-to-deploy"
version = "47.0.0"
notes = "The Bytecode Alliance is the author of this crate."

[[audits.wast]]
who = "Alex Crichton <alex@alexcrichton.com>"
criteria = "safe-to-deploy"
version = "47.0.1"
notes = "The Bytecode Alliance is the author of this crate."

[[audits.wast]]
who = "Alex Crichton <alex@alexcrichton.com>"
criteria = "safe-to-deploy"
version = "48.0.0"
notes = "The Bytecode Alliance is the author of this crate."

[[audits.wat]]
who = "Alex Crichton <alex@alexcrichton.com>"
criteria = "safe-to-deploy"
version = "1.0.46"
notes = "The Bytecode Alliance is the author of this crate."

[[audits.wat]]
who = "Alex Crichton <alex@alexcrichton.com>"
criteria = "safe-to-deploy"
version = "1.0.47"
notes = "The Bytecode Alliance is the author of this crate."

[[audits.wat]]
who = "Alex Crichton <alex@alexcrichton.com>"
criteria = "safe-to-deploy"
version = "1.0.48"
notes = "The Bytecode Alliance is the author of this crate."

[[audits.wat]]
who = "Alex Crichton <alex@alexcrichton.com>"
criteria = "safe-to-deploy"
version = "1.0.50"
notes = "The Bytecode Alliance is the author of this crate."

[[audits.wat]]
who = "Alex Crichton <alex@alexcrichton.com>"
criteria = "safe-to-deploy"
delta = "1.0.48 -> 1.0.49"
notes = "The Bytecode Alliance is the author of this crate."
<|MERGE_RESOLUTION|>--- conflicted
+++ resolved
@@ -241,22 +241,30 @@
 hand.
 """
 
-<<<<<<< HEAD
 [[audits.openvino]]
 who = "Matthew Tamayo-Rios <matthew@geekbeast.com>"
 criteria = "safe-to-deploy"
 version = "0.4.2"
+notes = """
+I am the author of most of these changes.
+"""
 
 [[audits.openvino-finder]]
 who = "Matthew Tamayo-Rios <matthew@geekbeast.com>"
 criteria = "safe-to-deploy"
 delta = "0.4.1 -> 0.4.2"
+notes = """
+Only updates to Cargo file for versioning.
+"""
 
 [[audits.openvino-sys]]
 who = "Matthew Tamayo-Rios <matthew@geekbeast.com>"
 criteria = "safe-to-deploy"
 delta = "0.4.1 -> 0.4.2"
-=======
+notes = """
+Only updates to tests to use new rust functions for mut pointers.
+"""
+
 [[audits.memory_units]]
 who = "Alex Crichton <alex@alexcrichton.com>"
 criteria = "safe-to-run"
@@ -265,7 +273,6 @@
 This bump only changed from a function to an associated `const` and trivially
 contains no significant changes.
 """
->>>>>>> 27026194
 
 [[audits.peeking_take_while]]
 who = "Nick Fitzgerald <fitzgen@gmail.com>"
