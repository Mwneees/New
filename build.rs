--- conflicted
+++ resolved
@@ -153,12 +153,6 @@
     if ignore(testsuite, &testname, strategy) {
         writeln!(out, "#[ignore]")?;
     }
-<<<<<<< HEAD
-    if should_panic(testsuite, &testname) {
-        writeln!(out, "#[should_panic]")?;
-    }
-=======
->>>>>>> b0982f09
     writeln!(
         out,
         "r#{}, r#\"{}\"#, Strategy::{}",
