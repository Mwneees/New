--- conflicted
+++ resolved
@@ -533,12 +533,9 @@
     wasi_nn: Option<Arc<WasiNnCtx>>,
     #[cfg(feature = "wasi-threads")]
     wasi_threads: Option<Arc<WasiThreadsCtx<Host>>>,
-<<<<<<< HEAD
     #[cfg(feature = "wasi-http")]
     wasi_http: Option<WasiHttp>,
-=======
     limits: StoreLimits,
->>>>>>> 52e90532
 }
 
 /// Populates the given `Linker` with WASI APIs.
