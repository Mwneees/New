<<<<<<< HEAD
use crate::preview2::{HostOutputStream, StreamError};
=======
use crate::preview2::{HostOutputStream, OutputStreamError, Subscribe};
>>>>>>> c9276620
use anyhow::anyhow;
use bytes::Bytes;
use std::sync::{Arc, Mutex};

#[derive(Debug)]
struct WorkerState {
    alive: bool,
    items: std::collections::VecDeque<Bytes>,
    write_budget: usize,
    flush_pending: bool,
    error: Option<anyhow::Error>,
}

impl WorkerState {
    fn check_error(&mut self) -> Result<(), StreamError> {
        if let Some(e) = self.error.take() {
            return Err(StreamError::LastOperationFailed(e));
        }
        if !self.alive {
            return Err(StreamError::Closed);
        }
        Ok(())
    }
}

struct Worker {
    state: Mutex<WorkerState>,
    new_work: tokio::sync::Notify,
    write_ready_changed: tokio::sync::Notify,
}

enum Job {
    Flush,
    Write(Bytes),
}

<<<<<<< HEAD
enum WriteStatus<'a> {
    Done(Result<usize, StreamError>),
    Pending(tokio::sync::futures::Notified<'a>),
}

=======
>>>>>>> c9276620
impl Worker {
    fn new(write_budget: usize) -> Self {
        Self {
            state: Mutex::new(WorkerState {
                alive: true,
                items: std::collections::VecDeque::new(),
                write_budget,
                flush_pending: false,
                error: None,
            }),
            new_work: tokio::sync::Notify::new(),
            write_ready_changed: tokio::sync::Notify::new(),
        }
    }
    async fn ready(&self) {
        loop {
            {
                let state = self.state();
                if state.error.is_some()
                    || !state.alive
                    || (!state.flush_pending && state.write_budget > 0)
                {
                    return;
                }
            }
            self.write_ready_changed.notified().await;
        }
    }
    fn check_write(&self) -> Result<usize, OutputStreamError> {
        let mut state = self.state();
        if let Err(e) = state.check_error() {
            return Err(e);
        }

        if state.flush_pending || state.write_budget == 0 {
            return Ok(0);
        }

        Ok(state.write_budget)
    }
    fn state(&self) -> std::sync::MutexGuard<WorkerState> {
        self.state.lock().unwrap()
    }
    fn pop(&self) -> Option<Job> {
        let mut state = self.state();
        if state.items.is_empty() {
            if state.flush_pending {
                return Some(Job::Flush);
            }
        } else if let Some(bytes) = state.items.pop_front() {
            return Some(Job::Write(bytes));
        }

        None
    }
    fn report_error(&self, e: std::io::Error) {
        {
            let mut state = self.state();
            state.alive = false;
            state.error = Some(e.into());
            state.flush_pending = false;
        }
        self.write_ready_changed.notify_waiters();
    }
    async fn work<T: tokio::io::AsyncWrite + Send + Sync + Unpin + 'static>(&self, mut writer: T) {
        use tokio::io::AsyncWriteExt;
        loop {
            let notified = self.new_work.notified();
            while let Some(job) = self.pop() {
                match job {
                    Job::Flush => {
                        if let Err(e) = writer.flush().await {
                            self.report_error(e);
                            return;
                        }

                        tracing::debug!("worker marking flush complete");
                        self.state().flush_pending = false;
                    }

                    Job::Write(mut bytes) => {
                        tracing::debug!("worker writing: {bytes:?}");
                        let len = bytes.len();
                        match writer.write_all_buf(&mut bytes).await {
                            Err(e) => {
                                self.report_error(e);
                                return;
                            }
                            Ok(_) => {
                                self.state().write_budget += len;
                            }
                        }
                    }
                }

                self.write_ready_changed.notify_waiters();
            }

            notified.await;
        }
    }
}

/// Provides a [`HostOutputStream`] impl from a [`tokio::io::AsyncWrite`] impl
pub struct AsyncWriteStream {
    worker: Arc<Worker>,
    _join_handle: crate::preview2::AbortOnDropJoinHandle<()>,
}

impl AsyncWriteStream {
    /// Create a [`AsyncWriteStream`]. In order to use the [`HostOutputStream`] impl
    /// provided by this struct, the argument must impl [`tokio::io::AsyncWrite`].
    pub fn new<T: tokio::io::AsyncWrite + Send + Sync + Unpin + 'static>(
        write_budget: usize,
        writer: T,
    ) -> Self {
        let worker = Arc::new(Worker::new(write_budget));

        let w = Arc::clone(&worker);
        let join_handle = crate::preview2::spawn(async move { w.work(writer).await });

        AsyncWriteStream {
            worker,
            _join_handle: join_handle,
        }
    }
}

impl HostOutputStream for AsyncWriteStream {
    fn write(&mut self, bytes: Bytes) -> Result<(), StreamError> {
        let mut state = self.worker.state();
        state.check_error()?;
        if state.flush_pending {
            return Err(StreamError::Trap(anyhow!(
                "write not permitted while flush pending"
            )));
        }
        match state.write_budget.checked_sub(bytes.len()) {
            Some(remaining_budget) => {
                state.write_budget = remaining_budget;
                state.items.push_back(bytes);
            }
            None => return Err(StreamError::Trap(anyhow!("write exceeded budget"))),
        }
        drop(state);
        self.worker.new_work.notify_waiters();
        Ok(())
    }
    fn flush(&mut self) -> Result<(), StreamError> {
        let mut state = self.worker.state();
        state.check_error()?;

        state.flush_pending = true;
        self.worker.new_work.notify_waiters();

        Ok(())
    }

<<<<<<< HEAD
    async fn write_ready(&mut self) -> Result<usize, StreamError> {
        loop {
            match self.worker.check_write() {
                WriteStatus::Done(r) => return r,
                WriteStatus::Pending(notifier) => notifier.await,
            }
        }
=======
    fn check_write(&mut self) -> Result<usize, OutputStreamError> {
        self.worker.check_write()
    }
}
#[async_trait::async_trait]
impl Subscribe for AsyncWriteStream {
    async fn ready(&mut self) {
        self.worker.ready().await;
>>>>>>> c9276620
    }
}<|MERGE_RESOLUTION|>--- conflicted
+++ resolved
@@ -1,8 +1,4 @@
-<<<<<<< HEAD
-use crate::preview2::{HostOutputStream, StreamError};
-=======
-use crate::preview2::{HostOutputStream, OutputStreamError, Subscribe};
->>>>>>> c9276620
+use crate::preview2::{HostOutputStream, StreamError, Subscribe};
 use anyhow::anyhow;
 use bytes::Bytes;
 use std::sync::{Arc, Mutex};
@@ -39,14 +35,6 @@
     Write(Bytes),
 }
 
-<<<<<<< HEAD
-enum WriteStatus<'a> {
-    Done(Result<usize, StreamError>),
-    Pending(tokio::sync::futures::Notified<'a>),
-}
-
-=======
->>>>>>> c9276620
 impl Worker {
     fn new(write_budget: usize) -> Self {
         Self {
@@ -75,7 +63,7 @@
             self.write_ready_changed.notified().await;
         }
     }
-    fn check_write(&self) -> Result<usize, OutputStreamError> {
+    fn check_write(&self) -> Result<usize, StreamError> {
         let mut state = self.state();
         if let Err(e) = state.check_error() {
             return Err(e);
@@ -205,16 +193,7 @@
         Ok(())
     }
 
-<<<<<<< HEAD
-    async fn write_ready(&mut self) -> Result<usize, StreamError> {
-        loop {
-            match self.worker.check_write() {
-                WriteStatus::Done(r) => return r,
-                WriteStatus::Pending(notifier) => notifier.await,
-            }
-        }
-=======
-    fn check_write(&mut self) -> Result<usize, OutputStreamError> {
+    fn check_write(&mut self) -> Result<usize, StreamError> {
         self.worker.check_write()
     }
 }
@@ -222,6 +201,5 @@
 impl Subscribe for AsyncWriteStream {
     async fn ready(&mut self) {
         self.worker.ready().await;
->>>>>>> c9276620
     }
 }