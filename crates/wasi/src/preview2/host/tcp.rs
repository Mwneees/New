--- conflicted
+++ resolved
@@ -5,22 +5,13 @@
     sockets::tcp::{self, ShutdownType},
 };
 use crate::preview2::tcp::{TcpSocket, TcpState};
-<<<<<<< HEAD
-use crate::preview2::{Pollable, PollableFuture, WasiView};
+use crate::preview2::{Pollable, WasiView};
 use cap_net_ext::{AddressFamily, Blocking, PoolExt, TcpListenerExt};
-=======
-use crate::preview2::{Pollable, WasiView};
-use cap_net_ext::{Blocking, PoolExt, TcpListenerExt};
->>>>>>> e2f1bdd7
 use cap_std::net::TcpListener;
 use io_lifetimes::AsSocketlike;
 use rustix::io::Errno;
 use rustix::net::sockopt;
-<<<<<<< HEAD
-use std::any::Any;
 use std::net::{IpAddr, SocketAddr};
-=======
->>>>>>> e2f1bdd7
 use tokio::io::Interest;
 use wasmtime::component::Resource;
 
@@ -44,15 +35,10 @@
             _ => return Err(ErrorCode::InvalidState.into()),
         }
 
-<<<<<<< HEAD
         validate_unicast(&local_address)?;
         validate_address_family(&socket, &local_address)?;
 
-        let binder = network.0.tcp_binder(local_address)?;
-=======
-        let network = table.get_resource(&network)?;
         let binder = network.pool.tcp_binder(local_address)?;
->>>>>>> e2f1bdd7
 
         // Perform the OS bind call.
         binder
@@ -108,16 +94,11 @@
                 | TcpState::BindStarted => return Err(ErrorCode::ConcurrencyConflict.into()),
             }
 
-<<<<<<< HEAD
             validate_unicast(&remote_address)?;
             validate_remote_address(&remote_address)?;
             validate_address_family(&socket, &remote_address)?;
 
-            let connecter = network.0.tcp_connecter(remote_address)?;
-=======
-            let network = table.get_resource(&network)?;
             let connecter = network.pool.tcp_connecter(remote_address)?;
->>>>>>> e2f1bdd7
 
             // Do an OS `connect`. Our socket is non-blocking, so it'll either...
             {
@@ -214,16 +195,12 @@
         socket
             .tcp_socket()
             .as_socketlike_view::<TcpListener>()
-<<<<<<< HEAD
-            .listen(None)
+            .listen(socket.listen_backlog_size)
             .map_err(|error| match error.errno() {
                 #[cfg(windows)]
                 Some(Errno::MFILE) => ErrorCode::OutOfMemory.into(), // We're not trying to create a new socket. Rewrite it to less surprising error code.
                 _ => Into::<network::Error>::into(error),
             })?;
-=======
-            .listen(socket.listen_backlog_size)?;
->>>>>>> e2f1bdd7
 
         socket.tcp_state = TcpState::ListenStarted;
 
@@ -403,15 +380,9 @@
             .clamp(MIN_BACKLOG, MAX_BACKLOG);
 
         match socket.tcp_state {
-<<<<<<< HEAD
-            TcpState::Listening => {}
-            _ => return Err(ErrorCode::InvalidState.into()),
-        }
-=======
             TcpState::Default | TcpState::BindStarted | TcpState::Bound => {
                 // Socket not listening yet. Stash value for first invocation to `listen`.
                 socket.listen_backlog_size = Some(value);
->>>>>>> e2f1bdd7
 
                 Ok(())
             }
@@ -420,13 +391,13 @@
                 // Not all platforms support this. We'll only update our own value if the OS supports changing the backlog size after the fact.
 
                 rustix::net::listen(socket.tcp_socket(), value)
-                    .map_err(|_| ErrorCode::AlreadyListening)?;
+                    .map_err(|_| ErrorCode::NotSupported)?;
 
                 socket.listen_backlog_size = Some(value);
 
                 Ok(())
             }
-            TcpState::Connected => Err(ErrorCode::AlreadyConnected.into()),
+            TcpState::Connected | TcpState::ConnectFailed => Err(ErrorCode::InvalidState.into()),
             TcpState::Connecting | TcpState::ConnectReady | TcpState::ListenStarted => {
                 Err(ErrorCode::ConcurrencyConflict.into())
             }
