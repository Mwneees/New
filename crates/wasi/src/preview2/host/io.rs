--- conflicted
+++ resolved
@@ -1,18 +1,8 @@
 use crate::preview2::{
     bindings::io::streams::{self, InputStream, OutputStream},
-<<<<<<< HEAD
-    filesystem::FileInputStream,
-    poll::PollableFuture,
-    stream::{
-        HostInputStream, HostOutputStream, InternalInputStream, InternalTableStreamExt,
-        StreamError, TableStreamExt,
-    },
-    HostPollable, TableError, TablePollableExt, WasiView,
-=======
     poll::subscribe,
-    stream::{OutputStreamError, StreamRuntimeError, StreamState},
+    stream::StreamError,
     Pollable, TableError, WasiView,
->>>>>>> c9276620
 };
 use wasmtime::component::Resource;
 
@@ -230,148 +220,49 @@
         &mut self,
         stream: Resource<InputStream>,
         len: u64,
-<<<<<<< HEAD
     ) -> Result<Vec<u8>, streams::Error> {
         let len = len.try_into()?;
-        let bytes = match self.table_mut().get_internal_input_stream_mut(&stream)? {
-            InternalInputStream::Host(s) => HostInputStream::read(s.as_mut(), len)?,
-            InternalInputStream::File(s) => FileInputStream::read(s, len).await?,
+        let bytes = match self.table_mut().get_resource_mut(&stream)? {
+            InputStream::Host(s) => s.read(len)?,
+            InputStream::File(s) => s.read(len).await?,
         };
         debug_assert!(bytes.len() <= len as usize);
         Ok(bytes.into())
-=======
-    ) -> anyhow::Result<Result<(Vec<u8>, streams::StreamStatus), ()>> {
-        match self.table_mut().get_resource_mut(&stream)? {
-            InputStream::Host(s) => {
-                let (bytes, state) = match s.read(len as usize) {
-                    Ok(a) => a,
-                    Err(e) => {
-                        if let Some(e) = e.downcast_ref::<StreamRuntimeError>() {
-                            tracing::debug!("stream runtime error: {e:?}");
-                            return Ok(Err(()));
-                        } else {
-                            return Err(e);
-                        }
-                    }
-                };
-                debug_assert!(bytes.len() <= len as usize);
-
-                Ok(Ok((bytes.into(), state.into())))
-            }
-            InputStream::File(s) => {
-                let (bytes, state) = match s.read(len as usize).await {
-                    Ok(a) => a,
-                    Err(e) => {
-                        if let Some(e) = e.downcast_ref::<StreamRuntimeError>() {
-                            tracing::debug!("stream runtime error: {e:?}");
-                            return Ok(Err(()));
-                        } else {
-                            return Err(e);
-                        }
-                    }
-                };
-                Ok(Ok((bytes.into(), state.into())))
-            }
-        }
->>>>>>> c9276620
     }
 
     async fn blocking_read(
         &mut self,
         stream: Resource<InputStream>,
         len: u64,
-<<<<<<< HEAD
     ) -> Result<Vec<u8>, streams::Error> {
-        let len = len.try_into()?;
-        let bytes = match self.table_mut().get_internal_input_stream_mut(&stream)? {
-            InternalInputStream::Host(s) => {
-                s.ready().await.map_err(streams::Error::trap)?;
-                HostInputStream::read(s.as_mut(), len)?
-            }
-            InternalInputStream::File(s) => FileInputStream::read(s, len).await?,
-        };
-        debug_assert!(bytes.len() <= len as usize);
-        Ok(bytes.into())
-=======
-    ) -> anyhow::Result<Result<(Vec<u8>, streams::StreamStatus), ()>> {
         if let InputStream::Host(s) = self.table_mut().get_resource_mut(&stream)? {
             s.ready().await;
         }
         self.read(stream, len).await
->>>>>>> c9276620
     }
 
     async fn skip(
         &mut self,
         stream: Resource<InputStream>,
         len: u64,
-<<<<<<< HEAD
     ) -> Result<u64, streams::Error> {
         let len = len.try_into()?;
-        let written = match self.table_mut().get_internal_input_stream_mut(&stream)? {
-            InternalInputStream::Host(s) => HostInputStream::skip(s.as_mut(), len)?,
-            InternalInputStream::File(s) => FileInputStream::skip(s, len).await?,
+        let written = match self.table_mut().get_resource_mut(&stream)? {
+            InputStream::Host(s) => s.skip(len)?,
+            InputStream::File(s) => s.skip(len).await?,
         };
         Ok(written.try_into().expect("usize always fits in u64"))
-=======
-    ) -> anyhow::Result<Result<(u64, streams::StreamStatus), ()>> {
-        match self.table_mut().get_resource_mut(&stream)? {
-            InputStream::Host(s) => {
-                // TODO: the cast to usize should be fallible, use `.try_into()?`
-                let (bytes_skipped, state) = match s.skip(len as usize) {
-                    Ok(a) => a,
-                    Err(e) => {
-                        if let Some(e) = e.downcast_ref::<StreamRuntimeError>() {
-                            tracing::debug!("stream runtime error: {e:?}");
-                            return Ok(Err(()));
-                        } else {
-                            return Err(e);
-                        }
-                    }
-                };
-
-                Ok(Ok((bytes_skipped as u64, state.into())))
-            }
-            InputStream::File(s) => {
-                let (bytes_skipped, state) = match s.skip(len as usize).await {
-                    Ok(a) => a,
-                    Err(e) => {
-                        if let Some(e) = e.downcast_ref::<StreamRuntimeError>() {
-                            tracing::debug!("stream runtime error: {e:?}");
-                            return Ok(Err(()));
-                        } else {
-                            return Err(e);
-                        }
-                    }
-                };
-                Ok(Ok((bytes_skipped as u64, state.into())))
-            }
-        }
->>>>>>> c9276620
     }
 
     async fn blocking_skip(
         &mut self,
         stream: Resource<InputStream>,
         len: u64,
-<<<<<<< HEAD
     ) -> Result<u64, streams::Error> {
-        let len = len.try_into()?;
-        let written = match self.table_mut().get_internal_input_stream_mut(&stream)? {
-            InternalInputStream::Host(s) => {
-                s.ready().await.map_err(streams::Error::trap)?;
-                HostInputStream::skip(s.as_mut(), len)?
-            }
-            InternalInputStream::File(s) => FileInputStream::skip(s, len).await?,
-        };
-        Ok(written.try_into().expect("usize always fits in u64"))
-=======
-    ) -> anyhow::Result<Result<(u64, streams::StreamStatus), ()>> {
         if let InputStream::Host(s) = self.table_mut().get_resource_mut(&stream)? {
             s.ready().await;
         }
         self.skip(stream, len).await
->>>>>>> c9276620
     }
 
     fn subscribe(&mut self, stream: Resource<InputStream>) -> anyhow::Result<Resource<Pollable>> {
