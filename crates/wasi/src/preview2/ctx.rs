--- conflicted
+++ resolved
@@ -38,17 +38,10 @@
             .set_clocks(clocks::host::clocks_ctx())
             .set_insecure_random(insecure_random)
             .set_insecure_random_seed(insecure_random_seed)
-<<<<<<< HEAD
             .set_stdin(stdio::EmptyStream)
             .set_stdout(stdio::EmptyStream)
-            .set_stderr(stdio::EmptyStream);
-        result.random = Some(random::thread_rng());
-=======
-            .set_stdin(pipe::ReadPipe::new(std::io::empty()))
-            .set_stdout(pipe::WritePipe::new(std::io::sink()))
-            .set_stderr(pipe::WritePipe::new(std::io::sink()))
+            .set_stderr(stdio::EmptyStream)
             .set_secure_random();
->>>>>>> 17c77aa7
         result
     }
 
