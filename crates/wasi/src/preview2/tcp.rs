use crate::preview2::{AbortOnDropJoinHandle, StreamState, Table, TableError};
use cap_net_ext::{AddressFamily, Blocking, TcpListenerExt};
use cap_std::net::TcpListener;
use io_lifetimes::raw::{FromRawSocketlike, IntoRawSocketlike};
use std::io;
use std::sync::Arc;
<<<<<<< HEAD

use super::{HostInputStream, HostOutputStream, OutputStreamError};
=======
use system_interface::io::IoExt;
use tokio::io::Interest;
>>>>>>> f62baeed

/// The state of a TCP socket.
///
/// This represents the various states a socket can be in during the
/// activities of binding, listening, accepting, and connecting.
pub(crate) enum HostTcpState {
    /// The initial state for a newly-created socket.
    Default,

    /// Binding started via `start_bind`.
    BindStarted,

    /// Binding finished via `finish_bind`. The socket has an address but
    /// is not yet listening for connections.
    Bound,

    /// Listening started via `listen_start`.
    ListenStarted,

    /// The socket is now listening and waiting for an incoming connection.
    Listening,

    /// An outgoing connection is started via `start_connect`.
    Connecting,

    /// An outgoing connection is ready to be established.
    ConnectReady,

    /// An outgoing connection has been established.
    Connected,
}

/// A host TCP socket, plus associated bookkeeping.
///
/// The inner state is wrapped in an Arc because the same underlying socket is
/// used for implementing the stream types.
pub(crate) struct HostTcpSocket {
    /// The part of a `HostTcpSocket` which is reference-counted so that we
    /// can pass it to async tasks.
    pub(crate) inner: Arc<tokio::net::TcpStream>,

    /// The current state in the bind/listen/accept/connect progression.
    pub(crate) tcp_state: HostTcpState,
}

pub(crate) struct TcpReadStream {
    stream: Arc<tokio::net::TcpStream>,
    closed: bool,
}

impl TcpReadStream {
    fn new(stream: Arc<tokio::net::TcpStream>) -> Self {
        Self {
            stream,
            closed: false,
        }
    }
    fn stream_state(&self) -> StreamState {
        if self.closed {
            StreamState::Closed
        } else {
            StreamState::Open
        }
    }
}

<<<<<<< HEAD
#[async_trait::async_trait]
impl HostInputStream for TcpReadStream {
    fn read(&mut self, size: usize) -> Result<(bytes::Bytes, StreamState), anyhow::Error> {
        if size == 0 || self.closed {
            return Ok((bytes::Bytes::new(), self.stream_state()));
        }

        let mut buf = bytes::BytesMut::with_capacity(size);
        let n = match self.stream.try_read_buf(&mut buf) {
            // A 0-byte read indicates that the stream has closed.
            Ok(0) => {
                self.closed = true;
                0
            }

            Ok(n) => n,

            // Failing with `EWOULDBLOCK` is how we differentiate between a closed channel and no
            // data to read right now.
            Err(e) if e.kind() == std::io::ErrorKind::WouldBlock => 0,

            Err(e) => {
                tracing::debug!("unexpected error on TcpReadStream read: {e:?}");
                self.closed = true;
                0
            }
        };

        buf.truncate(n);
        Ok((buf.freeze(), self.stream_state()))
=======
        let std_socket =
            unsafe { std::net::TcpStream::from_raw_socketlike(tcp_socket.into_raw_socketlike()) };

        let tokio_tcp_socket = crate::preview2::with_ambient_tokio_runtime(|| {
            tokio::net::TcpStream::try_from(std_socket).unwrap()
        });

        Ok(Self {
            inner: Arc::new(HostTcpSocketInner {
                tcp_socket: tokio_tcp_socket,
            }),
            tcp_state: HostTcpState::Default,
        })
    }

    /// Create a `HostTcpSocket` from an existing socket.
    ///
    /// The socket must be in non-blocking mode.
    pub fn from_tcp_stream(tcp_socket: cap_std::net::TcpStream) -> io::Result<Self> {
        let fd = rustix::fd::OwnedFd::from(tcp_socket);
        let tcp_socket = TcpListener::from(fd);

        let std_tcp_socket =
            unsafe { std::net::TcpStream::from_raw_socketlike(tcp_socket.into_raw_socketlike()) };
        let tokio_tcp_socket = crate::preview2::with_ambient_tokio_runtime(|| {
            tokio::net::TcpStream::try_from(std_tcp_socket).unwrap()
        });

        Ok(Self {
            inner: Arc::new(HostTcpSocketInner {
                tcp_socket: tokio_tcp_socket,
            }),
            tcp_state: HostTcpState::Default,
        })
>>>>>>> f62baeed
    }

    async fn ready(&mut self) -> Result<(), anyhow::Error> {
        if self.closed {
            return Ok(());
        }
        self.stream.readable().await?;
        Ok(())
    }
}

const SOCKET_READY_SIZE: usize = 1024 * 1024 * 1024;

pub(crate) struct TcpWriteStream {
    stream: Arc<tokio::net::TcpStream>,
    write_handle: Option<AbortOnDropJoinHandle<anyhow::Result<()>>>,
}

impl TcpWriteStream {
    pub(crate) fn new(stream: Arc<tokio::net::TcpStream>) -> Self {
        Self {
            stream,
            write_handle: None,
        }
    }

    /// Write `bytes` in a background task, remembering the task handle for use in a future call to
    /// `write_ready`
    fn background_write(&mut self, mut bytes: bytes::Bytes) {
        assert!(self.write_handle.is_none());

        let stream = self.stream.clone();
        self.write_handle.replace(
            tokio::spawn(async move {
                // Note: we are not using the AsyncWrite impl here, and instead using the TcpStream
                // primitive try_write, which goes directly to attempt a write with mio. This has
                // two advantages: 1. this operation takes a &TcpStream instead of a &mut TcpStream
                // required to AsyncWrite, and 2. it eliminates any buffering in tokio we may need
                // to flush.
                while !bytes.is_empty() {
                    stream.writable().await?;
                    let n = stream.try_write(&bytes)?;
                    let _ = bytes.split_to(n);
                }

                Ok(())
            })
            .into(),
        );
    }
}

#[async_trait::async_trait]
impl HostOutputStream for TcpWriteStream {
    fn write(&mut self, mut bytes: bytes::Bytes) -> Result<(), OutputStreamError> {
        while !bytes.is_empty() {
            match self.stream.try_write(&bytes) {
                Ok(n) => {
                    let _ = bytes.split_to(n);
                }

                Err(e) if e.kind() == std::io::ErrorKind::WouldBlock => {
                    // As `try_write` indicated that it would have blocked, we'll perform the write
                    // in the background to allow us to return immediately.
                    self.background_write(bytes);

                    return Ok(());
                }

                Err(e) => return Err(OutputStreamError::LastOperationFailed(e.into())),
            }
        }
<<<<<<< HEAD

        Ok(())
=======
        let mut buf = BytesMut::zeroed(size);
        let socket = self.tcp_socket();
        let r = socket.try_io(Interest::READABLE, || {
            socket.as_socketlike_view::<TcpStream>().read(&mut buf)
        });
        let (n, state) = read_result(r)?;
        buf.truncate(n);
        Ok((buf.freeze(), state))
>>>>>>> f62baeed
    }

    fn flush(&mut self) -> Result<(), OutputStreamError> {
        // `flush` is a no-op here, as we're not managing any internal buffer. Additionally,
        // `write_ready` will join the background write task if it's active, so following `flush`
        // with `write_ready` will have the desired effect.
        Ok(())
    }

    async fn write_ready(&mut self) -> Result<usize, OutputStreamError> {
        if self.write_handle.is_some() {
            self.write_handle
                .as_mut()
                .unwrap()
                .await
                .map_err(|e| OutputStreamError::Trap(e.into()))?
                .map_err(|e| OutputStreamError::LastOperationFailed(e.into()))?;

            // Only clear out the write handle once the task has exited, to ensure that
            // `write_ready` remains cancel-safe.
            self.write_handle = None;
        }
<<<<<<< HEAD

        self.stream
            .writable()
            .await
            .map_err(|e| OutputStreamError::LastOperationFailed(e.into()))?;

        Ok(SOCKET_READY_SIZE)
    }
}

impl HostTcpSocket {
    /// Create a new socket in the given family.
    pub fn new(family: AddressFamily) -> io::Result<Self> {
        // Create a new host socket and set it to non-blocking, which is needed
        // by our async implementation.
        let tcp_listener = TcpListener::new(family, Blocking::No)?;
        Self::from_tcp_listener(tcp_listener)
=======
        let socket = self.tcp_socket();
        let r = socket.try_io(Interest::WRITABLE, || {
            socket.as_socketlike_view::<TcpStream>().write(buf.as_ref())
        });
        let (n, state) = write_result(r)?;
        Ok((n, state))
>>>>>>> f62baeed
    }

    /// Create a `HostTcpSocket` from an existing socket.
    ///
    /// The socket must be in non-blocking mode.
    pub fn from_tcp_stream(tcp_socket: cap_std::net::TcpStream) -> io::Result<Self> {
        let tcp_listener = TcpListener::from(rustix::fd::OwnedFd::from(tcp_socket));
        Self::from_tcp_listener(tcp_listener)
    }

    pub fn from_tcp_listener(tcp_listener: cap_std::net::TcpListener) -> io::Result<Self> {
        let fd = tcp_listener.into_raw_socketlike();
        let std_stream = unsafe { std::net::TcpStream::from_raw_socketlike(fd) };
        let stream = tokio::net::TcpStream::try_from(std_stream)?;

        Ok(Self {
            inner: Arc::new(stream),
            tcp_state: HostTcpState::Default,
        })
    }

    pub fn tcp_socket(&self) -> &tokio::net::TcpStream {
        &self.inner
    }

    /// Create the input/output stream pair for a tcp socket.
    pub fn as_split(&self) -> (Box<impl HostInputStream>, Box<impl HostOutputStream>) {
        let input = Box::new(TcpReadStream::new(self.inner.clone()));
        let output = Box::new(TcpWriteStream::new(self.inner.clone()));
        (input, output)
    }
}

pub(crate) trait TableTcpSocketExt {
    fn push_tcp_socket(&mut self, tcp_socket: HostTcpSocket) -> Result<u32, TableError>;
    fn delete_tcp_socket(&mut self, fd: u32) -> Result<HostTcpSocket, TableError>;
    fn is_tcp_socket(&self, fd: u32) -> bool;
    fn get_tcp_socket(&self, fd: u32) -> Result<&HostTcpSocket, TableError>;
    fn get_tcp_socket_mut(&mut self, fd: u32) -> Result<&mut HostTcpSocket, TableError>;
}

impl TableTcpSocketExt for Table {
    fn push_tcp_socket(&mut self, tcp_socket: HostTcpSocket) -> Result<u32, TableError> {
        self.push(Box::new(tcp_socket))
    }
    fn delete_tcp_socket(&mut self, fd: u32) -> Result<HostTcpSocket, TableError> {
        self.delete(fd)
    }
    fn is_tcp_socket(&self, fd: u32) -> bool {
        self.is::<HostTcpSocket>(fd)
    }
    fn get_tcp_socket(&self, fd: u32) -> Result<&HostTcpSocket, TableError> {
        self.get(fd)
    }
    fn get_tcp_socket_mut(&mut self, fd: u32) -> Result<&mut HostTcpSocket, TableError> {
        self.get_mut(fd)
    }
<<<<<<< HEAD
=======
}

pub(crate) fn read_result(r: io::Result<usize>) -> io::Result<(usize, StreamState)> {
    match r {
        Ok(0) => Ok((0, StreamState::Closed)),
        Ok(n) => Ok((n, StreamState::Open)),
        Err(e)
            if e.kind() == io::ErrorKind::Interrupted || e.kind() == io::ErrorKind::WouldBlock =>
        {
            Ok((0, StreamState::Open))
        }
        Err(e) => Err(e),
    }
}

pub(crate) fn write_result(r: io::Result<usize>) -> io::Result<(usize, StreamState)> {
    match r {
        // We special-case zero-write stores ourselves, so if we get a zero
        // back from a `write`, it means the stream is closed on some
        // platforms.
        Ok(0) => Ok((0, StreamState::Closed)),
        Ok(n) => Ok((n, StreamState::Open)),
        #[cfg(not(windows))]
        Err(e) if e.raw_os_error() == Some(rustix::io::Errno::PIPE.raw_os_error()) => {
            Ok((0, StreamState::Closed))
        }
        Err(e) => Err(e),
    }
>>>>>>> f62baeed
}<|MERGE_RESOLUTION|>--- conflicted
+++ resolved
@@ -4,13 +4,8 @@
 use io_lifetimes::raw::{FromRawSocketlike, IntoRawSocketlike};
 use std::io;
 use std::sync::Arc;
-<<<<<<< HEAD
 
 use super::{HostInputStream, HostOutputStream, OutputStreamError};
-=======
-use system_interface::io::IoExt;
-use tokio::io::Interest;
->>>>>>> f62baeed
 
 /// The state of a TCP socket.
 ///
@@ -77,7 +72,6 @@
     }
 }
 
-<<<<<<< HEAD
 #[async_trait::async_trait]
 impl HostInputStream for TcpReadStream {
     fn read(&mut self, size: usize) -> Result<(bytes::Bytes, StreamState), anyhow::Error> {
@@ -108,42 +102,6 @@
 
         buf.truncate(n);
         Ok((buf.freeze(), self.stream_state()))
-=======
-        let std_socket =
-            unsafe { std::net::TcpStream::from_raw_socketlike(tcp_socket.into_raw_socketlike()) };
-
-        let tokio_tcp_socket = crate::preview2::with_ambient_tokio_runtime(|| {
-            tokio::net::TcpStream::try_from(std_socket).unwrap()
-        });
-
-        Ok(Self {
-            inner: Arc::new(HostTcpSocketInner {
-                tcp_socket: tokio_tcp_socket,
-            }),
-            tcp_state: HostTcpState::Default,
-        })
-    }
-
-    /// Create a `HostTcpSocket` from an existing socket.
-    ///
-    /// The socket must be in non-blocking mode.
-    pub fn from_tcp_stream(tcp_socket: cap_std::net::TcpStream) -> io::Result<Self> {
-        let fd = rustix::fd::OwnedFd::from(tcp_socket);
-        let tcp_socket = TcpListener::from(fd);
-
-        let std_tcp_socket =
-            unsafe { std::net::TcpStream::from_raw_socketlike(tcp_socket.into_raw_socketlike()) };
-        let tokio_tcp_socket = crate::preview2::with_ambient_tokio_runtime(|| {
-            tokio::net::TcpStream::try_from(std_tcp_socket).unwrap()
-        });
-
-        Ok(Self {
-            inner: Arc::new(HostTcpSocketInner {
-                tcp_socket: tokio_tcp_socket,
-            }),
-            tcp_state: HostTcpState::Default,
-        })
->>>>>>> f62baeed
     }
 
     async fn ready(&mut self) -> Result<(), anyhow::Error> {
@@ -216,19 +174,8 @@
                 Err(e) => return Err(OutputStreamError::LastOperationFailed(e.into())),
             }
         }
-<<<<<<< HEAD
 
         Ok(())
-=======
-        let mut buf = BytesMut::zeroed(size);
-        let socket = self.tcp_socket();
-        let r = socket.try_io(Interest::READABLE, || {
-            socket.as_socketlike_view::<TcpStream>().read(&mut buf)
-        });
-        let (n, state) = read_result(r)?;
-        buf.truncate(n);
-        Ok((buf.freeze(), state))
->>>>>>> f62baeed
     }
 
     fn flush(&mut self) -> Result<(), OutputStreamError> {
@@ -251,7 +198,6 @@
             // `write_ready` remains cancel-safe.
             self.write_handle = None;
         }
-<<<<<<< HEAD
 
         self.stream
             .writable()
@@ -269,14 +215,6 @@
         // by our async implementation.
         let tcp_listener = TcpListener::new(family, Blocking::No)?;
         Self::from_tcp_listener(tcp_listener)
-=======
-        let socket = self.tcp_socket();
-        let r = socket.try_io(Interest::WRITABLE, || {
-            socket.as_socketlike_view::<TcpStream>().write(buf.as_ref())
-        });
-        let (n, state) = write_result(r)?;
-        Ok((n, state))
->>>>>>> f62baeed
     }
 
     /// Create a `HostTcpSocket` from an existing socket.
@@ -290,7 +228,9 @@
     pub fn from_tcp_listener(tcp_listener: cap_std::net::TcpListener) -> io::Result<Self> {
         let fd = tcp_listener.into_raw_socketlike();
         let std_stream = unsafe { std::net::TcpStream::from_raw_socketlike(fd) };
-        let stream = tokio::net::TcpStream::try_from(std_stream)?;
+        let stream = crate::preview2::with_ambient_tokio_runtime(|| {
+            tokio::net::TcpStream::try_from(std_stream)
+        })?;
 
         Ok(Self {
             inner: Arc::new(stream),
@@ -334,35 +274,4 @@
     fn get_tcp_socket_mut(&mut self, fd: u32) -> Result<&mut HostTcpSocket, TableError> {
         self.get_mut(fd)
     }
-<<<<<<< HEAD
-=======
-}
-
-pub(crate) fn read_result(r: io::Result<usize>) -> io::Result<(usize, StreamState)> {
-    match r {
-        Ok(0) => Ok((0, StreamState::Closed)),
-        Ok(n) => Ok((n, StreamState::Open)),
-        Err(e)
-            if e.kind() == io::ErrorKind::Interrupted || e.kind() == io::ErrorKind::WouldBlock =>
-        {
-            Ok((0, StreamState::Open))
-        }
-        Err(e) => Err(e),
-    }
-}
-
-pub(crate) fn write_result(r: io::Result<usize>) -> io::Result<(usize, StreamState)> {
-    match r {
-        // We special-case zero-write stores ourselves, so if we get a zero
-        // back from a `write`, it means the stream is closed on some
-        // platforms.
-        Ok(0) => Ok((0, StreamState::Closed)),
-        Ok(n) => Ok((n, StreamState::Open)),
-        #[cfg(not(windows))]
-        Err(e) if e.raw_os_error() == Some(rustix::io::Errno::PIPE.raw_os_error()) => {
-            Ok((0, StreamState::Closed))
-        }
-        Err(e) => Err(e),
-    }
->>>>>>> f62baeed
 }