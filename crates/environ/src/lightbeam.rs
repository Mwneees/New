//! Support for compiling with Lightbeam.

use crate::cache::ModuleCacheDataTupleType;
use crate::compilation::{Compilation, CompileError};
use crate::func_environ::FuncEnvironment;
<<<<<<< HEAD
use crate::module::Module;
use crate::module_environ::FunctionBodyData;
use crate::CacheConfig;
// TODO: Put this in `compilation`
use crate::address_map::{
    FunctionAddressMap, InstructionAddressMap, ModuleAddressMap, ValueLabelsRanges,
};
use crate::cranelift::{RelocSink, TrapSink};
use cranelift_codegen::{ir, isa};
use cranelift_entity::{PrimaryMap, SecondaryMap};
use cranelift_wasm::{DefinedFuncIndex, ModuleTranslationState};
use lightbeam::{CodeGenSession, OffsetSink, Sinks};
use std::{convert::TryFrom, mem};
=======
use crate::CacheConfig;
use crate::ModuleTranslation;
// TODO: Put this in `compilation`
use crate::address_map::{ModuleAddressMap, ValueLabelsRanges};
use crate::cranelift::{RelocSink, TrapSink};
use cranelift_codegen::isa;
use cranelift_entity::{PrimaryMap, SecondaryMap};
use lightbeam::{CodeGenSession, NullOffsetSink, Sinks};
>>>>>>> d88da37e

/// A compiler that compiles a WebAssembly module with Lightbeam, directly translating the Wasm file.
pub struct Lightbeam;

impl crate::compilation::Compiler for Lightbeam {
    /// Compile the module using Lightbeam, producing a compilation result with
    /// associated relocations.
    fn compile_module(
        translation: &ModuleTranslation,
        isa: &dyn isa::TargetIsa,
        _cache_config: &CacheConfig,
    ) -> Result<ModuleCacheDataTupleType, CompileError> {
        if translation.tunables.debug_info {
            return Err(CompileError::DebugInfoNotSupported);
        }

<<<<<<< HEAD
        struct WasmtimeOffsetSink {
            offset: usize,
            last: Option<(ir::SourceLoc, usize)>,
            address_map: FunctionAddressMap,
        }

        impl WasmtimeOffsetSink {
            fn new(offset: usize, start_srcloc: ir::SourceLoc, end_srcloc: ir::SourceLoc) -> Self {
                WasmtimeOffsetSink {
                    offset,
                    last: None,
                    address_map: FunctionAddressMap {
                        instructions: vec![],
                        start_srcloc,
                        end_srcloc,
                        body_offset: 0,
                        body_len: 0,
                    },
                }
            }

            fn finalize(mut self, body_len: usize) -> FunctionAddressMap {
                if let Some((srcloc, code_offset)) = self.last {
                    self.address_map.instructions.push(InstructionAddressMap {
                        srcloc,
                        code_offset,
                        code_len: body_len
                            .checked_sub(code_offset)
                            .expect("Code offset exceeds size of body"),
                    });
                }

                self.address_map.body_len = body_len
                    .checked_sub(self.address_map.body_offset)
                    .expect("Code offset exceeds size of body");

                self.address_map
            }
        }

        impl OffsetSink for WasmtimeOffsetSink {
            fn offset(
                &mut self,
                offset_in_wasm_function: ir::SourceLoc,
                offset_in_compiled_function: usize,
            ) {
                if self.last.as_ref().map(|(s, _)| s) == Some(&offset_in_wasm_function) {
                    return;
                }

                let offset_in_compiled_function = offset_in_compiled_function
                    .checked_sub(self.offset)
                    .expect("Code offset exceeds size of body");

                let last = mem::replace(
                    &mut self.last,
                    Some((offset_in_wasm_function, offset_in_compiled_function)),
                );

                if let Some((srcloc, code_offset)) = last {
                    self.address_map.instructions.push(InstructionAddressMap {
                        srcloc,
                        code_offset,
                        code_len: offset_in_compiled_function
                            .checked_sub(code_offset)
                            .expect("Code offset exceeds size of body"),
                    })
                }
            }
        }

        let env = FuncEnvironment::new(isa.frontend_config(), &module.local);
        let mut relocations = PrimaryMap::with_capacity(function_body_inputs.len());
        let mut traps = PrimaryMap::with_capacity(function_body_inputs.len());
        let mut module_addresses = ModuleAddressMap::with_capacity(function_body_inputs.len());

        let mut codegen_session: CodeGenSession<_> = CodeGenSession::new(
            function_body_inputs.len() as u32,
            &env,
            lightbeam::microwasm::I32,
        );

        for (i, function_body) in &function_body_inputs {
            let func_index = module.local.func_index(i);

            let start_offset = codegen_session.offset();

            let mut reloc_sink = RelocSink::new(func_index);
            let mut trap_sink = TrapSink::new();
            let mut offset_sink = WasmtimeOffsetSink::new(
                start_offset,
                ir::SourceLoc::new(
                    u32::try_from(function_body.module_offset)
                        .expect("Size of module exceeded u32"),
                ),
                ir::SourceLoc::new(
                    u32::try_from(function_body.module_offset + function_body.data.len())
                        .expect("Size of module exceeded u32"),
                ),
            );
=======
        let env = FuncEnvironment::new(
            isa.frontend_config(),
            &translation.module.local,
            &translation.tunables,
        );
        let mut relocations = PrimaryMap::with_capacity(translation.function_body_inputs.len());
        let mut traps = PrimaryMap::with_capacity(translation.function_body_inputs.len());

        let mut codegen_session: CodeGenSession<_> = CodeGenSession::new(
            translation.function_body_inputs.len() as u32,
            &env,
            lightbeam::microwasm::I32,
        );

        for (i, function_body) in &translation.function_body_inputs {
            let func_index = translation.module.local.func_index(i);
>>>>>>> d88da37e

            let mut reloc_sink = RelocSink::new(func_index);
            let mut trap_sink = TrapSink::new();
            lightbeam::translate_function(
                &mut codegen_session,
                Sinks {
                    relocs: &mut reloc_sink,
                    traps: &mut trap_sink,
<<<<<<< HEAD
                    offsets: &mut offset_sink,
                },
                i.as_u32(),
                wasmparser::FunctionBody::new(function_body.module_offset, function_body.data),
=======
                    offsets: &mut NullOffsetSink,
                },
                i.as_u32(),
                wasmparser::FunctionBody::new(0, function_body.data),
>>>>>>> d88da37e
            )
            .map_err(|e| CompileError::Codegen(format!("Failed to translate function: {}", e)))?;

            relocations.push(reloc_sink.func_relocs);
            traps.push(trap_sink.traps);
<<<<<<< HEAD
            module_addresses.push(offset_sink.finalize(codegen_session.offset() - start_offset));
=======
>>>>>>> d88da37e
        }

        let code_section = codegen_session
            .into_translated_code_section()
            .map_err(|e| CompileError::Codegen(format!("Failed to generate output code: {}", e)))?;

        // code_section.disassemble();

        // TODO pass jump table offsets to Compilation::from_buffer() when they
        // are implemented in lightbeam -- using empty set of offsets for now.
        // TODO: pass an empty range for the unwind information until lightbeam emits it
        let code_section_ranges_and_jt = code_section
            .funcs()
            .into_iter()
            .map(|r| (r, SecondaryMap::new()));

        Ok((
            Compilation::from_buffer(code_section.buffer(), code_section_ranges_and_jt),
            relocations,
            module_addresses,
            ValueLabelsRanges::new(),
            PrimaryMap::new(),
            traps,
<<<<<<< HEAD
            PrimaryMap::new(),
=======
>>>>>>> d88da37e
        ))
    }
}<|MERGE_RESOLUTION|>--- conflicted
+++ resolved
@@ -3,30 +3,16 @@
 use crate::cache::ModuleCacheDataTupleType;
 use crate::compilation::{Compilation, CompileError};
 use crate::func_environ::FuncEnvironment;
-<<<<<<< HEAD
-use crate::module::Module;
-use crate::module_environ::FunctionBodyData;
-use crate::CacheConfig;
-// TODO: Put this in `compilation`
-use crate::address_map::{
-    FunctionAddressMap, InstructionAddressMap, ModuleAddressMap, ValueLabelsRanges,
-};
-use crate::cranelift::{RelocSink, TrapSink};
-use cranelift_codegen::{ir, isa};
-use cranelift_entity::{PrimaryMap, SecondaryMap};
-use cranelift_wasm::{DefinedFuncIndex, ModuleTranslationState};
-use lightbeam::{CodeGenSession, OffsetSink, Sinks};
-use std::{convert::TryFrom, mem};
-=======
 use crate::CacheConfig;
 use crate::ModuleTranslation;
 // TODO: Put this in `compilation`
-use crate::address_map::{ModuleAddressMap, ValueLabelsRanges};
+use crate::address_map::{
+    ModuleAddressMap, ValueLabelsRanges,
+};
 use crate::cranelift::{RelocSink, TrapSink};
 use cranelift_codegen::isa;
 use cranelift_entity::{PrimaryMap, SecondaryMap};
 use lightbeam::{CodeGenSession, NullOffsetSink, Sinks};
->>>>>>> d88da37e
 
 /// A compiler that compiles a WebAssembly module with Lightbeam, directly translating the Wasm file.
 pub struct Lightbeam;
@@ -43,108 +29,6 @@
             return Err(CompileError::DebugInfoNotSupported);
         }
 
-<<<<<<< HEAD
-        struct WasmtimeOffsetSink {
-            offset: usize,
-            last: Option<(ir::SourceLoc, usize)>,
-            address_map: FunctionAddressMap,
-        }
-
-        impl WasmtimeOffsetSink {
-            fn new(offset: usize, start_srcloc: ir::SourceLoc, end_srcloc: ir::SourceLoc) -> Self {
-                WasmtimeOffsetSink {
-                    offset,
-                    last: None,
-                    address_map: FunctionAddressMap {
-                        instructions: vec![],
-                        start_srcloc,
-                        end_srcloc,
-                        body_offset: 0,
-                        body_len: 0,
-                    },
-                }
-            }
-
-            fn finalize(mut self, body_len: usize) -> FunctionAddressMap {
-                if let Some((srcloc, code_offset)) = self.last {
-                    self.address_map.instructions.push(InstructionAddressMap {
-                        srcloc,
-                        code_offset,
-                        code_len: body_len
-                            .checked_sub(code_offset)
-                            .expect("Code offset exceeds size of body"),
-                    });
-                }
-
-                self.address_map.body_len = body_len
-                    .checked_sub(self.address_map.body_offset)
-                    .expect("Code offset exceeds size of body");
-
-                self.address_map
-            }
-        }
-
-        impl OffsetSink for WasmtimeOffsetSink {
-            fn offset(
-                &mut self,
-                offset_in_wasm_function: ir::SourceLoc,
-                offset_in_compiled_function: usize,
-            ) {
-                if self.last.as_ref().map(|(s, _)| s) == Some(&offset_in_wasm_function) {
-                    return;
-                }
-
-                let offset_in_compiled_function = offset_in_compiled_function
-                    .checked_sub(self.offset)
-                    .expect("Code offset exceeds size of body");
-
-                let last = mem::replace(
-                    &mut self.last,
-                    Some((offset_in_wasm_function, offset_in_compiled_function)),
-                );
-
-                if let Some((srcloc, code_offset)) = last {
-                    self.address_map.instructions.push(InstructionAddressMap {
-                        srcloc,
-                        code_offset,
-                        code_len: offset_in_compiled_function
-                            .checked_sub(code_offset)
-                            .expect("Code offset exceeds size of body"),
-                    })
-                }
-            }
-        }
-
-        let env = FuncEnvironment::new(isa.frontend_config(), &module.local);
-        let mut relocations = PrimaryMap::with_capacity(function_body_inputs.len());
-        let mut traps = PrimaryMap::with_capacity(function_body_inputs.len());
-        let mut module_addresses = ModuleAddressMap::with_capacity(function_body_inputs.len());
-
-        let mut codegen_session: CodeGenSession<_> = CodeGenSession::new(
-            function_body_inputs.len() as u32,
-            &env,
-            lightbeam::microwasm::I32,
-        );
-
-        for (i, function_body) in &function_body_inputs {
-            let func_index = module.local.func_index(i);
-
-            let start_offset = codegen_session.offset();
-
-            let mut reloc_sink = RelocSink::new(func_index);
-            let mut trap_sink = TrapSink::new();
-            let mut offset_sink = WasmtimeOffsetSink::new(
-                start_offset,
-                ir::SourceLoc::new(
-                    u32::try_from(function_body.module_offset)
-                        .expect("Size of module exceeded u32"),
-                ),
-                ir::SourceLoc::new(
-                    u32::try_from(function_body.module_offset + function_body.data.len())
-                        .expect("Size of module exceeded u32"),
-                ),
-            );
-=======
         let env = FuncEnvironment::new(
             isa.frontend_config(),
             &translation.module.local,
@@ -161,7 +45,6 @@
 
         for (i, function_body) in &translation.function_body_inputs {
             let func_index = translation.module.local.func_index(i);
->>>>>>> d88da37e
 
             let mut reloc_sink = RelocSink::new(func_index);
             let mut trap_sink = TrapSink::new();
@@ -170,26 +53,15 @@
                 Sinks {
                     relocs: &mut reloc_sink,
                     traps: &mut trap_sink,
-<<<<<<< HEAD
-                    offsets: &mut offset_sink,
+                    offsets: &mut NullOffsetSink,
                 },
                 i.as_u32(),
                 wasmparser::FunctionBody::new(function_body.module_offset, function_body.data),
-=======
-                    offsets: &mut NullOffsetSink,
-                },
-                i.as_u32(),
-                wasmparser::FunctionBody::new(0, function_body.data),
->>>>>>> d88da37e
             )
             .map_err(|e| CompileError::Codegen(format!("Failed to translate function: {}", e)))?;
 
             relocations.push(reloc_sink.func_relocs);
             traps.push(trap_sink.traps);
-<<<<<<< HEAD
-            module_addresses.push(offset_sink.finalize(codegen_session.offset() - start_offset));
-=======
->>>>>>> d88da37e
         }
 
         let code_section = codegen_session
@@ -207,16 +79,12 @@
             .map(|r| (r, SecondaryMap::new()));
 
         Ok((
-            Compilation::from_buffer(code_section.buffer(), code_section_ranges_and_jt),
+            Compilation::from_buffer(code_section.buffer().to_vec(), code_section_ranges_and_jt),
             relocations,
-            module_addresses,
+            ModuleAddressMap::new(),
             ValueLabelsRanges::new(),
             PrimaryMap::new(),
             traps,
-<<<<<<< HEAD
-            PrimaryMap::new(),
-=======
->>>>>>> d88da37e
         ))
     }
 }