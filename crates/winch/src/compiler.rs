--- conflicted
+++ resolved
@@ -69,11 +69,7 @@
         let mut validator = validator.into_validator(self.take_allocations());
         let buffer = self
             .isa
-<<<<<<< HEAD
-            .compile_function(ty, &body, &vmoffsets, &env, &mut validator)
-=======
-            .compile_function(&sig, &body, &translation, &mut validator)
->>>>>>> 83ac69ca
+            .compile_function(ty, &body, &translation, &mut validator)
             .map_err(|e| CompileError::Codegen(format!("{e:?}")));
         self.save_allocations(validator.into_allocations());
         let buffer = buffer?;
