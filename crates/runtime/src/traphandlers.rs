--- conflicted
+++ resolved
@@ -169,21 +169,9 @@
     caller_vmctx: *mut VMContext,
     callee: *const VMFunctionBody,
     values_vec: *mut u8,
-<<<<<<< HEAD
-) -> Result<(), String> {
-    if WasmtimeCallTrampoline(
-        vmctx as *mut u8,
-        caller_vmctx as *mut u8,
-        callee,
-        values_vec,
-    ) == 0
-    {
-        Err(trap_message())
-=======
 ) -> Result<(), Trap> {
-    if WasmtimeCallTrampoline(vmctx as *mut u8, callee, values_vec) == 0 {
+    if WasmtimeCallTrampoline(vmctx as *mut u8, caller_vmctx as *mut u8, callee, values_vec) == 0 {
         Err(last_trap())
->>>>>>> b4dccc04
     } else {
         Ok(())
     }
@@ -196,15 +184,9 @@
     vmctx: *mut VMContext,
     caller_vmctx: *mut VMContext,
     callee: *const VMFunctionBody,
-<<<<<<< HEAD
 ) -> Result<(), String> {
     if WasmtimeCall(vmctx as *mut u8, caller_vmctx as *mut u8, callee) == 0 {
-        Err(trap_message())
-=======
-) -> Result<(), Trap> {
-    if WasmtimeCall(vmctx as *mut u8, callee) == 0 {
         Err(last_trap())
->>>>>>> b4dccc04
     } else {
         Ok(())
     }
