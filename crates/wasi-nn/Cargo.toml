--- conflicted
+++ resolved
@@ -17,12 +17,9 @@
 wiggle = { path = "../wiggle", version = "=0.40.0" }
 
 # These dependencies are necessary for the wasi-nn implementation:
-<<<<<<< HEAD
-openvino = { version = "0.4.0", features = ["runtime-linking"] }
 tensorflow = { git = "https://github.com/tensorflow/rust.git", rev = "110b139696794f18bcd8b66429ab587693e8b1dc", features = ["tensorflow_runtime_linking"]}
-=======
 openvino = { version = "0.4.1", features = ["runtime-linking"] }
->>>>>>> 05089321
+
 thiserror = "1.0"
 
 [build-dependencies]
