use cranelift_codegen::cursor::FuncCursor;
use cranelift_codegen::ir;
use cranelift_codegen::ir::condcodes::*;
use cranelift_codegen::ir::immediates::{Imm64, Offset32, Uimm64};
use cranelift_codegen::ir::types::*;
use cranelift_codegen::ir::{AbiParam, ArgumentPurpose, Function, InstBuilder, Signature};
use cranelift_codegen::isa::{self, TargetFrontendConfig, TargetIsa};
use cranelift_entity::{EntityRef, PrimaryMap};
use cranelift_frontend::FunctionBuilder;
use cranelift_frontend::Variable;
use cranelift_wasm::{
    self, FuncIndex, FuncTranslationState, GlobalIndex, GlobalVariable, Heap, HeapData, HeapStyle,
    MemoryIndex, TableIndex, TargetEnvironment, TypeIndex, WasmHeapType, WasmRefType, WasmResult,
    WasmType,
};
use std::convert::TryFrom;
use std::mem;
use wasmparser::Operator;
use wasmtime_environ::{
    BuiltinFunctionIndex, MemoryPlan, MemoryStyle, Module, ModuleTranslation, ModuleTypes, PtrSize,
    TableStyle, Tunables, VMOffsets, WASM_PAGE_SIZE,
};
use wasmtime_environ::{FUNCREF_INIT_BIT, FUNCREF_MASK};

macro_rules! declare_function_signatures {
    (
        $(
            $( #[$attr:meta] )*
            $name:ident( $( $pname:ident: $param:ident ),* ) $( -> $result:ident )?;
        )*
    ) => {
        /// A struct with an `Option<ir::SigRef>` member for every builtin
        /// function, to de-duplicate constructing/getting its signature.
        struct BuiltinFunctionSignatures {
            pointer_type: ir::Type,
            reference_type: ir::Type,
            call_conv: isa::CallConv,
            $(
                $name: Option<ir::SigRef>,
            )*
        }

        impl BuiltinFunctionSignatures {
            fn new(
                pointer_type: ir::Type,
                reference_type: ir::Type,
                call_conv: isa::CallConv,
            ) -> Self {
                Self {
                    pointer_type,
                    reference_type,
                    call_conv,
                    $(
                        $name: None,
                    )*
                }
            }

            fn vmctx(&self) -> AbiParam {
                AbiParam::special(self.pointer_type, ArgumentPurpose::VMContext)
            }

            fn reference(&self) -> AbiParam {
                AbiParam::new(self.reference_type)
            }

            fn pointer(&self) -> AbiParam {
                AbiParam::new(self.pointer_type)
            }

            fn i32(&self) -> AbiParam {
                // Some platform ABIs require i32 values to be zero- or sign-
                // extended to the full register width.  We need to indicate
                // this here by using the appropriate .uext or .sext attribute.
                // The attribute can be added unconditionally; platforms whose
                // ABI does not require such extensions will simply ignore it.
                // Note that currently all i32 arguments or return values used
                // by builtin functions are unsigned, so we always use .uext.
                // If that ever changes, we will have to add a second type
                // marker here.
                AbiParam::new(I32).uext()
            }

            fn i64(&self) -> AbiParam {
                AbiParam::new(I64)
            }

            $(
                fn $name(&mut self, func: &mut Function) -> ir::SigRef {
                    let sig = self.$name.unwrap_or_else(|| {
                        func.import_signature(Signature {
                            params: vec![ $( self.$param() ),* ],
                            returns: vec![ $( self.$result() )? ],
                            call_conv: self.call_conv,
                        })
                    });
                    self.$name = Some(sig);
                    sig
                }
            )*
        }
    };
}

wasmtime_environ::foreach_builtin_function!(declare_function_signatures);

/// The `FuncEnvironment` implementation for use by the `ModuleEnvironment`.
pub struct FuncEnvironment<'module_environment> {
    isa: &'module_environment (dyn TargetIsa + 'module_environment),
    module: &'module_environment Module,
    translation: &'module_environment ModuleTranslation<'module_environment>,
    types: &'module_environment ModuleTypes,

    /// Heaps implementing WebAssembly linear memories.
    heaps: PrimaryMap<Heap, HeapData>,

    /// The Cranelift global holding the vmctx address.
    vmctx: Option<ir::GlobalValue>,

    /// Caches of signatures for builtin functions.
    builtin_function_signatures: BuiltinFunctionSignatures,

    /// Offsets to struct fields accessed by JIT code.
    pub(crate) offsets: VMOffsets<u8>,

    tunables: &'module_environment Tunables,

    /// A function-local variable which stores the cached value of the amount of
    /// fuel remaining to execute. If used this is modified frequently so it's
    /// stored locally as a variable instead of always referenced from the field
    /// in `*const VMRuntimeLimits`
    fuel_var: cranelift_frontend::Variable,

    /// A function-local variable which caches the value of `*const
    /// VMRuntimeLimits` for this function's vmctx argument. This pointer is stored
    /// in the vmctx itself, but never changes for the lifetime of the function,
    /// so if we load it up front we can continue to use it throughout.
    vmruntime_limits_ptr: cranelift_frontend::Variable,

    /// A cached epoch deadline value, when performing epoch-based
    /// interruption. Loaded from `VMRuntimeLimits` and reloaded after
    /// any yield.
    epoch_deadline_var: cranelift_frontend::Variable,

    /// A cached pointer to the per-Engine epoch counter, when
    /// performing epoch-based interruption. Initialized in the
    /// function prologue. We prefer to use a variable here rather
    /// than reload on each check because it's better to let the
    /// regalloc keep it in a register if able; if not, it can always
    /// spill, and this isn't any worse than reloading each time.
    epoch_ptr_var: cranelift_frontend::Variable,

    fuel_consumed: i64,
}

impl<'module_environment> FuncEnvironment<'module_environment> {
    pub fn new(
        isa: &'module_environment (dyn TargetIsa + 'module_environment),
        translation: &'module_environment ModuleTranslation<'module_environment>,
        types: &'module_environment ModuleTypes,
        tunables: &'module_environment Tunables,
    ) -> Self {
        let builtin_function_signatures = BuiltinFunctionSignatures::new(
            isa.pointer_type(),
            match isa.pointer_type() {
                ir::types::I32 => ir::types::R32,
                ir::types::I64 => ir::types::R64,
                _ => panic!(),
            },
            crate::wasmtime_call_conv(isa),
        );
        Self {
            isa,
            module: &translation.module,
            translation,
            types,
            heaps: PrimaryMap::default(),
            vmctx: None,
            builtin_function_signatures,
            offsets: VMOffsets::new(isa.pointer_bytes(), &translation.module),
            tunables,
            fuel_var: Variable::new(0),
            epoch_deadline_var: Variable::new(0),
            epoch_ptr_var: Variable::new(0),
            vmruntime_limits_ptr: Variable::new(0),

            // Start with at least one fuel being consumed because even empty
            // functions should consume at least some fuel.
            fuel_consumed: 1,
        }
    }

    fn pointer_type(&self) -> ir::Type {
        self.isa.pointer_type()
    }

    fn vmctx(&mut self, func: &mut Function) -> ir::GlobalValue {
        self.vmctx.unwrap_or_else(|| {
            let vmctx = func.create_global_value(ir::GlobalValueData::VMContext);
            self.vmctx = Some(vmctx);
            vmctx
        })
    }

    fn get_table_copy_func(
        &mut self,
        func: &mut Function,
        dst_table_index: TableIndex,
        src_table_index: TableIndex,
    ) -> (ir::SigRef, usize, usize, BuiltinFunctionIndex) {
        let sig = self.builtin_function_signatures.table_copy(func);
        (
            sig,
            dst_table_index.as_u32() as usize,
            src_table_index.as_u32() as usize,
            BuiltinFunctionIndex::table_copy(),
        )
    }

    fn get_table_init_func(
        &mut self,
        func: &mut Function,
        table_index: TableIndex,
    ) -> (ir::SigRef, usize, BuiltinFunctionIndex) {
        let sig = self.builtin_function_signatures.table_init(func);
        let table_index = table_index.as_u32() as usize;
        (sig, table_index, BuiltinFunctionIndex::table_init())
    }

    fn get_elem_drop_func(&mut self, func: &mut Function) -> (ir::SigRef, BuiltinFunctionIndex) {
        let sig = self.builtin_function_signatures.elem_drop(func);
        (sig, BuiltinFunctionIndex::elem_drop())
    }

    fn get_memory_atomic_wait(
        &mut self,
        func: &mut Function,
        memory_index: MemoryIndex,
        ty: ir::Type,
    ) -> (ir::SigRef, usize, BuiltinFunctionIndex) {
        match ty {
            I32 => (
                self.builtin_function_signatures.memory_atomic_wait32(func),
                memory_index.index(),
                BuiltinFunctionIndex::memory_atomic_wait32(),
            ),
            I64 => (
                self.builtin_function_signatures.memory_atomic_wait64(func),
                memory_index.index(),
                BuiltinFunctionIndex::memory_atomic_wait64(),
            ),
            x => panic!("get_memory_atomic_wait unsupported type: {:?}", x),
        }
    }

    fn get_memory_init_func(&mut self, func: &mut Function) -> (ir::SigRef, BuiltinFunctionIndex) {
        (
            self.builtin_function_signatures.memory_init(func),
            BuiltinFunctionIndex::memory_init(),
        )
    }

    fn get_data_drop_func(&mut self, func: &mut Function) -> (ir::SigRef, BuiltinFunctionIndex) {
        (
            self.builtin_function_signatures.data_drop(func),
            BuiltinFunctionIndex::data_drop(),
        )
    }

    /// Translates load of builtin function and returns a pair of values `vmctx`
    /// and address of the loaded function.
    fn translate_load_builtin_function_address(
        &mut self,
        pos: &mut FuncCursor<'_>,
        callee_func_idx: BuiltinFunctionIndex,
    ) -> (ir::Value, ir::Value) {
        // We use an indirect call so that we don't have to patch the code at runtime.
        let pointer_type = self.pointer_type();
        let vmctx = self.vmctx(&mut pos.func);
        let base = pos.ins().global_value(pointer_type, vmctx);

        let mem_flags = ir::MemFlags::trusted().with_readonly();

        // Load the base of the array of builtin functions
        let array_offset = i32::try_from(self.offsets.vmctx_builtin_functions()).unwrap();
        let array_addr = pos.ins().load(pointer_type, mem_flags, base, array_offset);

        // Load the callee address.
        let body_offset = i32::try_from(callee_func_idx.index() * pointer_type.bytes()).unwrap();
        let func_addr = pos
            .ins()
            .load(pointer_type, mem_flags, array_addr, body_offset);

        (base, func_addr)
    }

    /// This calls a function by reference without checking the signature. It
    /// gets the function address, sets relevant flags, and passes the special
    /// callee/caller vmctxs. It is used by both call_indirect (which checks the
    /// signature) and call_ref (which doesn't).
    fn call_function_unchecked(
        &mut self,
        builder: &mut FunctionBuilder,
        sig_ref: ir::SigRef,
        callee: ir::Value,
        call_args: &[ir::Value],
    ) -> WasmResult<ir::Inst> {
        let pointer_type = self.pointer_type();

        // Dereference callee pointer to get the function address.
        let mem_flags = ir::MemFlags::trusted();
        let func_addr = builder.ins().load(
            pointer_type,
            mem_flags,
            callee,
            i32::from(self.offsets.ptr.vmcaller_checked_func_ref_func_ptr()),
        );

        let mut real_call_args = Vec::with_capacity(call_args.len() + 2);
        let caller_vmctx = builder
            .func
            .special_param(ArgumentPurpose::VMContext)
            .unwrap();

        // First append the callee vmctx address.
        let vmctx = builder.ins().load(
            pointer_type,
            mem_flags,
            callee,
            i32::from(self.offsets.ptr.vmcaller_checked_func_ref_vmctx()),
        );
        real_call_args.push(vmctx);
        real_call_args.push(caller_vmctx);

        // Then append the regular call arguments.
        real_call_args.extend_from_slice(call_args);

        Ok(builder
            .ins()
            .call_indirect(sig_ref, func_addr, &real_call_args))
    }

    /// Generate code to increment or decrement the given `externref`'s
    /// reference count.
    ///
    /// The new reference count is returned.
    fn mutate_externref_ref_count(
        &mut self,
        builder: &mut FunctionBuilder,
        externref: ir::Value,
        delta: i64,
    ) -> ir::Value {
        debug_assert!(delta == -1 || delta == 1);

        let pointer_type = self.pointer_type();

        // If this changes that's ok, the `atomic_rmw` below just needs to be
        // preceded with an add instruction of `externref` and the offset.
        assert_eq!(self.offsets.vm_extern_data_ref_count(), 0);
        let delta = builder.ins().iconst(pointer_type, delta);
        builder.ins().atomic_rmw(
            pointer_type,
            ir::MemFlags::trusted(),
            ir::AtomicRmwOp::Add,
            externref,
            delta,
        )
    }

    fn get_global_location(
        &mut self,
        func: &mut ir::Function,
        index: GlobalIndex,
    ) -> (ir::GlobalValue, i32) {
        let pointer_type = self.pointer_type();
        let vmctx = self.vmctx(func);
        if let Some(def_index) = self.module.defined_global_index(index) {
            let offset = i32::try_from(self.offsets.vmctx_vmglobal_definition(def_index)).unwrap();
            (vmctx, offset)
        } else {
            let from_offset = self.offsets.vmctx_vmglobal_import_from(index);
            let global = func.create_global_value(ir::GlobalValueData::Load {
                base: vmctx,
                offset: Offset32::new(i32::try_from(from_offset).unwrap()),
                global_type: pointer_type,
                readonly: true,
            });
            (global, 0)
        }
    }

    fn declare_vmruntime_limits_ptr(&mut self, builder: &mut FunctionBuilder<'_>) {
        // We load the `*const VMRuntimeLimits` value stored within vmctx at the
        // head of the function and reuse the same value across the entire
        // function. This is possible since we know that the pointer never
        // changes for the lifetime of the function.
        let pointer_type = self.pointer_type();
        builder.declare_var(self.vmruntime_limits_ptr, pointer_type);
        let vmctx = self.vmctx(builder.func);
        let base = builder.ins().global_value(pointer_type, vmctx);
        let offset = i32::try_from(self.offsets.vmctx_runtime_limits()).unwrap();
        let interrupt_ptr = builder
            .ins()
            .load(pointer_type, ir::MemFlags::trusted(), base, offset);
        builder.def_var(self.vmruntime_limits_ptr, interrupt_ptr);
    }

    fn fuel_function_entry(&mut self, builder: &mut FunctionBuilder<'_>) {
        // On function entry we load the amount of fuel into a function-local
        // `self.fuel_var` to make fuel modifications fast locally. This cache
        // is then periodically flushed to the Store-defined location in
        // `VMRuntimeLimits` later.
        builder.declare_var(self.fuel_var, ir::types::I64);
        self.fuel_load_into_var(builder);
        self.fuel_check(builder);
    }

    fn fuel_function_exit(&mut self, builder: &mut FunctionBuilder<'_>) {
        // On exiting the function we need to be sure to save the fuel we have
        // cached locally in `self.fuel_var` back into the Store-defined
        // location.
        self.fuel_save_from_var(builder);
    }

    fn fuel_before_op(
        &mut self,
        op: &Operator<'_>,
        builder: &mut FunctionBuilder<'_>,
        reachable: bool,
    ) {
        if !reachable {
            // In unreachable code we shouldn't have any leftover fuel we
            // haven't accounted for since the reason for us to become
            // unreachable should have already added it to `self.fuel_var`.
            debug_assert_eq!(self.fuel_consumed, 0);
            return;
        }

        self.fuel_consumed += match op {
            // Nop and drop generate no code, so don't consume fuel for them.
            Operator::Nop | Operator::Drop => 0,

            // Control flow may create branches, but is generally cheap and
            // free, so don't consume fuel. Note the lack of `if` since some
            // cost is incurred with the conditional check.
            Operator::Block { .. }
            | Operator::Loop { .. }
            | Operator::Unreachable
            | Operator::Return
            | Operator::Else
            | Operator::End => 0,

            // everything else, just call it one operation.
            _ => 1,
        };

        match op {
            // Exiting a function (via a return or unreachable) or otherwise
            // entering a different function (via a call) means that we need to
            // update the fuel consumption in `VMRuntimeLimits` because we're
            // about to move control out of this function itself and the fuel
            // may need to be read.
            //
            // Before this we need to update the fuel counter from our own cost
            // leading up to this function call, and then we can store
            // `self.fuel_var` into `VMRuntimeLimits`.
            Operator::Unreachable
            | Operator::Return
            | Operator::CallIndirect { .. }
            | Operator::Call { .. }
            | Operator::ReturnCall { .. }
            | Operator::ReturnCallIndirect { .. } => {
                self.fuel_increment_var(builder);
                self.fuel_save_from_var(builder);
            }

            // To ensure all code preceding a loop is only counted once we
            // update the fuel variable on entry.
            Operator::Loop { .. }

            // Entering into an `if` block means that the edge we take isn't
            // known until runtime, so we need to update our fuel consumption
            // before we take the branch.
            | Operator::If { .. }

            // Control-flow instructions mean that we're moving to the end/exit
            // of a block somewhere else. That means we need to update the fuel
            // counter since we're effectively terminating our basic block.
            | Operator::Br { .. }
            | Operator::BrIf { .. }
            | Operator::BrTable { .. }

            // Exiting a scope means that we need to update the fuel
            // consumption because there are multiple ways to exit a scope and
            // this is the only time we have to account for instructions
            // executed so far.
            | Operator::End

            // This is similar to `end`, except that it's only the terminator
            // for an `if` block. The same reasoning applies though in that we
            // are terminating a basic block and need to update the fuel
            // variable.
            | Operator::Else => self.fuel_increment_var(builder),

            // This is a normal instruction where the fuel is buffered to later
            // get added to `self.fuel_var`.
            //
            // Note that we generally ignore instructions which may trap and
            // therefore result in exiting a block early. Current usage of fuel
            // means that it's not too important to account for a precise amount
            // of fuel consumed but rather "close to the actual amount" is good
            // enough. For 100% precise counting, however, we'd probably need to
            // not only increment but also save the fuel amount more often
            // around trapping instructions. (see the `unreachable` instruction
            // case above)
            //
            // Note that `Block` is specifically omitted from incrementing the
            // fuel variable. Control flow entering a `block` is unconditional
            // which means it's effectively executing straight-line code. We'll
            // update the counter when exiting a block, but we shouldn't need to
            // do so upon entering a block.
            _ => {}
        }
    }

    fn fuel_after_op(&mut self, op: &Operator<'_>, builder: &mut FunctionBuilder<'_>) {
        // After a function call we need to reload our fuel value since the
        // function may have changed it.
        match op {
            Operator::Call { .. } | Operator::CallIndirect { .. } => {
                self.fuel_load_into_var(builder);
            }
            _ => {}
        }
    }

    /// Adds `self.fuel_consumed` to the `fuel_var`, zero-ing out the amount of
    /// fuel consumed at that point.
    fn fuel_increment_var(&mut self, builder: &mut FunctionBuilder<'_>) {
        let consumption = mem::replace(&mut self.fuel_consumed, 0);
        if consumption == 0 {
            return;
        }

        let fuel = builder.use_var(self.fuel_var);
        let fuel = builder.ins().iadd_imm(fuel, consumption);
        builder.def_var(self.fuel_var, fuel);
    }

    /// Loads the fuel consumption value from `VMRuntimeLimits` into `self.fuel_var`
    fn fuel_load_into_var(&mut self, builder: &mut FunctionBuilder<'_>) {
        let (addr, offset) = self.fuel_addr_offset(builder);
        let fuel = builder
            .ins()
            .load(ir::types::I64, ir::MemFlags::trusted(), addr, offset);
        builder.def_var(self.fuel_var, fuel);
    }

    /// Stores the fuel consumption value from `self.fuel_var` into
    /// `VMRuntimeLimits`.
    fn fuel_save_from_var(&mut self, builder: &mut FunctionBuilder<'_>) {
        let (addr, offset) = self.fuel_addr_offset(builder);
        let fuel_consumed = builder.use_var(self.fuel_var);
        builder
            .ins()
            .store(ir::MemFlags::trusted(), fuel_consumed, addr, offset);
    }

    /// Returns the `(address, offset)` of the fuel consumption within
    /// `VMRuntimeLimits`, used to perform loads/stores later.
    fn fuel_addr_offset(
        &mut self,
        builder: &mut FunctionBuilder<'_>,
    ) -> (ir::Value, ir::immediates::Offset32) {
        (
            builder.use_var(self.vmruntime_limits_ptr),
            i32::from(self.offsets.ptr.vmruntime_limits_fuel_consumed()).into(),
        )
    }

    /// Checks the amount of remaining, and if we've run out of fuel we call
    /// the out-of-fuel function.
    fn fuel_check(&mut self, builder: &mut FunctionBuilder) {
        self.fuel_increment_var(builder);
        let out_of_gas_block = builder.create_block();
        let continuation_block = builder.create_block();

        // Note that our fuel is encoded as adding positive values to a
        // negative number. Whenever the negative number goes positive that
        // means we ran out of fuel.
        //
        // Compare to see if our fuel is positive, and if so we ran out of gas.
        // Otherwise we can continue on like usual.
        let zero = builder.ins().iconst(ir::types::I64, 0);
        let fuel = builder.use_var(self.fuel_var);
        let cmp = builder
            .ins()
            .icmp(IntCC::SignedGreaterThanOrEqual, fuel, zero);
        builder
            .ins()
            .brif(cmp, out_of_gas_block, &[], continuation_block, &[]);
        builder.seal_block(out_of_gas_block);

        // If we ran out of gas then we call our out-of-gas intrinsic and it
        // figures out what to do. Note that this may raise a trap, or do
        // something like yield to an async runtime. In either case we don't
        // assume what happens and handle the case the intrinsic returns.
        //
        // Note that we save/reload fuel around this since the out-of-gas
        // intrinsic may alter how much fuel is in the system.
        builder.switch_to_block(out_of_gas_block);
        self.fuel_save_from_var(builder);
        let out_of_gas_sig = self.builtin_function_signatures.out_of_gas(builder.func);
        let (vmctx, out_of_gas) = self.translate_load_builtin_function_address(
            &mut builder.cursor(),
            BuiltinFunctionIndex::out_of_gas(),
        );
        builder
            .ins()
            .call_indirect(out_of_gas_sig, out_of_gas, &[vmctx]);
        self.fuel_load_into_var(builder);
        builder.ins().jump(continuation_block, &[]);
        builder.seal_block(continuation_block);

        builder.switch_to_block(continuation_block);
    }

    fn epoch_function_entry(&mut self, builder: &mut FunctionBuilder<'_>) {
        builder.declare_var(self.epoch_deadline_var, ir::types::I64);
        self.epoch_load_deadline_into_var(builder);
        builder.declare_var(self.epoch_ptr_var, self.pointer_type());
        let epoch_ptr = self.epoch_ptr(builder);
        builder.def_var(self.epoch_ptr_var, epoch_ptr);

        // We must check for an epoch change when entering a
        // function. Why? Why aren't checks at loops sufficient to
        // bound runtime to O(|static program size|)?
        //
        // The reason is that one can construct a "zip-bomb-like"
        // program with exponential-in-program-size runtime, with no
        // backedges (loops), by building a tree of function calls: f0
        // calls f1 ten times, f1 calls f2 ten times, etc. E.g., nine
        // levels of this yields a billion function calls with no
        // backedges. So we can't do checks only at backedges.
        //
        // In this "call-tree" scenario, and in fact in any program
        // that uses calls as a sort of control flow to try to evade
        // backedge checks, a check at every function entry is
        // sufficient. Then, combined with checks at every backedge
        // (loop) the longest runtime between checks is bounded by the
        // straightline length of any function body.
        self.epoch_check(builder);
    }

    fn epoch_ptr(&mut self, builder: &mut FunctionBuilder<'_>) -> ir::Value {
        let vmctx = self.vmctx(builder.func);
        let pointer_type = self.pointer_type();
        let base = builder.ins().global_value(pointer_type, vmctx);
        let offset = i32::try_from(self.offsets.vmctx_epoch_ptr()).unwrap();
        let epoch_ptr = builder
            .ins()
            .load(pointer_type, ir::MemFlags::trusted(), base, offset);
        epoch_ptr
    }

    fn epoch_load_current(&mut self, builder: &mut FunctionBuilder<'_>) -> ir::Value {
        let addr = builder.use_var(self.epoch_ptr_var);
        builder.ins().load(
            ir::types::I64,
            ir::MemFlags::trusted(),
            addr,
            ir::immediates::Offset32::new(0),
        )
    }

    fn epoch_load_deadline_into_var(&mut self, builder: &mut FunctionBuilder<'_>) {
        let interrupts = builder.use_var(self.vmruntime_limits_ptr);
        let deadline =
            builder.ins().load(
                ir::types::I64,
                ir::MemFlags::trusted(),
                interrupts,
                ir::immediates::Offset32::new(
                    self.offsets.ptr.vmruntime_limits_epoch_deadline() as i32
                ),
            );
        builder.def_var(self.epoch_deadline_var, deadline);
    }

    fn epoch_check(&mut self, builder: &mut FunctionBuilder<'_>) {
        let new_epoch_block = builder.create_block();
        let new_epoch_doublecheck_block = builder.create_block();
        let continuation_block = builder.create_block();
        builder.set_cold_block(new_epoch_block);
        builder.set_cold_block(new_epoch_doublecheck_block);

        let epoch_deadline = builder.use_var(self.epoch_deadline_var);
        // Load new epoch and check against cached deadline. The
        // deadline may be out of date if it was updated (within
        // another yield) during some function that we called; this is
        // fine, as we'll reload it and check again before yielding in
        // the cold path.
        let cur_epoch_value = self.epoch_load_current(builder);
        let cmp = builder.ins().icmp(
            IntCC::UnsignedGreaterThanOrEqual,
            cur_epoch_value,
            epoch_deadline,
        );
        builder
            .ins()
            .brif(cmp, new_epoch_block, &[], continuation_block, &[]);
        builder.seal_block(new_epoch_block);

        // In the "new epoch block", we've noticed that the epoch has
        // exceeded our cached deadline. However the real deadline may
        // have been moved in the meantime. We keep the cached value
        // in a register to speed the checks in the common case
        // (between epoch ticks) but we want to do a precise check
        // here, on the cold path, by reloading the latest value
        // first.
        builder.switch_to_block(new_epoch_block);
        self.epoch_load_deadline_into_var(builder);
        let fresh_epoch_deadline = builder.use_var(self.epoch_deadline_var);
        let fresh_cmp = builder.ins().icmp(
            IntCC::UnsignedGreaterThanOrEqual,
            cur_epoch_value,
            fresh_epoch_deadline,
        );
        builder.ins().brif(
            fresh_cmp,
            new_epoch_doublecheck_block,
            &[],
            continuation_block,
            &[],
        );
        builder.seal_block(new_epoch_doublecheck_block);

        builder.switch_to_block(new_epoch_doublecheck_block);
        let new_epoch_sig = self.builtin_function_signatures.new_epoch(builder.func);
        let (vmctx, new_epoch) = self.translate_load_builtin_function_address(
            &mut builder.cursor(),
            BuiltinFunctionIndex::new_epoch(),
        );
        // new_epoch() returns the new deadline, so we don't have to
        // reload it.
        let call = builder
            .ins()
            .call_indirect(new_epoch_sig, new_epoch, &[vmctx]);
        let new_deadline = *builder.func.dfg.inst_results(call).first().unwrap();
        builder.def_var(self.epoch_deadline_var, new_deadline);
        builder.ins().jump(continuation_block, &[]);
        builder.seal_block(continuation_block);

        builder.switch_to_block(continuation_block);
    }

    fn memory_index_type(&self, index: MemoryIndex) -> ir::Type {
        if self.module.memory_plans[index].memory.memory64 {
            I64
        } else {
            I32
        }
    }

    fn cast_pointer_to_memory_index(
        &self,
        mut pos: FuncCursor<'_>,
        val: ir::Value,
        index: MemoryIndex,
    ) -> ir::Value {
        let desired_type = self.memory_index_type(index);
        let pointer_type = self.pointer_type();
        assert_eq!(pos.func.dfg.value_type(val), pointer_type);

        // The current length is of type `pointer_type` but we need to fit it
        // into `desired_type`. We are guaranteed that the result will always
        // fit, so we just need to do the right ireduce/sextend here.
        if pointer_type == desired_type {
            val
        } else if pointer_type.bits() > desired_type.bits() {
            pos.ins().ireduce(desired_type, val)
        } else {
            // Note that we `sextend` instead of the probably expected
            // `uextend`. This function is only used within the contexts of
            // `memory.size` and `memory.grow` where we're working with units of
            // pages instead of actual bytes, so we know that the upper bit is
            // always cleared for "valid values". The one case we care about
            // sextend would be when the return value of `memory.grow` is `-1`,
            // in which case we want to copy the sign bit.
            //
            // This should only come up on 32-bit hosts running wasm64 modules,
            // which at some point also makes you question various assumptions
            // made along the way...
            pos.ins().sextend(desired_type, val)
        }
    }

    fn cast_memory_index_to_i64(
        &self,
        pos: &mut FuncCursor<'_>,
        val: ir::Value,
        index: MemoryIndex,
    ) -> ir::Value {
        if self.memory_index_type(index) == I64 {
            val
        } else {
            pos.ins().uextend(I64, val)
        }
    }

    fn get_or_init_funcref_table_elem(
        &mut self,
        builder: &mut FunctionBuilder,
        table_index: TableIndex,
        table: ir::Table,
        index: ir::Value,
    ) -> ir::Value {
        let pointer_type = self.pointer_type();

        // To support lazy initialization of table
        // contents, we check for a null entry here, and
        // if null, we take a slow-path that invokes a
        // libcall.
        let table_entry_addr = builder.ins().table_addr(pointer_type, table, index, 0);
        let flags = ir::MemFlags::trusted().with_table();
        let value = builder.ins().load(pointer_type, flags, table_entry_addr, 0);
        // Mask off the "initialized bit". See documentation on
        // FUNCREF_INIT_BIT in crates/environ/src/ref_bits.rs for more
        // details.
        let value_masked = builder
            .ins()
            .band_imm(value, Imm64::from(FUNCREF_MASK as i64));

        let null_block = builder.create_block();
        let continuation_block = builder.create_block();
        let result_param = builder.append_block_param(continuation_block, pointer_type);
        builder.set_cold_block(null_block);

        builder
            .ins()
            .brif(value, continuation_block, &[value_masked], null_block, &[]);
        builder.seal_block(null_block);

        builder.switch_to_block(null_block);
        let table_index = builder.ins().iconst(I32, table_index.index() as i64);
        let builtin_idx = BuiltinFunctionIndex::table_get_lazy_init_funcref();
        let builtin_sig = self
            .builtin_function_signatures
            .table_get_lazy_init_funcref(builder.func);
        let (vmctx, builtin_addr) =
            self.translate_load_builtin_function_address(&mut builder.cursor(), builtin_idx);
        let call_inst =
            builder
                .ins()
                .call_indirect(builtin_sig, builtin_addr, &[vmctx, table_index, index]);
        let returned_entry = builder.func.dfg.inst_results(call_inst)[0];
        builder.ins().jump(continuation_block, &[returned_entry]);
        builder.seal_block(continuation_block);

        builder.switch_to_block(continuation_block);
        result_param
    }
}

impl<'module_environment> TargetEnvironment for FuncEnvironment<'module_environment> {
    fn target_config(&self) -> TargetFrontendConfig {
        self.isa.frontend_config()
    }

    fn reference_type(&self, ty: WasmHeapType) -> ir::Type {
        crate::reference_type(ty, self.pointer_type())
    }

    fn heap_access_spectre_mitigation(&self) -> bool {
        self.isa.flags().enable_heap_access_spectre_mitigation()
    }
}

impl<'module_environment> cranelift_wasm::FuncEnvironment for FuncEnvironment<'module_environment> {
    fn heaps(&self) -> &PrimaryMap<Heap, HeapData> {
        &self.heaps
    }

    fn is_wasm_parameter(&self, _signature: &ir::Signature, index: usize) -> bool {
        // The first two parameters are the vmctx and caller vmctx. The rest are
        // the wasm parameters.
        index >= 2
    }

    fn after_locals(&mut self, num_locals: usize) {
        self.vmruntime_limits_ptr = Variable::new(num_locals);
        self.fuel_var = Variable::new(num_locals + 1);
        self.epoch_deadline_var = Variable::new(num_locals + 2);
        self.epoch_ptr_var = Variable::new(num_locals + 3);
    }

    fn make_table(&mut self, func: &mut ir::Function, index: TableIndex) -> WasmResult<ir::Table> {
        let pointer_type = self.pointer_type();

        let (ptr, base_offset, current_elements_offset) = {
            let vmctx = self.vmctx(func);
            if let Some(def_index) = self.module.defined_table_index(index) {
                let base_offset =
                    i32::try_from(self.offsets.vmctx_vmtable_definition_base(def_index)).unwrap();
                let current_elements_offset = i32::try_from(
                    self.offsets
                        .vmctx_vmtable_definition_current_elements(def_index),
                )
                .unwrap();
                (vmctx, base_offset, current_elements_offset)
            } else {
                let from_offset = self.offsets.vmctx_vmtable_import_from(index);
                let table = func.create_global_value(ir::GlobalValueData::Load {
                    base: vmctx,
                    offset: Offset32::new(i32::try_from(from_offset).unwrap()),
                    global_type: pointer_type,
                    readonly: true,
                });
                let base_offset = i32::from(self.offsets.vmtable_definition_base());
                let current_elements_offset =
                    i32::from(self.offsets.vmtable_definition_current_elements());
                (table, base_offset, current_elements_offset)
            }
        };

        let base_gv = func.create_global_value(ir::GlobalValueData::Load {
            base: ptr,
            offset: Offset32::new(base_offset),
            global_type: pointer_type,
            readonly: false,
        });
        let bound_gv = func.create_global_value(ir::GlobalValueData::Load {
            base: ptr,
            offset: Offset32::new(current_elements_offset),
            global_type: ir::Type::int(
                u16::from(self.offsets.size_of_vmtable_definition_current_elements()) * 8,
            )
            .unwrap(),
            readonly: false,
        });

        let element_size = u64::from(
            self.reference_type(self.module.table_plans[index].table.wasm_ty.heap_type)
                .bytes(),
        );

        Ok(func.create_table(ir::TableData {
            base_gv,
            min_size: Uimm64::new(0),
            bound_gv,
            element_size: Uimm64::new(element_size),
            index_type: I32,
        }))
    }

    fn translate_table_grow(
        &mut self,
        mut pos: cranelift_codegen::cursor::FuncCursor<'_>,
        table_index: TableIndex,
        _table: ir::Table,
        delta: ir::Value,
        init_value: ir::Value,
    ) -> WasmResult<ir::Value> {
        let (func_idx, func_sig) =
            match self.module.table_plans[table_index].table.wasm_ty.heap_type {
                WasmHeapType::Func | WasmHeapType::Index(_) => (
                    BuiltinFunctionIndex::table_grow_funcref(),
                    self.builtin_function_signatures
                        .table_grow_funcref(&mut pos.func),
                ),
                WasmHeapType::Extern => (
                    BuiltinFunctionIndex::table_grow_externref(),
                    self.builtin_function_signatures
                        .table_grow_externref(&mut pos.func),
                ),
            };

        let (vmctx, func_addr) = self.translate_load_builtin_function_address(&mut pos, func_idx);

        let table_index_arg = pos.ins().iconst(I32, table_index.as_u32() as i64);
        let call_inst = pos.ins().call_indirect(
            func_sig,
            func_addr,
            &[vmctx, table_index_arg, delta, init_value],
        );

        Ok(pos.func.dfg.first_result(call_inst))
    }

    fn translate_table_get(
        &mut self,
        builder: &mut FunctionBuilder,
        table_index: TableIndex,
        table: ir::Table,
        index: ir::Value,
    ) -> WasmResult<ir::Value> {
        let pointer_type = self.pointer_type();

        let plan = &self.module.table_plans[table_index];
        match plan.table.wasm_ty.heap_type {
            WasmHeapType::Func | WasmHeapType::Index(_) => match plan.style {
                TableStyle::CallerChecksSignature => {
                    Ok(self.get_or_init_funcref_table_elem(builder, table_index, table, index))
                }
            },
            WasmHeapType::Extern => {
                // Our read barrier for `externref` tables is roughly equivalent
                // to the following pseudocode:
                //
                // ```
                // let elem = table[index]
                // if elem is not null:
                //     let (next, end) = VMExternRefActivationsTable bump region
                //     if next != end:
                //         elem.ref_count += 1
                //         *next = elem
                //         next += 1
                //     else:
                //         call activations_table_insert_with_gc(elem)
                // return elem
                // ```
                //
                // This ensures that all `externref`s coming out of tables and
                // onto the stack are safely held alive by the
                // `VMExternRefActivationsTable`.

                let reference_type = self.reference_type(WasmHeapType::Extern);

                builder.ensure_inserted_block();
                let continue_block = builder.create_block();
                let non_null_elem_block = builder.create_block();
                let gc_block = builder.create_block();
                let no_gc_block = builder.create_block();
                let current_block = builder.current_block().unwrap();
                builder.insert_block_after(non_null_elem_block, current_block);
                builder.insert_block_after(no_gc_block, non_null_elem_block);
                builder.insert_block_after(gc_block, no_gc_block);
                builder.insert_block_after(continue_block, gc_block);

                // Load the table element.
                let elem_addr = builder.ins().table_addr(pointer_type, table, index, 0);
                let flags = ir::MemFlags::trusted().with_table();
                let elem = builder.ins().load(reference_type, flags, elem_addr, 0);

                let elem_is_null = builder.ins().is_null(elem);
                builder
                    .ins()
                    .brif(elem_is_null, continue_block, &[], non_null_elem_block, &[]);

                // Load the `VMExternRefActivationsTable::next` bump finger and
                // the `VMExternRefActivationsTable::end` bump boundary.
                builder.switch_to_block(non_null_elem_block);
                let vmctx = self.vmctx(&mut builder.func);
                let vmctx = builder.ins().global_value(pointer_type, vmctx);
                let activations_table = builder.ins().load(
                    pointer_type,
                    ir::MemFlags::trusted(),
                    vmctx,
                    i32::try_from(self.offsets.vmctx_externref_activations_table()).unwrap(),
                );
                let next = builder.ins().load(
                    pointer_type,
                    ir::MemFlags::trusted(),
                    activations_table,
                    i32::try_from(self.offsets.vm_extern_ref_activation_table_next()).unwrap(),
                );
                let end = builder.ins().load(
                    pointer_type,
                    ir::MemFlags::trusted(),
                    activations_table,
                    i32::try_from(self.offsets.vm_extern_ref_activation_table_end()).unwrap(),
                );

                // If `next == end`, then we are at full capacity. Call a
                // builtin to do a GC and insert this reference into the
                // just-swept table for us.
                let at_capacity = builder.ins().icmp(ir::condcodes::IntCC::Equal, next, end);
                builder
                    .ins()
                    .brif(at_capacity, gc_block, &[], no_gc_block, &[]);
                builder.switch_to_block(gc_block);
                let builtin_idx = BuiltinFunctionIndex::activations_table_insert_with_gc();
                let builtin_sig = self
                    .builtin_function_signatures
                    .activations_table_insert_with_gc(builder.func);
                let (vmctx, builtin_addr) = self
                    .translate_load_builtin_function_address(&mut builder.cursor(), builtin_idx);
                builder
                    .ins()
                    .call_indirect(builtin_sig, builtin_addr, &[vmctx, elem]);
                builder.ins().jump(continue_block, &[]);

                // If `next != end`, then:
                //
                // * increment this reference's ref count,
                // * store the reference into the bump table at `*next`,
                // * and finally increment the `next` bump finger.
                builder.switch_to_block(no_gc_block);
                self.mutate_externref_ref_count(builder, elem, 1);
                builder.ins().store(ir::MemFlags::trusted(), elem, next, 0);

                let new_next = builder
                    .ins()
                    .iadd_imm(next, i64::from(reference_type.bytes()));
                builder.ins().store(
                    ir::MemFlags::trusted(),
                    new_next,
                    activations_table,
                    i32::try_from(self.offsets.vm_extern_ref_activation_table_next()).unwrap(),
                );

                builder.ins().jump(continue_block, &[]);
                builder.switch_to_block(continue_block);

                builder.seal_block(non_null_elem_block);
                builder.seal_block(gc_block);
                builder.seal_block(no_gc_block);
                builder.seal_block(continue_block);

                Ok(elem)
            }
        }
    }

    fn translate_table_set(
        &mut self,
        builder: &mut FunctionBuilder,
        table_index: TableIndex,
        table: ir::Table,
        value: ir::Value,
        index: ir::Value,
    ) -> WasmResult<()> {
        let pointer_type = self.pointer_type();

        let plan = &self.module.table_plans[table_index];
        match plan.table.wasm_ty.heap_type {
            WasmHeapType::Func | WasmHeapType::Index(_) => match plan.style {
                TableStyle::CallerChecksSignature => {
                    let table_entry_addr = builder.ins().table_addr(pointer_type, table, index, 0);
                    // Set the "initialized bit". See doc-comment on
                    // `FUNCREF_INIT_BIT` in
                    // crates/environ/src/ref_bits.rs for details.
                    let value_with_init_bit = builder
                        .ins()
                        .bor_imm(value, Imm64::from(FUNCREF_INIT_BIT as i64));
                    let flags = ir::MemFlags::trusted().with_table();
                    builder
                        .ins()
                        .store(flags, value_with_init_bit, table_entry_addr, 0);
                    Ok(())
                }
            },
            WasmHeapType::Extern => {
                // Our write barrier for `externref`s being copied out of the
                // stack and into a table is roughly equivalent to the following
                // pseudocode:
                //
                // ```
                // if value != null:
                //     value.ref_count += 1
                // let current_elem = table[index]
                // table[index] = value
                // if current_elem != null:
                //     current_elem.ref_count -= 1
                //     if current_elem.ref_count == 0:
                //         call drop_externref(current_elem)
                // ```
                //
                // This write barrier is responsible for ensuring that:
                //
                // 1. The value's ref count is incremented now that the
                //    table is holding onto it. This is required for memory safety.
                //
                // 2. The old table element, if any, has its ref count
                //    decremented, and that the wrapped data is dropped if the
                //    ref count reaches zero. This is not required for memory
                //    safety, but is required to avoid leaks. Furthermore, the
                //    destructor might GC or touch this table, so we must only
                //    drop the old table element *after* we've replaced it with
                //    the new `value`!

                builder.ensure_inserted_block();
                let current_block = builder.current_block().unwrap();
                let inc_ref_count_block = builder.create_block();
                builder.insert_block_after(inc_ref_count_block, current_block);
                let check_current_elem_block = builder.create_block();
                builder.insert_block_after(check_current_elem_block, inc_ref_count_block);
                let dec_ref_count_block = builder.create_block();
                builder.insert_block_after(dec_ref_count_block, check_current_elem_block);
                let drop_block = builder.create_block();
                builder.insert_block_after(drop_block, dec_ref_count_block);
                let continue_block = builder.create_block();
                builder.insert_block_after(continue_block, drop_block);

                // Calculate the table address of the current element and do
                // bounds checks. This is the first thing we do, because we
                // don't want to modify any ref counts if this `table.set` is
                // going to trap.
                let table_entry_addr = builder.ins().table_addr(pointer_type, table, index, 0);

                // If value is not null, increment `value`'s ref count.
                //
                // This has to come *before* decrementing the current table
                // element's ref count, because it might reach ref count == zero,
                // causing us to deallocate the current table element. However,
                // if `value` *is* the current table element (and therefore this
                // whole `table.set` is a no-op), then we would incorrectly
                // deallocate `value` and leave it in the table, leading to use
                // after free.
                let value_is_null = builder.ins().is_null(value);
                builder.ins().brif(
                    value_is_null,
                    check_current_elem_block,
                    &[],
                    inc_ref_count_block,
                    &[],
                );
                builder.switch_to_block(inc_ref_count_block);
                self.mutate_externref_ref_count(builder, value, 1);
                builder.ins().jump(check_current_elem_block, &[]);

                // Grab the current element from the table, and store the new
                // `value` into the table.
                //
                // Note that we load the current element as a pointer, not a
                // reference. This is so that if we call out-of-line to run its
                // destructor, and its destructor triggers GC, this reference is
                // not recorded in the stack map (which would lead to the GC
                // saving a reference to a deallocated object, and then using it
                // after its been freed).
                builder.switch_to_block(check_current_elem_block);
                let flags = ir::MemFlags::trusted().with_table();
                let current_elem = builder.ins().load(pointer_type, flags, table_entry_addr, 0);
                builder.ins().store(flags, value, table_entry_addr, 0);

                // If the current element is non-null, decrement its reference
                // count. And if its reference count has reached zero, then make
                // an out-of-line call to deallocate it.
                let current_elem_is_null =
                    builder
                        .ins()
                        .icmp_imm(ir::condcodes::IntCC::Equal, current_elem, 0);
                builder.ins().brif(
                    current_elem_is_null,
                    continue_block,
                    &[],
                    dec_ref_count_block,
                    &[],
                );

                builder.switch_to_block(dec_ref_count_block);
                let prev_ref_count = self.mutate_externref_ref_count(builder, current_elem, -1);
                let one = builder.ins().iconst(pointer_type, 1);
                let cond = builder.ins().icmp(IntCC::Equal, one, prev_ref_count);
                builder
                    .ins()
                    .brif(cond, drop_block, &[], continue_block, &[]);

                // Call the `drop_externref` builtin to (you guessed it) drop
                // the `externref`.
                builder.switch_to_block(drop_block);
                let builtin_idx = BuiltinFunctionIndex::drop_externref();
                let builtin_sig = self
                    .builtin_function_signatures
                    .drop_externref(builder.func);
                let (vmctx, builtin_addr) = self
                    .translate_load_builtin_function_address(&mut builder.cursor(), builtin_idx);
                builder
                    .ins()
                    .call_indirect(builtin_sig, builtin_addr, &[vmctx, current_elem]);
                builder.ins().jump(continue_block, &[]);

                builder.switch_to_block(continue_block);

                builder.seal_block(inc_ref_count_block);
                builder.seal_block(check_current_elem_block);
                builder.seal_block(dec_ref_count_block);
                builder.seal_block(drop_block);
                builder.seal_block(continue_block);

                Ok(())
            }
        }
    }

    fn translate_table_fill(
        &mut self,
        mut pos: cranelift_codegen::cursor::FuncCursor<'_>,
        table_index: TableIndex,
        dst: ir::Value,
        val: ir::Value,
        len: ir::Value,
    ) -> WasmResult<()> {
        let (builtin_idx, builtin_sig) =
            match self.module.table_plans[table_index].table.wasm_ty.heap_type {
                WasmHeapType::Func | WasmHeapType::Index(_) => (
                    BuiltinFunctionIndex::table_fill_funcref(),
                    self.builtin_function_signatures
                        .table_fill_funcref(&mut pos.func),
                ),
                WasmHeapType::Extern => (
                    BuiltinFunctionIndex::table_fill_externref(),
                    self.builtin_function_signatures
                        .table_fill_externref(&mut pos.func),
                ),
            };

        let (vmctx, builtin_addr) =
            self.translate_load_builtin_function_address(&mut pos, builtin_idx);

        let table_index_arg = pos.ins().iconst(I32, table_index.as_u32() as i64);
        pos.ins().call_indirect(
            builtin_sig,
            builtin_addr,
            &[vmctx, table_index_arg, dst, val, len],
        );

        Ok(())
    }

    fn translate_ref_null(
        &mut self,
        mut pos: cranelift_codegen::cursor::FuncCursor,
        ht: WasmHeapType,
    ) -> WasmResult<ir::Value> {
        Ok(match ht {
            WasmHeapType::Func | WasmHeapType::Index(_) => pos.ins().iconst(self.pointer_type(), 0),
            WasmHeapType::Extern => pos.ins().null(self.reference_type(ht)),
        })
    }

    fn translate_ref_is_null(
        &mut self,
        mut pos: cranelift_codegen::cursor::FuncCursor,
        value: ir::Value,
    ) -> WasmResult<ir::Value> {
        let bool_is_null = match pos.func.dfg.value_type(value) {
            // `externref`
            ty if ty.is_ref() => pos.ins().is_null(value),
            // `funcref`
            ty if ty == self.pointer_type() => {
                pos.ins()
                    .icmp_imm(cranelift_codegen::ir::condcodes::IntCC::Equal, value, 0)
            }
            _ => unreachable!(),
        };

        Ok(pos.ins().uextend(ir::types::I32, bool_is_null))
    }

    fn translate_ref_func(
        &mut self,
        mut pos: cranelift_codegen::cursor::FuncCursor<'_>,
        func_index: FuncIndex,
    ) -> WasmResult<ir::Value> {
        let func_index = pos.ins().iconst(I32, func_index.as_u32() as i64);
        let builtin_index = BuiltinFunctionIndex::ref_func();
        let builtin_sig = self.builtin_function_signatures.ref_func(&mut pos.func);
        let (vmctx, builtin_addr) =
            self.translate_load_builtin_function_address(&mut pos, builtin_index);

        let call_inst = pos
            .ins()
            .call_indirect(builtin_sig, builtin_addr, &[vmctx, func_index]);
        Ok(pos.func.dfg.first_result(call_inst))
    }

    fn translate_custom_global_get(
        &mut self,
        mut pos: cranelift_codegen::cursor::FuncCursor<'_>,
        index: cranelift_wasm::GlobalIndex,
    ) -> WasmResult<ir::Value> {
        debug_assert_eq!(
            self.module.globals[index].wasm_ty,
            WasmType::Ref(WasmRefType::EXTERNREF),
            "We only use GlobalVariable::Custom for externref"
        );

        let builtin_index = BuiltinFunctionIndex::externref_global_get();
        let builtin_sig = self
            .builtin_function_signatures
            .externref_global_get(&mut pos.func);

        let (vmctx, builtin_addr) =
            self.translate_load_builtin_function_address(&mut pos, builtin_index);

        let global_index_arg = pos.ins().iconst(I32, index.as_u32() as i64);
        let call_inst =
            pos.ins()
                .call_indirect(builtin_sig, builtin_addr, &[vmctx, global_index_arg]);

        Ok(pos.func.dfg.first_result(call_inst))
    }

    fn translate_custom_global_set(
        &mut self,
        mut pos: cranelift_codegen::cursor::FuncCursor<'_>,
        index: cranelift_wasm::GlobalIndex,
        value: ir::Value,
    ) -> WasmResult<()> {
        debug_assert_eq!(
            self.module.globals[index].wasm_ty,
            WasmType::Ref(WasmRefType::EXTERNREF),
            "We only use GlobalVariable::Custom for externref"
        );

        let builtin_index = BuiltinFunctionIndex::externref_global_set();
        let builtin_sig = self
            .builtin_function_signatures
            .externref_global_set(&mut pos.func);

        let (vmctx, builtin_addr) =
            self.translate_load_builtin_function_address(&mut pos, builtin_index);

        let global_index_arg = pos.ins().iconst(I32, index.as_u32() as i64);
        pos.ins()
            .call_indirect(builtin_sig, builtin_addr, &[vmctx, global_index_arg, value]);

        Ok(())
    }

    fn make_heap(&mut self, func: &mut ir::Function, index: MemoryIndex) -> WasmResult<Heap> {
        let pointer_type = self.pointer_type();
        let is_shared = self.module.memory_plans[index].memory.shared;

        let min_size = self.module.memory_plans[index]
            .memory
            .minimum
            .checked_mul(u64::from(WASM_PAGE_SIZE))
            .unwrap_or_else(|| {
                // The only valid Wasm memory size that won't fit in a 64-bit
                // integer is the maximum memory64 size (2^64) which is one
                // larger than `u64::MAX` (2^64 - 1). In this case, just say the
                // minimum heap size is `u64::MAX`.
                debug_assert_eq!(self.module.memory_plans[index].memory.minimum, 1 << 48);
                u64::MAX
            });

        let (ptr, base_offset, current_length_offset) = {
            let vmctx = self.vmctx(func);
            if let Some(def_index) = self.module.defined_memory_index(index) {
                if is_shared {
                    // As with imported memory, the `VMMemoryDefinition` for a
                    // shared memory is stored elsewhere. We store a `*mut
                    // VMMemoryDefinition` to it and dereference that when
                    // atomically growing it.
                    let from_offset = self.offsets.vmctx_vmmemory_pointer(def_index);
                    let memory = func.create_global_value(ir::GlobalValueData::Load {
                        base: vmctx,
                        offset: Offset32::new(i32::try_from(from_offset).unwrap()),
                        global_type: pointer_type,
                        readonly: true,
                    });
                    let base_offset = i32::from(self.offsets.ptr.vmmemory_definition_base());
                    let current_length_offset =
                        i32::from(self.offsets.ptr.vmmemory_definition_current_length());
                    (memory, base_offset, current_length_offset)
                } else {
                    let owned_index = self.module.owned_memory_index(def_index);
                    let owned_base_offset =
                        self.offsets.vmctx_vmmemory_definition_base(owned_index);
                    let owned_length_offset = self
                        .offsets
                        .vmctx_vmmemory_definition_current_length(owned_index);
                    let current_base_offset = i32::try_from(owned_base_offset).unwrap();
                    let current_length_offset = i32::try_from(owned_length_offset).unwrap();
                    (vmctx, current_base_offset, current_length_offset)
                }
            } else {
                let from_offset = self.offsets.vmctx_vmmemory_import_from(index);
                let memory = func.create_global_value(ir::GlobalValueData::Load {
                    base: vmctx,
                    offset: Offset32::new(i32::try_from(from_offset).unwrap()),
                    global_type: pointer_type,
                    readonly: true,
                });
                let base_offset = i32::from(self.offsets.ptr.vmmemory_definition_base());
                let current_length_offset =
                    i32::from(self.offsets.ptr.vmmemory_definition_current_length());
                (memory, base_offset, current_length_offset)
            }
        };

        // If we have a declared maximum, we can make this a "static" heap, which is
        // allocated up front and never moved.
        let (offset_guard_size, heap_style, readonly_base) = match self.module.memory_plans[index] {
            MemoryPlan {
                style: MemoryStyle::Dynamic { .. },
                offset_guard_size,
                pre_guard_size: _,
                memory: _,
            } => {
                let heap_bound = func.create_global_value(ir::GlobalValueData::Load {
                    base: ptr,
                    offset: Offset32::new(current_length_offset),
                    global_type: pointer_type,
                    readonly: false,
                });
                (
                    offset_guard_size,
                    HeapStyle::Dynamic {
                        bound_gv: heap_bound,
                    },
                    false,
                )
            }
            MemoryPlan {
                style: MemoryStyle::Static { bound },
                offset_guard_size,
                pre_guard_size: _,
                memory: _,
            } => (
                offset_guard_size,
                HeapStyle::Static {
                    bound: u64::from(bound) * u64::from(WASM_PAGE_SIZE),
                },
                true,
            ),
        };

        let heap_base = func.create_global_value(ir::GlobalValueData::Load {
            base: ptr,
            offset: Offset32::new(base_offset),
            global_type: pointer_type,
            readonly: readonly_base,
        });
        Ok(self.heaps.push(HeapData {
            base: heap_base,
            min_size,
            offset_guard_size,
            style: heap_style,
            index_type: self.memory_index_type(index),
        }))
    }

    fn make_global(
        &mut self,
        func: &mut ir::Function,
        index: GlobalIndex,
    ) -> WasmResult<GlobalVariable> {
        // Although `ExternRef`s live at the same memory location as any other
        // type of global at the same index would, getting or setting them
        // requires ref counting barriers. Therefore, we need to use
        // `GlobalVariable::Custom`, as that is the only kind of
        // `GlobalVariable` for which `cranelift-wasm` supports custom access
        // translation.
        match self.module.globals[index].wasm_ty {
            WasmType::Ref(WasmRefType {
                heap_type: WasmHeapType::Extern,
                ..
            }) => Ok(GlobalVariable::Custom),
            _ => {
                let (gv, offset) = self.get_global_location(func, index);
                Ok(GlobalVariable::Memory {
                    gv,
                    offset: offset.into(),
                    ty: super::value_type(self.isa, self.module.globals[index].wasm_ty),
                })
            }
        }
    }

    fn make_indirect_sig(
        &mut self,
        func: &mut ir::Function,
        index: TypeIndex,
    ) -> WasmResult<ir::SigRef> {
        let index = self.module.types[index].unwrap_function();
        let sig = crate::indirect_signature(self.isa, &self.types[index]);
        Ok(func.import_signature(sig))
    }

    fn make_direct_func(
        &mut self,
        func: &mut ir::Function,
        index: FuncIndex,
    ) -> WasmResult<ir::FuncRef> {
        let sig = crate::func_signature(self.isa, self.translation, self.types, index);
        let signature = func.import_signature(sig);
        let name =
            ir::ExternalName::User(func.declare_imported_user_function(ir::UserExternalName {
                namespace: 0,
                index: index.as_u32(),
            }));
        Ok(func.import_function(ir::ExtFuncData {
            name,
            signature,

            // The value of this flag determines the codegen for calls to this
            // function. If this flag is `false` then absolute relocations will
            // be generated for references to the function, which requires
            // load-time relocation resolution. If this flag is set to `true`
            // then relative relocations are emitted which can be resolved at
            // object-link-time, just after all functions are compiled.
            //
            // This flag is set to `true` for functions defined in the object
            // we'll be defining in this compilation unit, or everything local
            // to the wasm module. This means that between functions in a wasm
            // module there's relative calls encoded. All calls external to a
            // wasm module (e.g. imports or libcalls) are either encoded through
            // the `VMContext` as relative jumps (hence no relocations) or
            // they're libcalls with absolute relocations.
            colocated: self.module.defined_func_index(index).is_some(),
        }))
    }

    fn translate_call_indirect(
        &mut self,
        builder: &mut FunctionBuilder,
        table_index: TableIndex,
        table: ir::Table,
        ty_index: TypeIndex,
        sig_ref: ir::SigRef,
        callee: ir::Value,
        call_args: &[ir::Value],
    ) -> WasmResult<ir::Inst> {
        let pointer_type = self.pointer_type();

        // Get the funcref pointer from the table.
        let funcref_ptr = self.get_or_init_funcref_table_elem(builder, table_index, table, callee);

        // Check for whether the table element is null, and trap if so.
        builder
            .ins()
            .trapz(funcref_ptr, ir::TrapCode::IndirectCallToNull);

<<<<<<< HEAD
=======
        // Dereference the funcref pointer to get the function address.
        let mem_flags = ir::MemFlags::trusted().with_readonly();
        let func_addr = builder.ins().load(
            pointer_type,
            mem_flags,
            funcref_ptr,
            i32::from(self.offsets.ptr.vmcaller_checked_func_ref_func_ptr()),
        );

>>>>>>> 620ec03c
        // If necessary, check the signature.
        match self.module.table_plans[table_index].style {
            TableStyle::CallerChecksSignature => {
                let sig_id_size = self.offsets.size_of_vmshared_signature_index();
                let sig_id_type = Type::int(u16::from(sig_id_size) * 8).unwrap();
                let vmctx = self.vmctx(builder.func);
                let base = builder.ins().global_value(pointer_type, vmctx);

                // Load the caller ID. This requires loading the
                // `*mut VMCallerCheckedFuncRef` base pointer from `VMContext`
                // and then loading, based on `SignatureIndex`, the
                // corresponding entry.
                let mem_flags = ir::MemFlags::trusted().with_readonly();
                let signatures = builder.ins().load(
                    pointer_type,
                    mem_flags,
                    base,
                    i32::try_from(self.offsets.vmctx_signature_ids_array()).unwrap(),
                );
                let sig_index = self.module.types[ty_index].unwrap_function();
                let offset =
                    i32::try_from(sig_index.as_u32().checked_mul(sig_id_type.bytes()).unwrap())
                        .unwrap();
                let caller_sig_id = builder
                    .ins()
                    .load(sig_id_type, mem_flags, signatures, offset);

                // Load the callee ID.
                let mem_flags = ir::MemFlags::trusted().with_readonly();
                let callee_sig_id = builder.ins().load(
                    sig_id_type,
                    mem_flags,
                    funcref_ptr,
                    i32::from(self.offsets.ptr.vmcaller_checked_func_ref_type_index()),
                );

                // Check that they match.
                let cmp = builder
                    .ins()
                    .icmp(IntCC::Equal, callee_sig_id, caller_sig_id);
                builder.ins().trapz(cmp, ir::TrapCode::BadSignature);
            }
        }

        self.call_function_unchecked(builder, sig_ref, funcref_ptr, call_args)
    }

    fn translate_call(
        &mut self,
        mut pos: FuncCursor<'_>,
        callee_index: FuncIndex,
        callee: ir::FuncRef,
        call_args: &[ir::Value],
    ) -> WasmResult<ir::Inst> {
        let mut real_call_args = Vec::with_capacity(call_args.len() + 2);
        let caller_vmctx = pos.func.special_param(ArgumentPurpose::VMContext).unwrap();

        // Handle direct calls to locally-defined functions.
        if !self.module.is_imported_function(callee_index) {
            // First append the callee vmctx address, which is the same as the caller vmctx in
            // this case.
            real_call_args.push(caller_vmctx);

            // Then append the caller vmctx address.
            real_call_args.push(caller_vmctx);

            // Then append the regular call arguments.
            real_call_args.extend_from_slice(call_args);

            return Ok(pos.ins().call(callee, &real_call_args));
        }

        // Handle direct calls to imported functions. We use an indirect call
        // so that we don't have to patch the code at runtime.
        let pointer_type = self.pointer_type();
        let sig_ref = pos.func.dfg.ext_funcs[callee].signature;
        let vmctx = self.vmctx(&mut pos.func);
        let base = pos.ins().global_value(pointer_type, vmctx);

        let mem_flags = ir::MemFlags::trusted().with_readonly();

        // Load the callee address.
        let body_offset =
            i32::try_from(self.offsets.vmctx_vmfunction_import_body(callee_index)).unwrap();
        let func_addr = pos.ins().load(pointer_type, mem_flags, base, body_offset);

        // First append the callee vmctx address.
        let vmctx_offset =
            i32::try_from(self.offsets.vmctx_vmfunction_import_vmctx(callee_index)).unwrap();
        let vmctx = pos.ins().load(pointer_type, mem_flags, base, vmctx_offset);
        real_call_args.push(vmctx);
        real_call_args.push(caller_vmctx);

        // Then append the regular call arguments.
        real_call_args.extend_from_slice(call_args);

        Ok(pos.ins().call_indirect(sig_ref, func_addr, &real_call_args))
    }

    fn translate_call_ref(
        &mut self,
        builder: &mut FunctionBuilder,
        sig_ref: ir::SigRef,
        callee: ir::Value,
        call_args: &[ir::Value],
    ) -> WasmResult<ir::Inst> {
        // Check for whether the callee is null, and trap if so.
        // This doesn't need to happen when the ref is non-nullable. But, it
        // may not need to happen ever. So, leave it for now and let smart people
        // figure that out
        builder.ins().trapz(callee, ir::TrapCode::NullReference);

        self.call_function_unchecked(builder, sig_ref, callee, call_args)
    }

    fn translate_memory_grow(
        &mut self,
        mut pos: FuncCursor<'_>,
        index: MemoryIndex,
        _heap: Heap,
        val: ir::Value,
    ) -> WasmResult<ir::Value> {
        let func_sig = self
            .builtin_function_signatures
            .memory32_grow(&mut pos.func);
        let index_arg = index.index();

        let memory_index = pos.ins().iconst(I32, index_arg as i64);
        let (vmctx, func_addr) = self.translate_load_builtin_function_address(
            &mut pos,
            BuiltinFunctionIndex::memory32_grow(),
        );

        let val = self.cast_memory_index_to_i64(&mut pos, val, index);
        let call_inst = pos
            .ins()
            .call_indirect(func_sig, func_addr, &[vmctx, val, memory_index]);
        let result = *pos.func.dfg.inst_results(call_inst).first().unwrap();
        Ok(self.cast_pointer_to_memory_index(pos, result, index))
    }

    fn translate_memory_size(
        &mut self,
        mut pos: FuncCursor<'_>,
        index: MemoryIndex,
        _heap: Heap,
    ) -> WasmResult<ir::Value> {
        let pointer_type = self.pointer_type();
        let vmctx = self.vmctx(&mut pos.func);
        let is_shared = self.module.memory_plans[index].memory.shared;
        let base = pos.ins().global_value(pointer_type, vmctx);
        let current_length_in_bytes = match self.module.defined_memory_index(index) {
            Some(def_index) => {
                if is_shared {
                    let offset =
                        i32::try_from(self.offsets.vmctx_vmmemory_pointer(def_index)).unwrap();
                    let vmmemory_ptr =
                        pos.ins()
                            .load(pointer_type, ir::MemFlags::trusted(), base, offset);
                    let vmmemory_definition_offset =
                        i64::from(self.offsets.ptr.vmmemory_definition_current_length());
                    let vmmemory_definition_ptr =
                        pos.ins().iadd_imm(vmmemory_ptr, vmmemory_definition_offset);
                    // This atomic access of the
                    // `VMMemoryDefinition::current_length` is direct; no bounds
                    // check is needed. This is possible because shared memory
                    // has a static size (the maximum is always known). Shared
                    // memory is thus built with a static memory plan and no
                    // bounds-checked version of this is implemented.
                    pos.ins().atomic_load(
                        pointer_type,
                        ir::MemFlags::trusted(),
                        vmmemory_definition_ptr,
                    )
                } else {
                    let owned_index = self.module.owned_memory_index(def_index);
                    let offset = i32::try_from(
                        self.offsets
                            .vmctx_vmmemory_definition_current_length(owned_index),
                    )
                    .unwrap();
                    pos.ins()
                        .load(pointer_type, ir::MemFlags::trusted(), base, offset)
                }
            }
            None => {
                let offset = i32::try_from(self.offsets.vmctx_vmmemory_import_from(index)).unwrap();
                let vmmemory_ptr =
                    pos.ins()
                        .load(pointer_type, ir::MemFlags::trusted(), base, offset);
                if is_shared {
                    let vmmemory_definition_offset =
                        i64::from(self.offsets.ptr.vmmemory_definition_current_length());
                    let vmmemory_definition_ptr =
                        pos.ins().iadd_imm(vmmemory_ptr, vmmemory_definition_offset);
                    pos.ins().atomic_load(
                        pointer_type,
                        ir::MemFlags::trusted(),
                        vmmemory_definition_ptr,
                    )
                } else {
                    pos.ins().load(
                        pointer_type,
                        ir::MemFlags::trusted(),
                        vmmemory_ptr,
                        i32::from(self.offsets.ptr.vmmemory_definition_current_length()),
                    )
                }
            }
        };
        let current_length_in_pages = pos
            .ins()
            .udiv_imm(current_length_in_bytes, i64::from(WASM_PAGE_SIZE));

        Ok(self.cast_pointer_to_memory_index(pos, current_length_in_pages, index))
    }

    fn translate_memory_copy(
        &mut self,
        mut pos: FuncCursor,
        src_index: MemoryIndex,
        _src_heap: Heap,
        dst_index: MemoryIndex,
        _dst_heap: Heap,
        dst: ir::Value,
        src: ir::Value,
        len: ir::Value,
    ) -> WasmResult<()> {
        let (vmctx, func_addr) = self
            .translate_load_builtin_function_address(&mut pos, BuiltinFunctionIndex::memory_copy());

        let func_sig = self.builtin_function_signatures.memory_copy(&mut pos.func);
        let dst = self.cast_memory_index_to_i64(&mut pos, dst, dst_index);
        let src = self.cast_memory_index_to_i64(&mut pos, src, src_index);
        // The length is 32-bit if either memory is 32-bit, but if they're both
        // 64-bit then it's 64-bit. Our intrinsic takes a 64-bit length for
        // compatibility across all memories, so make sure that it's cast
        // correctly here (this is a bit special so no generic helper unlike for
        // `dst`/`src` above)
        let len = if self.memory_index_type(dst_index) == I64
            && self.memory_index_type(src_index) == I64
        {
            len
        } else {
            pos.ins().uextend(I64, len)
        };
        let src_index = pos.ins().iconst(I32, i64::from(src_index.as_u32()));
        let dst_index = pos.ins().iconst(I32, i64::from(dst_index.as_u32()));
        pos.ins().call_indirect(
            func_sig,
            func_addr,
            &[vmctx, dst_index, dst, src_index, src, len],
        );

        Ok(())
    }

    fn translate_memory_fill(
        &mut self,
        mut pos: FuncCursor,
        memory_index: MemoryIndex,
        _heap: Heap,
        dst: ir::Value,
        val: ir::Value,
        len: ir::Value,
    ) -> WasmResult<()> {
        let func_sig = self.builtin_function_signatures.memory_fill(&mut pos.func);
        let dst = self.cast_memory_index_to_i64(&mut pos, dst, memory_index);
        let len = self.cast_memory_index_to_i64(&mut pos, len, memory_index);
        let memory_index_arg = pos.ins().iconst(I32, i64::from(memory_index.as_u32()));

        let (vmctx, func_addr) = self
            .translate_load_builtin_function_address(&mut pos, BuiltinFunctionIndex::memory_fill());

        pos.ins().call_indirect(
            func_sig,
            func_addr,
            &[vmctx, memory_index_arg, dst, val, len],
        );

        Ok(())
    }

    fn translate_memory_init(
        &mut self,
        mut pos: FuncCursor,
        memory_index: MemoryIndex,
        _heap: Heap,
        seg_index: u32,
        dst: ir::Value,
        src: ir::Value,
        len: ir::Value,
    ) -> WasmResult<()> {
        let (func_sig, func_idx) = self.get_memory_init_func(&mut pos.func);

        let memory_index_arg = pos.ins().iconst(I32, memory_index.index() as i64);
        let seg_index_arg = pos.ins().iconst(I32, seg_index as i64);

        let (vmctx, func_addr) = self.translate_load_builtin_function_address(&mut pos, func_idx);

        let dst = self.cast_memory_index_to_i64(&mut pos, dst, memory_index);

        pos.ins().call_indirect(
            func_sig,
            func_addr,
            &[vmctx, memory_index_arg, seg_index_arg, dst, src, len],
        );

        Ok(())
    }

    fn translate_data_drop(&mut self, mut pos: FuncCursor, seg_index: u32) -> WasmResult<()> {
        let (func_sig, func_idx) = self.get_data_drop_func(&mut pos.func);
        let seg_index_arg = pos.ins().iconst(I32, seg_index as i64);
        let (vmctx, func_addr) = self.translate_load_builtin_function_address(&mut pos, func_idx);
        pos.ins()
            .call_indirect(func_sig, func_addr, &[vmctx, seg_index_arg]);
        Ok(())
    }

    fn translate_table_size(
        &mut self,
        mut pos: FuncCursor,
        _table_index: TableIndex,
        table: ir::Table,
    ) -> WasmResult<ir::Value> {
        let size_gv = pos.func.tables[table].bound_gv;
        Ok(pos.ins().global_value(ir::types::I32, size_gv))
    }

    fn translate_table_copy(
        &mut self,
        mut pos: FuncCursor,
        dst_table_index: TableIndex,
        _dst_table: ir::Table,
        src_table_index: TableIndex,
        _src_table: ir::Table,
        dst: ir::Value,
        src: ir::Value,
        len: ir::Value,
    ) -> WasmResult<()> {
        let (func_sig, dst_table_index_arg, src_table_index_arg, func_idx) =
            self.get_table_copy_func(&mut pos.func, dst_table_index, src_table_index);

        let dst_table_index_arg = pos.ins().iconst(I32, dst_table_index_arg as i64);
        let src_table_index_arg = pos.ins().iconst(I32, src_table_index_arg as i64);

        let (vmctx, func_addr) = self.translate_load_builtin_function_address(&mut pos, func_idx);

        pos.ins().call_indirect(
            func_sig,
            func_addr,
            &[
                vmctx,
                dst_table_index_arg,
                src_table_index_arg,
                dst,
                src,
                len,
            ],
        );

        Ok(())
    }

    fn translate_table_init(
        &mut self,
        mut pos: FuncCursor,
        seg_index: u32,
        table_index: TableIndex,
        _table: ir::Table,
        dst: ir::Value,
        src: ir::Value,
        len: ir::Value,
    ) -> WasmResult<()> {
        let (func_sig, table_index_arg, func_idx) =
            self.get_table_init_func(&mut pos.func, table_index);

        let table_index_arg = pos.ins().iconst(I32, table_index_arg as i64);
        let seg_index_arg = pos.ins().iconst(I32, seg_index as i64);

        let (vmctx, func_addr) = self.translate_load_builtin_function_address(&mut pos, func_idx);

        pos.ins().call_indirect(
            func_sig,
            func_addr,
            &[vmctx, table_index_arg, seg_index_arg, dst, src, len],
        );

        Ok(())
    }

    fn translate_elem_drop(&mut self, mut pos: FuncCursor, elem_index: u32) -> WasmResult<()> {
        let (func_sig, func_idx) = self.get_elem_drop_func(&mut pos.func);

        let elem_index_arg = pos.ins().iconst(I32, elem_index as i64);

        let (vmctx, func_addr) = self.translate_load_builtin_function_address(&mut pos, func_idx);

        pos.ins()
            .call_indirect(func_sig, func_addr, &[vmctx, elem_index_arg]);

        Ok(())
    }

    fn translate_atomic_wait(
        &mut self,
        mut pos: FuncCursor,
        memory_index: MemoryIndex,
        _heap: Heap,
        addr: ir::Value,
        expected: ir::Value,
        timeout: ir::Value,
    ) -> WasmResult<ir::Value> {
        let addr = self.cast_memory_index_to_i64(&mut pos, addr, memory_index);
        let implied_ty = pos.func.dfg.value_type(expected);
        let (func_sig, memory_index, func_idx) =
            self.get_memory_atomic_wait(&mut pos.func, memory_index, implied_ty);

        let memory_index_arg = pos.ins().iconst(I32, memory_index as i64);

        let (vmctx, func_addr) = self.translate_load_builtin_function_address(&mut pos, func_idx);

        let call_inst = pos.ins().call_indirect(
            func_sig,
            func_addr,
            &[vmctx, memory_index_arg, addr, expected, timeout],
        );

        Ok(*pos.func.dfg.inst_results(call_inst).first().unwrap())
    }

    fn translate_atomic_notify(
        &mut self,
        mut pos: FuncCursor,
        memory_index: MemoryIndex,
        _heap: Heap,
        addr: ir::Value,
        count: ir::Value,
    ) -> WasmResult<ir::Value> {
        let addr = self.cast_memory_index_to_i64(&mut pos, addr, memory_index);
        let func_sig = self
            .builtin_function_signatures
            .memory_atomic_notify(&mut pos.func);

        let memory_index_arg = pos.ins().iconst(I32, memory_index.index() as i64);

        let (vmctx, func_addr) = self.translate_load_builtin_function_address(
            &mut pos,
            BuiltinFunctionIndex::memory_atomic_notify(),
        );

        let call_inst =
            pos.ins()
                .call_indirect(func_sig, func_addr, &[vmctx, memory_index_arg, addr, count]);

        Ok(*pos.func.dfg.inst_results(call_inst).first().unwrap())
    }

    fn translate_loop_header(&mut self, builder: &mut FunctionBuilder) -> WasmResult<()> {
        // Additionally if enabled check how much fuel we have remaining to see
        // if we've run out by this point.
        if self.tunables.consume_fuel {
            self.fuel_check(builder);
        }

        // If we are performing epoch-based interruption, check to see
        // if the epoch counter has changed.
        if self.tunables.epoch_interruption {
            self.epoch_check(builder);
        }

        Ok(())
    }

    fn before_translate_operator(
        &mut self,
        op: &Operator,
        builder: &mut FunctionBuilder,
        state: &FuncTranslationState,
    ) -> WasmResult<()> {
        if self.tunables.consume_fuel {
            self.fuel_before_op(op, builder, state.reachable());
        }
        Ok(())
    }

    fn after_translate_operator(
        &mut self,
        op: &Operator,
        builder: &mut FunctionBuilder,
        state: &FuncTranslationState,
    ) -> WasmResult<()> {
        if self.tunables.consume_fuel && state.reachable() {
            self.fuel_after_op(op, builder);
        }
        Ok(())
    }

    fn before_unconditionally_trapping_memory_access(
        &mut self,
        builder: &mut FunctionBuilder,
    ) -> WasmResult<()> {
        if self.tunables.consume_fuel {
            self.fuel_increment_var(builder);
            self.fuel_save_from_var(builder);
        }
        Ok(())
    }

    fn before_translate_function(
        &mut self,
        builder: &mut FunctionBuilder,
        _state: &FuncTranslationState,
    ) -> WasmResult<()> {
        // If the `vmruntime_limits_ptr` variable will get used then we initialize
        // it here.
        if self.tunables.consume_fuel || self.tunables.epoch_interruption {
            self.declare_vmruntime_limits_ptr(builder);
        }
        // Additionally we initialize `fuel_var` if it will get used.
        if self.tunables.consume_fuel {
            self.fuel_function_entry(builder);
        }
        // Initialize `epoch_var` with the current epoch.
        if self.tunables.epoch_interruption {
            self.epoch_function_entry(builder);
        }
        Ok(())
    }

    fn after_translate_function(
        &mut self,
        builder: &mut FunctionBuilder,
        state: &FuncTranslationState,
    ) -> WasmResult<()> {
        if self.tunables.consume_fuel && state.reachable() {
            self.fuel_function_exit(builder);
        }
        Ok(())
    }

    fn relaxed_simd_deterministic(&self) -> bool {
        self.tunables.relaxed_simd_deterministic
    }

    fn has_native_fma(&self) -> bool {
        self.isa.has_native_fma()
    }

    fn is_x86(&self) -> bool {
        self.isa.triple().architecture == target_lexicon::Architecture::X86_64
    }
}<|MERGE_RESOLUTION|>--- conflicted
+++ resolved
@@ -308,7 +308,7 @@
         let pointer_type = self.pointer_type();
 
         // Dereference callee pointer to get the function address.
-        let mem_flags = ir::MemFlags::trusted();
+        let mem_flags = ir::MemFlags::trusted().with_readonly();
         let func_addr = builder.ins().load(
             pointer_type,
             mem_flags,
@@ -1624,18 +1624,6 @@
             .ins()
             .trapz(funcref_ptr, ir::TrapCode::IndirectCallToNull);
 
-<<<<<<< HEAD
-=======
-        // Dereference the funcref pointer to get the function address.
-        let mem_flags = ir::MemFlags::trusted().with_readonly();
-        let func_addr = builder.ins().load(
-            pointer_type,
-            mem_flags,
-            funcref_ptr,
-            i32::from(self.offsets.ptr.vmcaller_checked_func_ref_func_ptr()),
-        );
-
->>>>>>> 620ec03c
         // If necessary, check the signature.
         match self.module.table_plans[table_index].style {
             TableStyle::CallerChecksSignature => {
