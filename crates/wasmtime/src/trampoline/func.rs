//! Support for a calling of an imported function.

use super::create_handle::create_handle;
use crate::trampoline::StoreInstanceHandle;
use crate::{FuncType, Store, Trap};
use anyhow::{bail, Result};
use std::any::Any;
use std::cmp;
use std::collections::HashMap;
use std::mem;
use std::panic::{self, AssertUnwindSafe};
use wasmtime_environ::entity::PrimaryMap;
use wasmtime_environ::isa::TargetIsa;
use wasmtime_environ::{ir, settings, CompiledFunction, EntityIndex, Module};
use wasmtime_jit::trampoline::ir::{
    ExternalName, Function, InstBuilder, MemFlags, StackSlotData, StackSlotKind,
};
use wasmtime_jit::trampoline::{
    binemit, pretty_error, Context, FunctionBuilder, FunctionBuilderContext,
};
use wasmtime_jit::{native, CodeMemory};
use wasmtime_runtime::{InstanceHandle, VMContext, VMFunctionBody, VMTrampoline};

struct TrampolineState {
    func: Box<dyn Fn(*mut VMContext, *mut u128) -> Result<(), Trap>>,
    #[allow(dead_code)]
    code_memory: CodeMemory,
}

unsafe extern "C" fn stub_fn(
    vmctx: *mut VMContext,
    caller_vmctx: *mut VMContext,
    values_vec: *mut u128,
) {
    // Here we are careful to use `catch_unwind` to ensure Rust panics don't
    // unwind past us. The primary reason for this is that Rust considers it UB
    // to unwind past an `extern "C"` function. Here we are in an `extern "C"`
    // function and the cross into wasm was through an `extern "C"` function at
    // the base of the stack as well. We'll need to wait for assorted RFCs and
    // language features to enable this to be done in a sound and stable fashion
    // before avoiding catching the panic here.
    //
    // Also note that there are intentionally no local variables on this stack
    // frame. The reason for that is that some of the "raise" functions we have
    // below will trigger a longjmp, which won't run local destructors if we
    // have any. To prevent leaks we avoid having any local destructors by
    // avoiding local variables.
    let result = panic::catch_unwind(AssertUnwindSafe(|| {
        call_stub(vmctx, caller_vmctx, values_vec)
    }));

    match result {
        Ok(Ok(())) => {}

        // If a trap was raised (an error returned from the imported function)
        // then we smuggle the trap through `Box<dyn Error>` through to the
        // call-site, which gets unwrapped in `Trap::from_runtime` later on as we
        // convert from the internal `Trap` type to our own `Trap` type in this
        // crate.
        Ok(Err(trap)) => wasmtime_runtime::raise_user_trap(Box::new(trap)),

        // And finally if the imported function panicked, then we trigger the
        // form of unwinding that's safe to jump over wasm code on all
        // platforms.
        Err(panic) => wasmtime_runtime::resume_panic(panic),
    }

    unsafe fn call_stub(
        vmctx: *mut VMContext,
        caller_vmctx: *mut VMContext,
        values_vec: *mut u128,
    ) -> Result<(), Trap> {
        let instance = InstanceHandle::from_vmctx(vmctx);
        let state = &instance
            .host_state()
            .downcast_ref::<TrampolineState>()
            .expect("state");
        (state.func)(caller_vmctx, values_vec)
    }
}

/// Create a trampoline for invoking a function.
fn make_trampoline(
    isa: &dyn TargetIsa,
    code_memory: &mut CodeMemory,
    fn_builder_ctx: &mut FunctionBuilderContext,
    signature: &ir::Signature,
) -> *mut [VMFunctionBody] {
    // Mostly reverse copy of the similar method from wasmtime's
    // wasmtime-jit/src/compiler.rs.
    let pointer_type = isa.pointer_type();
    let mut stub_sig = ir::Signature::new(isa.frontend_config().default_call_conv);

    // Add the caller/callee `vmctx` parameters.
    stub_sig.params.push(ir::AbiParam::special(
        pointer_type,
        ir::ArgumentPurpose::VMContext,
    ));

    // Add the caller `vmctx` parameter.
    stub_sig.params.push(ir::AbiParam::new(pointer_type));

    // Add the `values_vec` parameter.
    stub_sig.params.push(ir::AbiParam::new(pointer_type));

    // Compute the size of the values vector. The vmctx and caller vmctx are passed separately.
    let value_size = mem::size_of::<u128>();
    let values_vec_len = ((value_size as usize)
        * cmp::max(signature.params.len() - 2, signature.returns.len()))
        as u32;

    let mut context = Context::new();
    context.func = Function::with_name_signature(ExternalName::user(0, 0), signature.clone());

    let ss = context.func.create_stack_slot(StackSlotData::new(
        StackSlotKind::ExplicitSlot,
        values_vec_len,
    ));

    {
        let mut builder = FunctionBuilder::new(&mut context.func, fn_builder_ctx);
        let block0 = builder.create_block();

        builder.append_block_params_for_function_params(block0);
        builder.switch_to_block(block0);
        builder.seal_block(block0);

        let values_vec_ptr_val = builder.ins().stack_addr(pointer_type, ss, 0);
        let mflags = MemFlags::trusted();
        for i in 2..signature.params.len() {
            if i == 0 {
                continue;
            }

            let val = builder.func.dfg.block_params(block0)[i];
            builder.ins().store(
                mflags,
                val,
                values_vec_ptr_val,
                ((i - 2) * value_size) as i32,
            );
        }

        let block_params = builder.func.dfg.block_params(block0);
        let vmctx_ptr_val = block_params[0];
        let caller_vmctx_ptr_val = block_params[1];

        let callee_args = vec![vmctx_ptr_val, caller_vmctx_ptr_val, values_vec_ptr_val];

        let new_sig = builder.import_signature(stub_sig);

        let callee_value = builder
            .ins()
            .iconst(pointer_type, stub_fn as *const VMFunctionBody as i64);
        builder
            .ins()
            .call_indirect(new_sig, callee_value, &callee_args);

        let mflags = MemFlags::trusted();
        let mut results = Vec::new();
        for (i, r) in signature.returns.iter().enumerate() {
            let load = builder.ins().load(
                r.value_type,
                mflags,
                values_vec_ptr_val,
                (i * value_size) as i32,
            );
            results.push(load);
        }
        builder.ins().return_(&results);
        builder.finalize()
    }

    let mut code_buf: Vec<u8> = Vec::new();
    let mut reloc_sink = binemit::TrampolineRelocSink {};
    let mut trap_sink = binemit::NullTrapSink {};
    let mut stackmap_sink = binemit::NullStackmapSink {};
    context
        .compile_and_emit(
            isa,
            &mut code_buf,
            &mut reloc_sink,
            &mut trap_sink,
            &mut stackmap_sink,
        )
        .map_err(|error| pretty_error(&context.func, Some(isa), error))
        .expect("compile_and_emit");

    let unwind_info = context
        .create_unwind_info(isa)
        .map_err(|error| pretty_error(&context.func, Some(isa), error))
        .expect("create unwind information");

    code_memory
        .allocate_for_function(&CompiledFunction {
            body: code_buf,
            jt_offsets: context.func.jt_offsets,
            unwind_info,
        })
        .expect("allocate_for_function")
}

pub fn create_handle_with_function(
    ft: &FuncType,
    func: Box<dyn Fn(*mut VMContext, *mut u128) -> Result<(), Trap>>,
    store: &Store,
) -> Result<(StoreInstanceHandle, VMTrampoline)> {
    let isa = {
        let isa_builder = native::builder();
        let flag_builder = settings::builder();
        isa_builder.finish(settings::Flags::new(flag_builder))
    };

    let pointer_type = isa.pointer_type();
    let sig = match ft.get_wasmtime_signature(pointer_type) {
        Some(sig) => sig,
        None => bail!("not a supported core wasm signature {:?}", ft),
    };

    let mut fn_builder_ctx = FunctionBuilderContext::new();
    let mut module = Module::new();
    let mut finished_functions = PrimaryMap::new();
    let mut trampolines = HashMap::new();
    let mut code_memory = CodeMemory::new();

    // First up we manufacture a trampoline which has the ABI specified by `ft`
    // and calls into `stub_fn`...
    let sig_id = module
        .local
        .signatures
        .push((ft.to_wasm_func_type(), sig.clone()));
    let func_id = module.local.functions.push(sig_id);
    module
        .exports
        .insert("trampoline".to_string(), EntityIndex::Function(func_id));
    let trampoline = make_trampoline(isa.as_ref(), &mut code_memory, &mut fn_builder_ctx, &sig);
    finished_functions.push(trampoline);

    // ... and then we also need a trampoline with the standard "trampoline ABI"
    // which enters into the ABI specified by `ft`. Note that this is only used
    // if `Func::call` is called on an object created by `Func::new`.
    let (trampoline, relocations) = wasmtime_jit::make_trampoline(
        &*isa,
        &mut code_memory,
        &mut fn_builder_ctx,
        &sig,
        mem::size_of::<u128>(),
    )?;
    assert!(relocations.is_empty());
<<<<<<< HEAD
    let sig_id = store.register_signature(&sig);
=======
    let sig_id = store
        .compiler()
        .signatures()
        .register(ft.to_wasm_func_type(), sig);
>>>>>>> 2a75f6de
    trampolines.insert(sig_id, trampoline);

    // Next up we wrap everything up into an `InstanceHandle` by publishing our
    // code memory (makes it executable) and ensuring all our various bits of
    // state make it into the instance constructors.
    code_memory.publish(isa.as_ref());
    let trampoline_state = TrampolineState { func, code_memory };
    create_handle(
        module,
        store,
        finished_functions,
        trampolines,
        Box::new(trampoline_state),
    )
    .map(|instance| (instance, trampoline))
}

pub unsafe fn create_handle_with_raw_function(
    ft: &FuncType,
    func: *mut [VMFunctionBody],
    trampoline: VMTrampoline,
    store: &Store,
    state: Box<dyn Any>,
) -> Result<StoreInstanceHandle> {
    let isa = {
        let isa_builder = native::builder();
        let flag_builder = settings::builder();
        isa_builder.finish(settings::Flags::new(flag_builder))
    };

    let pointer_type = isa.pointer_type();
    let sig = match ft.get_wasmtime_signature(pointer_type) {
        Some(sig) => sig,
        None => bail!("not a supported core wasm signature {:?}", ft),
    };

    let mut module = Module::new();
    let mut finished_functions = PrimaryMap::new();
    let mut trampolines = HashMap::new();

    let sig_id = module
        .local
        .signatures
        .push((ft.to_wasm_func_type(), sig.clone()));
    let func_id = module.local.functions.push(sig_id);
    module
        .exports
        .insert("trampoline".to_string(), EntityIndex::Function(func_id));
    finished_functions.push(func);
<<<<<<< HEAD
    let sig_id = store.register_signature(&sig);
=======
    let sig_id = store
        .compiler()
        .signatures()
        .register(ft.to_wasm_func_type(), sig);
>>>>>>> 2a75f6de
    trampolines.insert(sig_id, trampoline);

    create_handle(module, store, finished_functions, trampolines, state)
}<|MERGE_RESOLUTION|>--- conflicted
+++ resolved
@@ -247,14 +247,7 @@
         mem::size_of::<u128>(),
     )?;
     assert!(relocations.is_empty());
-<<<<<<< HEAD
-    let sig_id = store.register_signature(&sig);
-=======
-    let sig_id = store
-        .compiler()
-        .signatures()
-        .register(ft.to_wasm_func_type(), sig);
->>>>>>> 2a75f6de
+    let sig_id = store.register_signature(ft.to_wasm_func_type(), sig);
     trampolines.insert(sig_id, trampoline);
 
     // Next up we wrap everything up into an `InstanceHandle` by publishing our
@@ -304,14 +297,7 @@
         .exports
         .insert("trampoline".to_string(), EntityIndex::Function(func_id));
     finished_functions.push(func);
-<<<<<<< HEAD
-    let sig_id = store.register_signature(&sig);
-=======
-    let sig_id = store
-        .compiler()
-        .signatures()
-        .register(ft.to_wasm_func_type(), sig);
->>>>>>> 2a75f6de
+    let sig_id = store.register_signature(ft.to_wasm_func_type(), sig);
     trampolines.insert(sig_id, trampoline);
 
     create_handle(module, store, finished_functions, trampolines, state)
