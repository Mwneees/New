use crate::memory::MemoryCreator;
use crate::trampoline::MemoryCreatorProxy;
use anyhow::{bail, ensure, Result};
use serde::{Deserialize, Serialize};
use std::collections::{HashMap, HashSet};
use std::fmt;
#[cfg(any(feature = "cache", feature = "cranelift", feature = "winch"))]
use std::path::Path;
use std::str::FromStr;
use std::sync::Arc;
use target_lexicon::Architecture;
use wasmparser::WasmFeatures;
#[cfg(feature = "cache")]
use wasmtime_cache::CacheConfig;
use wasmtime_environ::Tunables;
use wasmtime_jit::profiling::{self, ProfilingAgent};
use wasmtime_runtime::{InstanceAllocator, OnDemandInstanceAllocator, RuntimeMemoryCreator};

pub use wasmtime_environ::CacheStore;

/// Represents the module instance allocation strategy to use.
#[derive(Clone)]
pub enum InstanceAllocationStrategy {
    /// The on-demand instance allocation strategy.
    ///
    /// Resources related to a module instance are allocated at instantiation time and
    /// immediately deallocated when the `Store` referencing the instance is dropped.
    ///
    /// This is the default allocation strategy for Wasmtime.
    OnDemand,
    /// The pooling instance allocation strategy.
    ///
    /// A pool of resources is created in advance and module instantiation reuses resources
    /// from the pool. Resources are returned to the pool when the `Store` referencing the instance
    /// is dropped.
    #[cfg(feature = "pooling-allocator")]
    Pooling(PoolingAllocationConfig),
}

impl InstanceAllocationStrategy {
    /// The default pooling instance allocation strategy.
    #[cfg(feature = "pooling-allocator")]
    pub fn pooling() -> Self {
        Self::Pooling(Default::default())
    }
}

impl Default for InstanceAllocationStrategy {
    fn default() -> Self {
        Self::OnDemand
    }
}

#[derive(Clone)]
/// Configure the strategy used for versioning in serializing and deserializing [`crate::Module`].
pub enum ModuleVersionStrategy {
    /// Use the wasmtime crate's Cargo package version.
    WasmtimeVersion,
    /// Use a custom version string. Must be at most 255 bytes.
    Custom(String),
    /// Emit no version string in serialization, and accept all version strings in deserialization.
    None,
}

impl Default for ModuleVersionStrategy {
    fn default() -> Self {
        ModuleVersionStrategy::WasmtimeVersion
    }
}

impl std::hash::Hash for ModuleVersionStrategy {
    fn hash<H: std::hash::Hasher>(&self, hasher: &mut H) {
        match self {
            Self::WasmtimeVersion => env!("CARGO_PKG_VERSION").hash(hasher),
            Self::Custom(s) => s.hash(hasher),
            Self::None => {}
        };
    }
}

/// Global configuration options used to create an [`Engine`](crate::Engine)
/// and customize its behavior.
///
/// This structure exposed a builder-like interface and is primarily consumed by
/// [`Engine::new()`](crate::Engine::new).
///
/// The validation of `Config` is deferred until the engine is being built, thus
/// a problematic config may cause `Engine::new` to fail.
#[derive(Clone)]
pub struct Config {
    #[cfg(any(feature = "cranelift", feature = "winch"))]
    compiler_config: CompilerConfig,
    profiling_strategy: ProfilingStrategy,

    pub(crate) tunables: Tunables,
    #[cfg(feature = "cache")]
    pub(crate) cache_config: CacheConfig,
    pub(crate) mem_creator: Option<Arc<dyn RuntimeMemoryCreator>>,
    pub(crate) allocation_strategy: InstanceAllocationStrategy,
    pub(crate) max_wasm_stack: usize,
    pub(crate) features: WasmFeatures,
    pub(crate) wasm_backtrace: bool,
    pub(crate) wasm_backtrace_details_env_used: bool,
    pub(crate) native_unwind_info: bool,
    #[cfg(feature = "async")]
    pub(crate) async_stack_size: usize,
    pub(crate) async_support: bool,
    pub(crate) module_version: ModuleVersionStrategy,
    pub(crate) parallel_compilation: bool,
    pub(crate) memory_init_cow: bool,
    pub(crate) memory_guaranteed_dense_image_size: u64,
    pub(crate) force_memory_init_memfd: bool,
<<<<<<< HEAD
    pub(crate) valgrind: bool,
=======
    pub(crate) coredump_on_trap: bool,
>>>>>>> bf51c6ac
}

/// User-provided configuration for the compiler.
#[cfg(any(feature = "cranelift", feature = "winch"))]
#[derive(Debug, Clone)]
struct CompilerConfig {
    strategy: Strategy,
    target: Option<target_lexicon::Triple>,
    settings: HashMap<String, String>,
    flags: HashSet<String>,
    #[cfg(any(feature = "cranelift", feature = "winch"))]
    cache_store: Option<Arc<dyn CacheStore>>,
    clif_dir: Option<std::path::PathBuf>,
    valgrind: bool,
}

#[cfg(any(feature = "cranelift", feature = "winch"))]
impl CompilerConfig {
    fn new(strategy: Strategy) -> Self {
        Self {
            strategy,
            target: None,
            settings: HashMap::new(),
            flags: HashSet::new(),
            cache_store: None,
            clif_dir: None,
            valgrind: false,
        }
    }

    /// Ensures that the key is not set or equals to the given value.
    /// If the key is not set, it will be set to the given value.
    ///
    /// # Returns
    ///
    /// Returns true if successfully set or already had the given setting
    /// value, or false if the setting was explicitly set to something
    /// else previously.
    fn ensure_setting_unset_or_given(&mut self, k: &str, v: &str) -> bool {
        if let Some(value) = self.settings.get(k) {
            if value != v {
                return false;
            }
        } else {
            self.settings.insert(k.to_string(), v.to_string());
        }
        true
    }
}

#[cfg(any(feature = "cranelift", feature = "winch"))]
impl Default for CompilerConfig {
    fn default() -> Self {
        Self::new(Strategy::Auto)
    }
}

impl Config {
    /// Creates a new configuration object with the default configuration
    /// specified.
    pub fn new() -> Self {
        let mut ret = Self {
            tunables: Tunables::default(),
            #[cfg(any(feature = "cranelift", feature = "winch"))]
            compiler_config: CompilerConfig::default(),
            #[cfg(feature = "cache")]
            cache_config: CacheConfig::new_cache_disabled(),
            profiling_strategy: ProfilingStrategy::None,
            mem_creator: None,
            allocation_strategy: InstanceAllocationStrategy::OnDemand,
            // 512k of stack -- note that this is chosen currently to not be too
            // big, not be too small, and be a good default for most platforms.
            // One platform of particular note is Windows where the stack size
            // of the main thread seems to, by default, be smaller than that of
            // Linux and macOS. This 512k value at least lets our current test
            // suite pass on the main thread of Windows (using `--test-threads
            // 1` forces this), or at least it passed when this change was
            // committed.
            max_wasm_stack: 512 * 1024,
            wasm_backtrace: true,
            wasm_backtrace_details_env_used: false,
            native_unwind_info: true,
            features: WasmFeatures::default(),
            #[cfg(feature = "async")]
            async_stack_size: 2 << 20,
            async_support: false,
            module_version: ModuleVersionStrategy::default(),
            parallel_compilation: !cfg!(miri),
            memory_init_cow: true,
            memory_guaranteed_dense_image_size: 16 << 20,
            force_memory_init_memfd: false,
<<<<<<< HEAD
            valgrind: false,
=======
            coredump_on_trap: false,
>>>>>>> bf51c6ac
        };
        #[cfg(any(feature = "cranelift", feature = "winch"))]
        {
            ret.cranelift_debug_verifier(false);
            ret.cranelift_opt_level(OptLevel::Speed);
        }

        ret.wasm_reference_types(true);
        ret.wasm_multi_value(true);
        ret.wasm_bulk_memory(true);
        ret.wasm_simd(true);
        ret.wasm_backtrace_details(WasmBacktraceDetails::Environment);

        // This is on-by-default in `wasmparser` since it's a stage 4+ proposal
        // but it's not implemented in Wasmtime yet so disable it.
        ret.features.tail_call = false;

        ret
    }

    /// Sets the target triple for the [`Config`].
    ///
    /// By default, the host target triple is used for the [`Config`].
    ///
    /// This method can be used to change the target triple.
    ///
    /// Cranelift flags will not be inferred for the given target and any
    /// existing target-specific Cranelift flags will be cleared.
    ///
    /// # Errors
    ///
    /// This method will error if the given target triple is not supported.
    #[cfg(any(feature = "cranelift", feature = "winch"))]
    #[cfg_attr(nightlydoc, doc(cfg(any(feature = "cranelift", feature = "winch"))))]
    pub fn target(&mut self, target: &str) -> Result<&mut Self> {
        self.compiler_config.target =
            Some(target_lexicon::Triple::from_str(target).map_err(|e| anyhow::anyhow!(e))?);

        Ok(self)
    }

    /// Enables the incremental compilation cache in Cranelift, using the provided `CacheStore`
    /// backend for storage.
    #[cfg(all(feature = "incremental-cache", feature = "cranelift"))]
    pub fn enable_incremental_compilation(
        &mut self,
        cache_store: Arc<dyn CacheStore>,
    ) -> Result<&mut Self> {
        self.compiler_config.cache_store = Some(cache_store);
        Ok(self)
    }

    /// Whether or not to enable support for asynchronous functions in Wasmtime.
    ///
    /// When enabled, the config can optionally define host functions with `async`.
    /// Instances created and functions called with this `Config` *must* be called
    /// through their asynchronous APIs, however. For example using
    /// [`Func::call`](crate::Func::call) will panic when used with this config.
    ///
    /// # Asynchronous Wasm
    ///
    /// WebAssembly does not currently have a way to specify at the bytecode
    /// level what is and isn't async. Host-defined functions, however, may be
    /// defined as `async`. WebAssembly imports always appear synchronous, which
    /// gives rise to a bit of an impedance mismatch here. To solve this
    /// Wasmtime supports "asynchronous configs" which enables calling these
    /// asynchronous functions in a way that looks synchronous to the executing
    /// WebAssembly code.
    ///
    /// An asynchronous config must always invoke wasm code asynchronously,
    /// meaning we'll always represent its computation as a
    /// [`Future`](std::future::Future). The `poll` method of the futures
    /// returned by Wasmtime will perform the actual work of calling the
    /// WebAssembly. Wasmtime won't manage its own thread pools or similar,
    /// that's left up to the embedder.
    ///
    /// To implement futures in a way that WebAssembly sees asynchronous host
    /// functions as synchronous, all async Wasmtime futures will execute on a
    /// separately allocated native stack from the thread otherwise executing
    /// Wasmtime. This separate native stack can then be switched to and from.
    /// Using this whenever an `async` host function returns a future that
    /// resolves to `Pending` we switch away from the temporary stack back to
    /// the main stack and propagate the `Pending` status.
    ///
    /// In general it's encouraged that the integration with `async` and
    /// wasmtime is designed early on in your embedding of Wasmtime to ensure
    /// that it's planned that WebAssembly executes in the right context of your
    /// application.
    ///
    /// # Execution in `poll`
    ///
    /// The [`Future::poll`](std::future::Future::poll) method is the main
    /// driving force behind Rust's futures. That method's own documentation
    /// states "an implementation of `poll` should strive to return quickly, and
    /// should not block". This, however, can be at odds with executing
    /// WebAssembly code as part of the `poll` method itself. If your
    /// WebAssembly is untrusted then this could allow the `poll` method to take
    /// arbitrarily long in the worst case, likely blocking all other
    /// asynchronous tasks.
    ///
    /// To remedy this situation you have a a few possible ways to solve this:
    ///
    /// * The most efficient solution is to enable
    ///   [`Config::epoch_interruption`] in conjunction with
    ///   [`crate::Store::epoch_deadline_async_yield_and_update`]. Coupled with
    ///   periodic calls to [`crate::Engine::increment_epoch`] this will cause
    ///   executing WebAssembly to periodically yield back according to the
    ///   epoch configuration settings. This enables `Future::poll` to take at
    ///   most a certain amount of time according to epoch configuration
    ///   settings and when increments happen. The benefit of this approach is
    ///   that the instrumentation in compiled code is quite lightweight, but a
    ///   downside can be that the scheduling is somewhat nondeterministic since
    ///   increments are usually timer-based which are not always deterministic.
    ///
    ///   Note that to prevent infinite execution of wasm it's recommended to
    ///   place a timeout on the entire future representing executing wasm code
    ///   and the periodic yields with epochs should ensure that when the
    ///   timeout is reached it's appropriately recognized.
    ///
    /// * Alternatively you can enable the
    ///   [`Config::consume_fuel`](crate::Config::consume_fuel) method as well
    ///   as [`crate::Store::out_of_fuel_async_yield`] When doing so this will
    ///   configure Wasmtime futures to yield periodically while they're
    ///   executing WebAssembly code. After consuming the specified amount of
    ///   fuel wasm futures will return `Poll::Pending` from their `poll`
    ///   method, and will get automatically re-polled later. This enables the
    ///   `Future::poll` method to take roughly a fixed amount of time since
    ///   fuel is guaranteed to get consumed while wasm is executing. Unlike
    ///   epoch-based preemption this is deterministic since wasm always
    ///   consumes a fixed amount of fuel per-operation. The downside of this
    ///   approach, however, is that the compiled code instrumentation is
    ///   significantly more expensive than epoch checks.
    ///
    ///   Note that to prevent infinite execution of wasm it's recommended to
    ///   place a timeout on the entire future representing executing wasm code
    ///   and the periodic yields with epochs should ensure that when the
    ///   timeout is reached it's appropriately recognized.
    ///
    /// In all cases special care needs to be taken when integrating
    /// asynchronous wasm into your application. You should carefully plan where
    /// WebAssembly will execute and what compute resources will be allotted to
    /// it. If Wasmtime doesn't support exactly what you'd like just yet, please
    /// feel free to open an issue!
    #[cfg(feature = "async")]
    #[cfg_attr(nightlydoc, doc(cfg(feature = "async")))]
    pub fn async_support(&mut self, enable: bool) -> &mut Self {
        self.async_support = enable;
        self
    }

    /// Configures whether DWARF debug information will be emitted during
    /// compilation.
    ///
    /// By default this option is `false`.
    pub fn debug_info(&mut self, enable: bool) -> &mut Self {
        self.tunables.generate_native_debuginfo = enable;
        self
    }

    /// Configures whether [`WasmBacktrace`] will be present in the context of
    /// errors returned from Wasmtime.
    ///
    /// A backtrace may be collected whenever an error is returned from a host
    /// function call through to WebAssembly or when WebAssembly itself hits a
    /// trap condition, such as an out-of-bounds memory access. This flag
    /// indicates, in these conditions, whether the backtrace is collected or
    /// not.
    ///
    /// Currently wasm backtraces are implemented through frame pointer walking.
    /// This means that collecting a backtrace is expected to be a fast and
    /// relatively cheap operation. Additionally backtrace collection is
    /// suitable in concurrent environments since one thread capturing a
    /// backtrace won't block other threads.
    ///
    /// Collected backtraces are attached via [`anyhow::Error::context`] to
    /// errors returned from host functions. The [`WasmBacktrace`] type can be
    /// acquired via [`anyhow::Error::downcast_ref`] to inspect the backtrace.
    /// When this option is disabled then this context is never applied to
    /// errors coming out of wasm.
    ///
    /// This option is `true` by default.
    ///
    /// [`WasmBacktrace`]: crate::WasmBacktrace
    pub fn wasm_backtrace(&mut self, enable: bool) -> &mut Self {
        self.wasm_backtrace = enable;
        self
    }

    /// Configures whether backtraces in `Trap` will parse debug info in the wasm file to
    /// have filename/line number information.
    ///
    /// When enabled this will causes modules to retain debugging information
    /// found in wasm binaries. This debug information will be used when a trap
    /// happens to symbolicate each stack frame and attempt to print a
    /// filename/line number for each wasm frame in the stack trace.
    ///
    /// By default this option is `WasmBacktraceDetails::Environment`, meaning
    /// that wasm will read `WASMTIME_BACKTRACE_DETAILS` to indicate whether details
    /// should be parsed.
    pub fn wasm_backtrace_details(&mut self, enable: WasmBacktraceDetails) -> &mut Self {
        self.wasm_backtrace_details_env_used = false;
        self.tunables.parse_wasm_debuginfo = match enable {
            WasmBacktraceDetails::Enable => true,
            WasmBacktraceDetails::Disable => false,
            WasmBacktraceDetails::Environment => {
                self.wasm_backtrace_details_env_used = true;
                std::env::var("WASMTIME_BACKTRACE_DETAILS")
                    .map(|s| s == "1")
                    .unwrap_or(false)
            }
        };
        self
    }

    /// Configures whether to generate native unwind information
    /// (e.g. `.eh_frame` on Linux).
    ///
    /// This configuration option only exists to help third-party stack
    /// capturing mechanisms, such as the system's unwinder or the `backtrace`
    /// crate, determine how to unwind through Wasm frames. It does not affect
    /// whether Wasmtime can capture Wasm backtraces or not. The presence of
    /// [`WasmBacktrace`] is controlled by the [`Config::wasm_backtrace`]
    /// option.
    ///
    /// Note that native unwind information is always generated when targeting
    /// Windows, since the Windows ABI requires it.
    ///
    /// This option defaults to `true`.
    ///
    /// [`WasmBacktrace`]: crate::WasmBacktrace
    pub fn native_unwind_info(&mut self, enable: bool) -> &mut Self {
        self.native_unwind_info = enable;
        self
    }

    /// Configures whether execution of WebAssembly will "consume fuel" to
    /// either halt or yield execution as desired.
    ///
    /// This can be used to deterministically prevent infinitely-executing
    /// WebAssembly code by instrumenting generated code to consume fuel as it
    /// executes. When fuel runs out the behavior is defined by configuration
    /// within a [`Store`], and by default a trap is raised.
    ///
    /// Note that a [`Store`] starts with no fuel, so if you enable this option
    /// you'll have to be sure to pour some fuel into [`Store`] before
    /// executing some code.
    ///
    /// By default this option is `false`.
    ///
    /// [`Store`]: crate::Store
    pub fn consume_fuel(&mut self, enable: bool) -> &mut Self {
        self.tunables.consume_fuel = enable;
        self
    }

    /// Enables epoch-based interruption.
    ///
    /// When executing code in async mode, we sometimes want to
    /// implement a form of cooperative timeslicing: long-running Wasm
    /// guest code should periodically yield to the executor
    /// loop. This yielding could be implemented by using "fuel" (see
    /// [`consume_fuel`](Config::consume_fuel)). However, fuel
    /// instrumentation is somewhat expensive: it modifies the
    /// compiled form of the Wasm code so that it maintains a precise
    /// instruction count, frequently checking this count against the
    /// remaining fuel. If one does not need this precise count or
    /// deterministic interruptions, and only needs a periodic
    /// interrupt of some form, then It would be better to have a more
    /// lightweight mechanism.
    ///
    /// Epoch-based interruption is that mechanism. There is a global
    /// "epoch", which is a counter that divides time into arbitrary
    /// periods (or epochs). This counter lives on the
    /// [`Engine`](crate::Engine) and can be incremented by calling
    /// [`Engine::increment_epoch`](crate::Engine::increment_epoch).
    /// Epoch-based instrumentation works by setting a "deadline
    /// epoch". The compiled code knows the deadline, and at certain
    /// points, checks the current epoch against that deadline. It
    /// will yield if the deadline has been reached.
    ///
    /// The idea is that checking an infrequently-changing counter is
    /// cheaper than counting and frequently storing a precise metric
    /// (instructions executed) locally. The interruptions are not
    /// deterministic, but if the embedder increments the epoch in a
    /// periodic way (say, every regular timer tick by a thread or
    /// signal handler), then we can ensure that all async code will
    /// yield to the executor within a bounded time.
    ///
    /// The deadline check cannot be avoided by malicious wasm code. It is safe
    /// to use epoch deadlines to limit the execution time of untrusted
    /// code.
    ///
    /// The [`Store`](crate::Store) tracks the deadline, and controls
    /// what happens when the deadline is reached during
    /// execution. Several behaviors are possible:
    ///
    /// - Trap if code is executing when the epoch deadline is
    ///   met. See
    ///   [`Store::epoch_deadline_trap`](crate::Store::epoch_deadline_trap).
    ///
    /// - Call an arbitrary function. This function may chose to trap or
    ///   increment the epoch. See
    ///   [`Store::epoch_deadline_callback`](crate::Store::epoch_deadline_callback).
    ///
    /// - Yield to the executor loop, then resume when the future is
    ///   next polled. See
    ///   [`Store::epoch_deadline_async_yield_and_update`](crate::Store::epoch_deadline_async_yield_and_update).
    ///
    /// Trapping is the default. The yielding behaviour may be used for
    /// the timeslicing behavior described above.
    ///
    /// This feature is available with or without async support.
    /// However, without async support, the timeslicing behaviour is
    /// not available. This means epoch-based interruption can only
    /// serve as a simple external-interruption mechanism.
    ///
    /// An initial deadline must be set before executing code by calling
    /// [`Store::set_epoch_deadline`](crate::Store::set_epoch_deadline). If this
    /// deadline is not configured then wasm will immediately trap.
    ///
    /// ## When to use fuel vs. epochs
    ///
    /// In general, epoch-based interruption results in faster
    /// execution. This difference is sometimes significant: in some
    /// measurements, up to 2-3x. This is because epoch-based
    /// interruption does less work: it only watches for a global
    /// rarely-changing counter to increment, rather than keeping a
    /// local frequently-changing counter and comparing it to a
    /// deadline.
    ///
    /// Fuel, in contrast, should be used when *deterministic*
    /// yielding or trapping is needed. For example, if it is required
    /// that the same function call with the same starting state will
    /// always either complete or trap with an out-of-fuel error,
    /// deterministically, then fuel with a fixed bound should be
    /// used.
    ///
    /// # See Also
    ///
    /// - [`Engine::increment_epoch`](crate::Engine::increment_epoch)
    /// - [`Store::set_epoch_deadline`](crate::Store::set_epoch_deadline)
    /// - [`Store::epoch_deadline_trap`](crate::Store::epoch_deadline_trap)
    /// - [`Store::epoch_deadline_callback`](crate::Store::epoch_deadline_callback)
    /// - [`Store::epoch_deadline_async_yield_and_update`](crate::Store::epoch_deadline_async_yield_and_update)
    pub fn epoch_interruption(&mut self, enable: bool) -> &mut Self {
        self.tunables.epoch_interruption = enable;
        self
    }

    /// Configures the maximum amount of stack space available for
    /// executing WebAssembly code.
    ///
    /// WebAssembly has well-defined semantics on stack overflow. This is
    /// intended to be a knob which can help configure how much stack space
    /// wasm execution is allowed to consume. Note that the number here is not
    /// super-precise, but rather wasm will take at most "pretty close to this
    /// much" stack space.
    ///
    /// If a wasm call (or series of nested wasm calls) take more stack space
    /// than the `size` specified then a stack overflow trap will be raised.
    ///
    /// Caveat: this knob only limits the stack space consumed by wasm code.
    /// More importantly, it does not ensure that this much stack space is
    /// available on the calling thread stack. Exhausting the thread stack
    /// typically leads to an **abort** of the process.
    ///
    /// Here are some examples of how that could happen:
    ///
    /// - Let's assume this option is set to 2 MiB and then a thread that has
    ///   a stack with 512 KiB left.
    ///
    ///   If wasm code consumes more than 512 KiB then the process will be aborted.
    ///
    /// - Assuming the same conditions, but this time wasm code does not consume
    ///   any stack but calls into a host function. The host function consumes
    ///   more than 512 KiB of stack space. The process will be aborted.
    ///
    /// There's another gotcha related to recursive calling into wasm: the stack
    /// space consumed by a host function is counted towards this limit. The
    /// host functions are not prevented from consuming more than this limit.
    /// However, if the host function that used more than this limit and called
    /// back into wasm, then the execution will trap immediatelly because of
    /// stack overflow.
    ///
    /// When the `async` feature is enabled, this value cannot exceed the
    /// `async_stack_size` option. Be careful not to set this value too close
    /// to `async_stack_size` as doing so may limit how much stack space
    /// is available for host functions.
    ///
    /// By default this option is 512 KiB.
    ///
    /// # Errors
    ///
    /// The `Engine::new` method will fail if the `size` specified here is
    /// either 0 or larger than the [`Config::async_stack_size`] configuration.
    pub fn max_wasm_stack(&mut self, size: usize) -> &mut Self {
        self.max_wasm_stack = size;
        self
    }

    /// Configures the size of the stacks used for asynchronous execution.
    ///
    /// This setting configures the size of the stacks that are allocated for
    /// asynchronous execution. The value cannot be less than `max_wasm_stack`.
    ///
    /// The amount of stack space guaranteed for host functions is
    /// `async_stack_size - max_wasm_stack`, so take care not to set these two values
    /// close to one another; doing so may cause host functions to overflow the
    /// stack and abort the process.
    ///
    /// By default this option is 2 MiB.
    ///
    /// # Errors
    ///
    /// The `Engine::new` method will fail if the value for this option is
    /// smaller than the [`Config::max_wasm_stack`] option.
    #[cfg(feature = "async")]
    #[cfg_attr(nightlydoc, doc(cfg(feature = "async")))]
    pub fn async_stack_size(&mut self, size: usize) -> &mut Self {
        self.async_stack_size = size;
        self
    }

    /// Configures whether the WebAssembly tail calls proposal will be enabled
    /// for compilation or not.
    ///
    /// The [WebAssembly tail calls proposal] introduces the `return_call` and
    /// `return_call_indirect` instructions. These instructions allow for Wasm
    /// programs to implement some recursive algorithms with *O(1)* stack space
    /// usage.
    ///
    /// This feature is disabled by default.
    ///
    /// [WebAssembly tail calls proposal]: https://github.com/WebAssembly/tail-call
    pub fn wasm_tail_call(&mut self, enable: bool) -> &mut Self {
        self.features.tail_call = enable;
        self.tunables.tail_callable = enable;
        self
    }

    /// Configures whether the WebAssembly threads proposal will be enabled for
    /// compilation.
    ///
    /// The [WebAssembly threads proposal][threads] is not currently fully
    /// standardized and is undergoing development. Additionally the support in
    /// wasmtime itself is still being worked on. Support for this feature can
    /// be enabled through this method for appropriate wasm modules.
    ///
    /// This feature gates items such as shared memories and atomic
    /// instructions. Note that the threads feature depends on the
    /// bulk memory feature, which is enabled by default.
    ///
    /// This is `false` by default.
    ///
    /// > **Note**: Wasmtime does not implement everything for the wasm threads
    /// > spec at this time, so bugs, panics, and possibly segfaults should be
    /// > expected. This should not be enabled in a production setting right
    /// > now.
    ///
    /// # Errors
    ///
    /// The validation of this feature are deferred until the engine is being built,
    /// and thus may cause `Engine::new` fail if the `bulk_memory` feature is disabled.
    ///
    /// [threads]: https://github.com/webassembly/threads
    pub fn wasm_threads(&mut self, enable: bool) -> &mut Self {
        self.features.threads = enable;
        self
    }

    /// Configures whether the [WebAssembly reference types proposal][proposal]
    /// will be enabled for compilation.
    ///
    /// This feature gates items such as the `externref` and `funcref` types as
    /// well as allowing a module to define multiple tables.
    ///
    /// Note that the reference types proposal depends on the bulk memory proposal.
    ///
    /// This feature is `true` by default.
    ///
    /// # Errors
    ///
    /// The validation of this feature are deferred until the engine is being built,
    /// and thus may cause `Engine::new` fail if the `bulk_memory` feature is disabled.
    ///
    /// [proposal]: https://github.com/webassembly/reference-types
    pub fn wasm_reference_types(&mut self, enable: bool) -> &mut Self {
        self.features.reference_types = enable;
        self
    }

    /// Configures whether the [WebAssembly function references proposal][proposal]
    /// will be enabled for compilation.
    ///
    /// This feature gates non-nullable reference types, function reference
    /// types, call_ref, ref.func, and non-nullable reference related instructions.
    ///
    /// Note that the function references proposal depends on the reference types proposal.
    ///
    /// This feature is `false` by default.
    ///
    /// [proposal]: https://github.com/WebAssembly/function-references
    pub fn wasm_function_references(&mut self, enable: bool) -> &mut Self {
        self.features.function_references = enable;
        self
    }

    /// Configures whether the WebAssembly SIMD proposal will be
    /// enabled for compilation.
    ///
    /// The [WebAssembly SIMD proposal][proposal]. This feature gates items such
    /// as the `v128` type and all of its operators being in a module. Note that
    /// this does not enable the [relaxed simd proposal].
    ///
    /// On x86_64 platforms note that enabling this feature requires SSE 4.2 and
    /// below to be available on the target platform. Compilation will fail if
    /// the compile target does not include SSE 4.2.
    ///
    /// This is `true` by default.
    ///
    /// [proposal]: https://github.com/webassembly/simd
    /// [relaxed simd proposal]: https://github.com/WebAssembly/relaxed-simd
    pub fn wasm_simd(&mut self, enable: bool) -> &mut Self {
        self.features.simd = enable;
        self
    }

    /// Configures whether the WebAssembly Relaxed SIMD proposal will be
    /// enabled for compilation.
    ///
    /// The [WebAssembly Relaxed SIMD proposal][proposal] is not, at the time of
    /// this writing, at stage 4. The relaxed SIMD proposal adds new
    /// instructions to WebAssembly which, for some specific inputs, are allowed
    /// to produce different results on different hosts. More-or-less this
    /// proposal enables exposing platform-specific semantics of SIMD
    /// instructions in a controlled fashion to a WebAssembly program. From an
    /// embedder's perspective this means that WebAssembly programs may execute
    /// differently depending on whether the host is x86_64 or AArch64, for
    /// example.
    ///
    /// By default Wasmtime lowers relaxed SIMD instructions to the fastest
    /// lowering for the platform it's running on. This means that, by default,
    /// some relaxed SIMD instructions may have different results for the same
    /// inputs across x86_64 and AArch64. This behavior can be disabled through
    /// the [`Config::relaxed_simd_deterministic`] option which will force
    /// deterministic behavior across all platforms, as classified by the
    /// specification, at the cost of performance.
    ///
    /// This is `false` by default.
    ///
    /// [proposal]: https://github.com/webassembly/relaxed-simd
    pub fn wasm_relaxed_simd(&mut self, enable: bool) -> &mut Self {
        self.features.relaxed_simd = enable;
        self
    }

    /// This option can be used to control the behavior of the [relaxed SIMD
    /// proposal's][proposal] instructions.
    ///
    /// The relaxed SIMD proposal introduces instructions that are allowed to
    /// have different behavior on different architectures, primarily to afford
    /// an efficient implementation on all architectures. This means, however,
    /// that the same module may execute differently on one host than another,
    /// which typically is not otherwise the case. This option is provided to
    /// force Wasmtime to generate deterministic code for all relaxed simd
    /// instructions, at the cost of performance, for all architectures. When
    /// this option is enabled then the deterministic behavior of all
    /// instructions in the relaxed SIMD proposal is selected.
    ///
    /// This is `false` by default.
    ///
    /// [proposal]: https://github.com/webassembly/relaxed-simd
    pub fn relaxed_simd_deterministic(&mut self, enable: bool) -> &mut Self {
        self.tunables.relaxed_simd_deterministic = enable;
        self
    }

    /// Configures whether the [WebAssembly bulk memory operations
    /// proposal][proposal] will be enabled for compilation.
    ///
    /// This feature gates items such as the `memory.copy` instruction, passive
    /// data/table segments, etc, being in a module.
    ///
    /// This is `true` by default.
    ///
    /// Feature `reference_types`, which is also `true` by default, requires
    /// this feature to be enabled. Thus disabling this feature must also disable
    /// `reference_types` as well using [`wasm_reference_types`](crate::Config::wasm_reference_types).
    ///
    /// # Errors
    ///
    /// Disabling this feature without disabling `reference_types` will cause
    /// `Engine::new` to fail.
    ///
    /// [proposal]: https://github.com/webassembly/bulk-memory-operations
    pub fn wasm_bulk_memory(&mut self, enable: bool) -> &mut Self {
        self.features.bulk_memory = enable;
        self
    }

    /// Configures whether the WebAssembly multi-value [proposal] will
    /// be enabled for compilation.
    ///
    /// This feature gates functions and blocks returning multiple values in a
    /// module, for example.
    ///
    /// This is `true` by default.
    ///
    /// [proposal]: https://github.com/webassembly/multi-value
    pub fn wasm_multi_value(&mut self, enable: bool) -> &mut Self {
        self.features.multi_value = enable;
        self
    }

    /// Configures whether the WebAssembly multi-memory [proposal] will
    /// be enabled for compilation.
    ///
    /// This feature gates modules having more than one linear memory
    /// declaration or import.
    ///
    /// This is `false` by default.
    ///
    /// [proposal]: https://github.com/webassembly/multi-memory
    pub fn wasm_multi_memory(&mut self, enable: bool) -> &mut Self {
        self.features.multi_memory = enable;
        self
    }

    /// Configures whether the WebAssembly memory64 [proposal] will
    /// be enabled for compilation.
    ///
    /// Note that this the upstream specification is not finalized and Wasmtime
    /// may also have bugs for this feature since it hasn't been exercised
    /// much.
    ///
    /// This is `false` by default.
    ///
    /// [proposal]: https://github.com/webassembly/memory64
    pub fn wasm_memory64(&mut self, enable: bool) -> &mut Self {
        self.features.memory64 = enable;
        self
    }

    /// Configures whether the WebAssembly component-model [proposal] will
    /// be enabled for compilation.
    ///
    /// Note that this feature is a work-in-progress and is incomplete.
    ///
    /// This is `false` by default.
    ///
    /// [proposal]: https://github.com/webassembly/component-model
    #[cfg(feature = "component-model")]
    pub fn wasm_component_model(&mut self, enable: bool) -> &mut Self {
        self.features.component_model = enable;
        self
    }

    /// Configures which compilation strategy will be used for wasm modules.
    ///
    /// This method can be used to configure which compiler is used for wasm
    /// modules, and for more documentation consult the [`Strategy`] enumeration
    /// and its documentation.
    ///
    /// The default value for this is `Strategy::Auto`.
    #[cfg(any(feature = "cranelift", feature = "winch"))]
    #[cfg_attr(nightlydoc, doc(cfg(any(feature = "cranelift", feature = "winch"))))]
    pub fn strategy(&mut self, strategy: Strategy) -> &mut Self {
        self.compiler_config.strategy = strategy;
        self
    }

    /// Creates a default profiler based on the profiling strategy chosen.
    ///
    /// Profiler creation calls the type's default initializer where the purpose is
    /// really just to put in place the type used for profiling.
    ///
    /// Some [`ProfilingStrategy`] require specific platforms or particular feature
    /// to be enabled, such as `ProfilingStrategy::JitDump` requires the `jitdump`
    /// feature.
    ///
    /// # Errors
    ///
    /// The validation of this field is deferred until the engine is being built, and thus may
    /// cause `Engine::new` fail if the required feature is disabled, or the platform is not
    /// supported.
    pub fn profiler(&mut self, profile: ProfilingStrategy) -> &mut Self {
        self.profiling_strategy = profile;
        self
    }

    /// Configures whether the debug verifier of Cranelift is enabled or not.
    ///
    /// When Cranelift is used as a code generation backend this will configure
    /// it to have the `enable_verifier` flag which will enable a number of debug
    /// checks inside of Cranelift. This is largely only useful for the
    /// developers of wasmtime itself.
    ///
    /// The default value for this is `false`
    #[cfg(any(feature = "cranelift", feature = "winch"))]
    #[cfg_attr(nightlydoc, doc(cfg(any(feature = "cranelift", feature = "winch"))))]
    pub fn cranelift_debug_verifier(&mut self, enable: bool) -> &mut Self {
        let val = if enable { "true" } else { "false" };
        self.compiler_config
            .settings
            .insert("enable_verifier".to_string(), val.to_string());
        self
    }

    /// Configures the Cranelift code generator optimization level.
    ///
    /// When the Cranelift code generator is used you can configure the
    /// optimization level used for generated code in a few various ways. For
    /// more information see the documentation of [`OptLevel`].
    ///
    /// The default value for this is `OptLevel::None`.
    #[cfg(any(feature = "cranelift", feature = "winch"))]
    #[cfg_attr(nightlydoc, doc(cfg(any(feature = "cranelift", feature = "winch"))))]
    pub fn cranelift_opt_level(&mut self, level: OptLevel) -> &mut Self {
        let val = match level {
            OptLevel::None => "none",
            OptLevel::Speed => "speed",
            OptLevel::SpeedAndSize => "speed_and_size",
        };
        self.compiler_config
            .settings
            .insert("opt_level".to_string(), val.to_string());
        self
    }

    /// Configures whether Cranelift should perform a NaN-canonicalization pass.
    ///
    /// When Cranelift is used as a code generation backend this will configure
    /// it to replace NaNs with a single canonical value. This is useful for users
    /// requiring entirely deterministic WebAssembly computation.
    /// This is not required by the WebAssembly spec, so it is not enabled by default.
    ///
    /// The default value for this is `false`
    #[cfg(any(feature = "cranelift", feature = "winch"))]
    #[cfg_attr(nightlydoc, doc(cfg(any(feature = "cranelift", feature = "winch"))))]
    pub fn cranelift_nan_canonicalization(&mut self, enable: bool) -> &mut Self {
        let val = if enable { "true" } else { "false" };
        self.compiler_config
            .settings
            .insert("enable_nan_canonicalization".to_string(), val.to_string());
        self
    }

    /// Allows setting a Cranelift boolean flag or preset. This allows
    /// fine-tuning of Cranelift settings.
    ///
    /// Since Cranelift flags may be unstable, this method should not be considered to be stable
    /// either; other `Config` functions should be preferred for stability.
    ///
    /// # Safety
    ///
    /// This is marked as unsafe, because setting the wrong flag might break invariants,
    /// resulting in execution hazards.
    ///
    /// # Errors
    ///
    /// The validation of the flags are deferred until the engine is being built, and thus may
    /// cause `Engine::new` fail if the flag's name does not exist, or the value is not appropriate
    /// for the flag type.
    #[cfg(any(feature = "cranelift", feature = "winch"))]
    #[cfg_attr(nightlydoc, doc(cfg(any(feature = "cranelift", feature = "winch"))))]
    pub unsafe fn cranelift_flag_enable(&mut self, flag: &str) -> &mut Self {
        self.compiler_config.flags.insert(flag.to_string());
        self
    }

    /// Allows settings another Cranelift flag defined by a flag name and value. This allows
    /// fine-tuning of Cranelift settings.
    ///
    /// Since Cranelift flags may be unstable, this method should not be considered to be stable
    /// either; other `Config` functions should be preferred for stability.
    ///
    /// # Safety
    ///
    /// This is marked as unsafe, because setting the wrong flag might break invariants,
    /// resulting in execution hazards.
    ///
    /// # Errors
    ///
    /// The validation of the flags are deferred until the engine is being built, and thus may
    /// cause `Engine::new` fail if the flag's name does not exist, or incompatible with other
    /// settings.
    ///
    /// For example, feature `wasm_backtrace` will set `unwind_info` to `true`, but if it's
    /// manually set to false then it will fail.
    #[cfg(any(feature = "cranelift", feature = "winch"))]
    #[cfg_attr(nightlydoc, doc(cfg(any(feature = "cranelift", feature = "winch"))))]
    pub unsafe fn cranelift_flag_set(&mut self, name: &str, value: &str) -> &mut Self {
        self.compiler_config
            .settings
            .insert(name.to_string(), value.to_string());
        self
    }

    /// Loads cache configuration specified at `path`.
    ///
    /// This method will read the file specified by `path` on the filesystem and
    /// attempt to load cache configuration from it. This method can also fail
    /// due to I/O errors, misconfiguration, syntax errors, etc. For expected
    /// syntax in the configuration file see the [documentation online][docs].
    ///
    /// By default cache configuration is not enabled or loaded.
    ///
    /// This method is only available when the `cache` feature of this crate is
    /// enabled.
    ///
    /// # Errors
    ///
    /// This method can fail due to any error that happens when loading the file
    /// pointed to by `path` and attempting to load the cache configuration.
    ///
    /// [docs]: https://bytecodealliance.github.io/wasmtime/cli-cache.html
    #[cfg(feature = "cache")]
    #[cfg_attr(nightlydoc, doc(cfg(feature = "cache")))]
    pub fn cache_config_load(&mut self, path: impl AsRef<Path>) -> Result<&mut Self> {
        self.cache_config = CacheConfig::from_file(Some(path.as_ref()))?;
        Ok(self)
    }

    /// Disable caching.
    ///
    /// Every call to [`Module::new(my_wasm)`][crate::Module::new] will
    /// recompile `my_wasm`, even when it is unchanged.
    ///
    /// By default, new configs do not have caching enabled. This method is only
    /// useful for disabling a previous cache configuration.
    ///
    /// This method is only available when the `cache` feature of this crate is
    /// enabled.
    #[cfg(feature = "cache")]
    #[cfg_attr(nightlydoc, doc(cfg(feature = "cache")))]
    pub fn disable_cache(&mut self) -> &mut Self {
        self.cache_config = CacheConfig::new_cache_disabled();
        self
    }

    /// Loads cache configuration from the system default path.
    ///
    /// This commit is the same as [`Config::cache_config_load`] except that it
    /// does not take a path argument and instead loads the default
    /// configuration present on the system. This is located, for example, on
    /// Unix at `$HOME/.config/wasmtime/config.toml` and is typically created
    /// with the `wasmtime config new` command.
    ///
    /// By default cache configuration is not enabled or loaded.
    ///
    /// This method is only available when the `cache` feature of this crate is
    /// enabled.
    ///
    /// # Errors
    ///
    /// This method can fail due to any error that happens when loading the
    /// default system configuration. Note that it is not an error if the
    /// default config file does not exist, in which case the default settings
    /// for an enabled cache are applied.
    ///
    /// [docs]: https://bytecodealliance.github.io/wasmtime/cli-cache.html
    #[cfg(feature = "cache")]
    #[cfg_attr(nightlydoc, doc(cfg(feature = "cache")))]
    pub fn cache_config_load_default(&mut self) -> Result<&mut Self> {
        self.cache_config = CacheConfig::from_file(None)?;
        Ok(self)
    }

    /// Sets a custom memory creator.
    ///
    /// Custom memory creators are used when creating host `Memory` objects or when
    /// creating instance linear memories for the on-demand instance allocation strategy.
    pub fn with_host_memory(&mut self, mem_creator: Arc<dyn MemoryCreator>) -> &mut Self {
        self.mem_creator = Some(Arc::new(MemoryCreatorProxy(mem_creator)));
        self
    }

    /// Sets the instance allocation strategy to use.
    ///
    /// When using the pooling instance allocation strategy, all linear memories
    /// will be created as "static" and the
    /// [`Config::static_memory_maximum_size`] and
    /// [`Config::static_memory_guard_size`] options will be used to configure
    /// the virtual memory allocations of linear memories.
    pub fn allocation_strategy(&mut self, strategy: InstanceAllocationStrategy) -> &mut Self {
        self.allocation_strategy = strategy;
        self
    }

    /// Configures the maximum size, in bytes, where a linear memory is
    /// considered static, above which it'll be considered dynamic.
    ///
    /// > Note: this value has important performance ramifications, be sure to
    /// > understand what this value does before tweaking it and benchmarking.
    ///
    /// This function configures the threshold for wasm memories whether they're
    /// implemented as a dynamically relocatable chunk of memory or a statically
    /// located chunk of memory. The `max_size` parameter here is the size, in
    /// bytes, where if the maximum size of a linear memory is below `max_size`
    /// then it will be statically allocated with enough space to never have to
    /// move. If the maximum size of a linear memory is larger than `max_size`
    /// then wasm memory will be dynamically located and may move in memory
    /// through growth operations.
    ///
    /// Specifying a `max_size` of 0 means that all memories will be dynamic and
    /// may be relocated through `memory.grow`. Also note that if any wasm
    /// memory's maximum size is below `max_size` then it will still reserve
    /// `max_size` bytes in the virtual memory space.
    ///
    /// ## Static vs Dynamic Memory
    ///
    /// Linear memories represent contiguous arrays of bytes, but they can also
    /// be grown through the API and wasm instructions. When memory is grown if
    /// space hasn't been preallocated then growth may involve relocating the
    /// base pointer in memory. Memories in Wasmtime are classified in two
    /// different ways:
    ///
    /// * **static** - these memories preallocate all space necessary they'll
    ///   ever need, meaning that the base pointer of these memories is never
    ///   moved. Static memories may take more virtual memory space because of
    ///   pre-reserving space for memories.
    ///
    /// * **dynamic** - these memories are not preallocated and may move during
    ///   growth operations. Dynamic memories consume less virtual memory space
    ///   because they don't need to preallocate space for future growth.
    ///
    /// Static memories can be optimized better in JIT code because once the
    /// base address is loaded in a function it's known that we never need to
    /// reload it because it never changes, `memory.grow` is generally a pretty
    /// fast operation because the wasm memory is never relocated, and under
    /// some conditions bounds checks can be elided on memory accesses.
    ///
    /// Dynamic memories can't be quite as heavily optimized because the base
    /// address may need to be reloaded more often, they may require relocating
    /// lots of data on `memory.grow`, and dynamic memories require
    /// unconditional bounds checks on all memory accesses.
    ///
    /// ## Should you use static or dynamic memory?
    ///
    /// In general you probably don't need to change the value of this property.
    /// The defaults here are optimized for each target platform to consume a
    /// reasonable amount of physical memory while also generating speedy
    /// machine code.
    ///
    /// One of the main reasons you may want to configure this today is if your
    /// environment can't reserve virtual memory space for each wasm linear
    /// memory. On 64-bit platforms wasm memories require a 6GB reservation by
    /// default, and system limits may prevent this in some scenarios. In this
    /// case you may wish to force memories to be allocated dynamically meaning
    /// that the virtual memory footprint of creating a wasm memory should be
    /// exactly what's used by the wasm itself.
    ///
    /// For 32-bit memories a static memory must contain at least 4GB of
    /// reserved address space plus a guard page to elide any bounds checks at
    /// all. Smaller static memories will use similar bounds checks as dynamic
    /// memories.
    ///
    /// ## Default
    ///
    /// The default value for this property depends on the host platform. For
    /// 64-bit platforms there's lots of address space available, so the default
    /// configured here is 4GB. WebAssembly linear memories currently max out at
    /// 4GB which means that on 64-bit platforms Wasmtime by default always uses
    /// a static memory. This, coupled with a sufficiently sized guard region,
    /// should produce the fastest JIT code on 64-bit platforms, but does
    /// require a large address space reservation for each wasm memory.
    ///
    /// For 32-bit platforms this value defaults to 1GB. This means that wasm
    /// memories whose maximum size is less than 1GB will be allocated
    /// statically, otherwise they'll be considered dynamic.
    ///
    /// ## Static Memory and Pooled Instance Allocation
    ///
    /// When using the pooling instance allocator memories are considered to
    /// always be static memories, they are never dynamic. This setting
    /// configures the size of linear memory to reserve for each memory in the
    /// pooling allocator.
    pub fn static_memory_maximum_size(&mut self, max_size: u64) -> &mut Self {
        let max_pages = max_size / u64::from(wasmtime_environ::WASM_PAGE_SIZE);
        self.tunables.static_memory_bound = max_pages;
        self
    }

    /// Indicates that the "static" style of memory should always be used.
    ///
    /// This configuration option enables selecting the "static" option for all
    /// linear memories created within this `Config`. This means that all
    /// memories will be allocated up-front and will never move. Additionally
    /// this means that all memories are synthetically limited by the
    /// [`Config::static_memory_maximum_size`] option, irregardless of what the
    /// actual maximum size is on the memory's original type.
    ///
    /// For the difference between static and dynamic memories, see the
    /// [`Config::static_memory_maximum_size`].
    pub fn static_memory_forced(&mut self, force: bool) -> &mut Self {
        self.tunables.static_memory_bound_is_maximum = force;
        self
    }

    /// Configures the size, in bytes, of the guard region used at the end of a
    /// static memory's address space reservation.
    ///
    /// > Note: this value has important performance ramifications, be sure to
    /// > understand what this value does before tweaking it and benchmarking.
    ///
    /// All WebAssembly loads/stores are bounds-checked and generate a trap if
    /// they're out-of-bounds. Loads and stores are often very performance
    /// critical, so we want the bounds check to be as fast as possible!
    /// Accelerating these memory accesses is the motivation for a guard after a
    /// memory allocation.
    ///
    /// Memories (both static and dynamic) can be configured with a guard at the
    /// end of them which consists of unmapped virtual memory. This unmapped
    /// memory will trigger a memory access violation (e.g. segfault) if
    /// accessed. This allows JIT code to elide bounds checks if it can prove
    /// that an access, if out of bounds, would hit the guard region. This means
    /// that having such a guard of unmapped memory can remove the need for
    /// bounds checks in JIT code.
    ///
    /// For the difference between static and dynamic memories, see the
    /// [`Config::static_memory_maximum_size`].
    ///
    /// ## How big should the guard be?
    ///
    /// In general, like with configuring `static_memory_maximum_size`, you
    /// probably don't want to change this value from the defaults. Otherwise,
    /// though, the size of the guard region affects the number of bounds checks
    /// needed for generated wasm code. More specifically, loads/stores with
    /// immediate offsets will generate bounds checks based on how big the guard
    /// page is.
    ///
    /// For 32-bit memories a 4GB static memory is required to even start
    /// removing bounds checks. A 4GB guard size will guarantee that the module
    /// has zero bounds checks for memory accesses. A 2GB guard size will
    /// eliminate all bounds checks with an immediate offset less than 2GB. A
    /// guard size of zero means that all memory accesses will still have bounds
    /// checks.
    ///
    /// ## Default
    ///
    /// The default value for this property is 2GB on 64-bit platforms. This
    /// allows eliminating almost all bounds checks on loads/stores with an
    /// immediate offset of less than 2GB. On 32-bit platforms this defaults to
    /// 64KB.
    ///
    /// ## Errors
    ///
    /// The `Engine::new` method will return an error if this option is smaller
    /// than the value configured for [`Config::dynamic_memory_guard_size`].
    pub fn static_memory_guard_size(&mut self, guard_size: u64) -> &mut Self {
        let guard_size = round_up_to_pages(guard_size);
        self.tunables.static_memory_offset_guard_size = guard_size;
        self
    }

    /// Configures the size, in bytes, of the guard region used at the end of a
    /// dynamic memory's address space reservation.
    ///
    /// For the difference between static and dynamic memories, see the
    /// [`Config::static_memory_maximum_size`]
    ///
    /// For more information about what a guard is, see the documentation on
    /// [`Config::static_memory_guard_size`].
    ///
    /// Note that the size of the guard region for dynamic memories is not super
    /// critical for performance. Making it reasonably-sized can improve
    /// generated code slightly, but for maximum performance you'll want to lean
    /// towards static memories rather than dynamic anyway.
    ///
    /// Also note that the dynamic memory guard size must be smaller than the
    /// static memory guard size, so if a large dynamic memory guard is
    /// specified then the static memory guard size will also be automatically
    /// increased.
    ///
    /// ## Default
    ///
    /// This value defaults to 64KB.
    ///
    /// ## Errors
    ///
    /// The `Engine::new` method will return an error if this option is larger
    /// than the value configured for [`Config::static_memory_guard_size`].
    pub fn dynamic_memory_guard_size(&mut self, guard_size: u64) -> &mut Self {
        let guard_size = round_up_to_pages(guard_size);
        self.tunables.dynamic_memory_offset_guard_size = guard_size;
        self
    }

    /// Configures the size, in bytes, of the extra virtual memory space
    /// reserved after a "dynamic" memory for growing into.
    ///
    /// For the difference between static and dynamic memories, see the
    /// [`Config::static_memory_maximum_size`]
    ///
    /// Dynamic memories can be relocated in the process's virtual address space
    /// on growth and do not always reserve their entire space up-front. This
    /// means that a growth of the memory may require movement in the address
    /// space, which in the worst case can copy a large number of bytes from one
    /// region to another.
    ///
    /// This setting configures how many bytes are reserved after the initial
    /// reservation for a dynamic memory for growing into. A value of 0 here
    /// means that no extra bytes are reserved and all calls to `memory.grow`
    /// will need to relocate the wasm linear memory (copying all the bytes). A
    /// value of 1 megabyte, however, means that `memory.grow` can allocate up
    /// to a megabyte of extra memory before the memory needs to be moved in
    /// linear memory.
    ///
    /// Note that this is a currently simple heuristic for optimizing the growth
    /// of dynamic memories, primarily implemented for the memory64 proposal
    /// where all memories are currently "dynamic". This is unlikely to be a
    /// one-size-fits-all style approach and if you're an embedder running into
    /// issues with dynamic memories and growth and are interested in having
    /// other growth strategies available here please feel free to [open an
    /// issue on the Wasmtime repository][issue]!
    ///
    /// [issue]: https://github.com/bytecodealliance/wasmtime/issues/ne
    ///
    /// ## Default
    ///
    /// For 64-bit platforms this defaults to 2GB, and for 32-bit platforms this
    /// defaults to 1MB.
    pub fn dynamic_memory_reserved_for_growth(&mut self, reserved: u64) -> &mut Self {
        self.tunables.dynamic_memory_growth_reserve = round_up_to_pages(reserved);
        self
    }

    /// Indicates whether a guard region is present before allocations of
    /// linear memory.
    ///
    /// Guard regions before linear memories are never used during normal
    /// operation of WebAssembly modules, even if they have out-of-bounds
    /// loads. The only purpose for a preceding guard region in linear memory
    /// is extra protection against possible bugs in code generators like
    /// Cranelift. This setting does not affect performance in any way, but will
    /// result in larger virtual memory reservations for linear memories (it
    /// won't actually ever use more memory, just use more of the address
    /// space).
    ///
    /// The size of the guard region before linear memory is the same as the
    /// guard size that comes after linear memory, which is configured by
    /// [`Config::static_memory_guard_size`] and
    /// [`Config::dynamic_memory_guard_size`].
    ///
    /// ## Default
    ///
    /// This value defaults to `true`.
    pub fn guard_before_linear_memory(&mut self, guard: bool) -> &mut Self {
        self.tunables.guard_before_linear_memory = guard;
        self
    }

    /// Configure the version information used in serialized and deserialzied [`crate::Module`]s.
    /// This effects the behavior of [`crate::Module::serialize()`], as well as
    /// [`crate::Module::deserialize()`] and related functions.
    ///
    /// The default strategy is to use the wasmtime crate's Cargo package version.
    pub fn module_version(&mut self, strategy: ModuleVersionStrategy) -> Result<&mut Self> {
        match strategy {
            // This case requires special precondition for assertion in SerializedModule::to_bytes
            ModuleVersionStrategy::Custom(ref v) => {
                if v.as_bytes().len() > 255 {
                    bail!("custom module version cannot be more than 255 bytes: {}", v);
                }
            }
            _ => {}
        }
        self.module_version = strategy;
        Ok(self)
    }

    /// Configure wether wasmtime should compile a module using multiple
    /// threads.
    ///
    /// Disabling this will result in a single thread being used to compile
    /// the wasm bytecode.
    ///
    /// By default parallel compilation is enabled.
    #[cfg(feature = "parallel-compilation")]
    #[cfg_attr(nightlydoc, doc(cfg(feature = "parallel-compilation")))]
    pub fn parallel_compilation(&mut self, parallel: bool) -> &mut Self {
        self.parallel_compilation = parallel;
        self
    }

    /// Configures whether compiled artifacts will contain information to map
    /// native program addresses back to the original wasm module.
    ///
    /// This configuration option is `true` by default and, if enabled,
    /// generates the appropriate tables in compiled modules to map from native
    /// address back to wasm source addresses. This is used for displaying wasm
    /// program counters in backtraces as well as generating filenames/line
    /// numbers if so configured as well (and the original wasm module has DWARF
    /// debugging information present).
    pub fn generate_address_map(&mut self, generate: bool) -> &mut Self {
        self.tunables.generate_address_map = generate;
        self
    }

    /// Configures whether copy-on-write memory-mapped data is used to
    /// initialize a linear memory.
    ///
    /// Initializing linear memory via a copy-on-write mapping can drastically
    /// improve instantiation costs of a WebAssembly module because copying
    /// memory is deferred. Additionally if a page of memory is only ever read
    /// from WebAssembly and never written too then the same underlying page of
    /// data will be reused between all instantiations of a module meaning that
    /// if a module is instantiated many times this can lower the overall memory
    /// required needed to run that module.
    ///
    /// This feature is only applicable when a WebAssembly module meets specific
    /// criteria to be initialized in this fashion, such as:
    ///
    /// * Only memories defined in the module can be initialized this way.
    /// * Data segments for memory must use statically known offsets.
    /// * Data segments for memory must all be in-bounds.
    ///
    /// Modules which do not meet these criteria will fall back to
    /// initialization of linear memory based on copying memory.
    ///
    /// This feature of Wasmtime is also platform-specific:
    ///
    /// * Linux - this feature is supported for all instances of [`Module`].
    ///   Modules backed by an existing mmap (such as those created by
    ///   [`Module::deserialize_file`]) will reuse that mmap to cow-initialize
    ///   memory. Other instance of [`Module`] may use the `memfd_create`
    ///   syscall to create an initialization image to `mmap`.
    /// * Unix (not Linux) - this feature is only supported when loading modules
    ///   from a precompiled file via [`Module::deserialize_file`] where there
    ///   is a file descriptor to use to map data into the process. Note that
    ///   the module must have been compiled with this setting enabled as well.
    /// * Windows - there is no support for this feature at this time. Memory
    ///   initialization will always copy bytes.
    ///
    /// By default this option is enabled.
    ///
    /// [`Module::deserialize_file`]: crate::Module::deserialize_file
    /// [`Module`]: crate::Module
    pub fn memory_init_cow(&mut self, enable: bool) -> &mut Self {
        self.memory_init_cow = enable;
        self
    }

    /// A configuration option to force the usage of `memfd_create` on Linux to
    /// be used as the backing source for a module's initial memory image.
    ///
    /// When [`Config::memory_init_cow`] is enabled, which is enabled by
    /// default, module memory initialization images are taken from a module's
    /// original mmap if possible. If a precompiled module was loaded from disk
    /// this means that the disk's file is used as an mmap source for the
    /// initial linear memory contents. This option can be used to force, on
    /// Linux, that instead of using the original file on disk a new in-memory
    /// file is created with `memfd_create` to hold the contents of the initial
    /// image.
    ///
    /// This option can be used to avoid possibly loading the contents of memory
    /// from disk through a page fault. Instead with `memfd_create` the contents
    /// of memory are always in RAM, meaning that even page faults which
    /// initially populate a wasm linear memory will only work with RAM instead
    /// of ever hitting the disk that the original precompiled module is stored
    /// on.
    ///
    /// This option is disabled by default.
    pub fn force_memory_init_memfd(&mut self, enable: bool) -> &mut Self {
        self.force_memory_init_memfd = enable;
        self
    }

<<<<<<< HEAD
    /// This option is disabled by default.
    pub fn valgrind(&mut self, enable: bool) -> &mut Self {
        self.valgrind = enable;
        self.compiler_config.valgrind = enable;
=======
    /// Configures whether or not a coredump should be generated and attached to
    /// the anyhow::Error when a trap is raised.
    ///
    /// This option is disabled by default.
    pub fn coredump_on_trap(&mut self, enable: bool) -> &mut Self {
        self.coredump_on_trap = enable;
>>>>>>> bf51c6ac
        self
    }

    /// Configures the "guaranteed dense image size" for copy-on-write
    /// initialized memories.
    ///
    /// When using the [`Config::memory_init_cow`] feature to initialize memory
    /// efficiently (which is enabled by default), compiled modules contain an
    /// image of the module's initial heap. If the module has a fairly sparse
    /// initial heap, with just a few data segments at very different offsets,
    /// this could result in a large region of zero bytes in the image. In
    /// other words, it's not very memory-efficient.
    ///
    /// We normally use a heuristic to avoid this: if less than half
    /// of the initialized range (first non-zero to last non-zero
    /// byte) of any memory in the module has pages with nonzero
    /// bytes, then we avoid creating a memory image for the entire module.
    ///
    /// However, if the embedder always needs the instantiation-time efficiency
    /// of copy-on-write initialization, and is otherwise carefully controlling
    /// parameters of the modules (for example, by limiting the maximum heap
    /// size of the modules), then it may be desirable to ensure a memory image
    /// is created even if this could go against the heuristic above. Thus, we
    /// add another condition: there is a size of initialized data region up to
    /// which we *always* allow a memory image. The embedder can set this to a
    /// known maximum heap size if they desire to always get the benefits of
    /// copy-on-write images.
    ///
    /// In the future we may implement a "best of both worlds"
    /// solution where we have a dense image up to some limit, and
    /// then support a sparse list of initializers beyond that; this
    /// would get most of the benefit of copy-on-write and pay the incremental
    /// cost of eager initialization only for those bits of memory
    /// that are out-of-bounds. However, for now, an embedder desiring
    /// fast instantiation should ensure that this setting is as large
    /// as the maximum module initial memory content size.
    ///
    /// By default this value is 16 MiB.
    pub fn memory_guaranteed_dense_image_size(&mut self, size_in_bytes: u64) -> &mut Self {
        self.memory_guaranteed_dense_image_size = size_in_bytes;
        self
    }

    pub(crate) fn validate(&self) -> Result<()> {
        if self.features.reference_types && !self.features.bulk_memory {
            bail!("feature 'reference_types' requires 'bulk_memory' to be enabled");
        }
        if self.features.threads && !self.features.bulk_memory {
            bail!("feature 'threads' requires 'bulk_memory' to be enabled");
        }
        #[cfg(feature = "async")]
        if self.async_support && self.max_wasm_stack > self.async_stack_size {
            bail!("max_wasm_stack size cannot exceed the async_stack_size");
        }
        if self.max_wasm_stack == 0 {
            bail!("max_wasm_stack size cannot be zero");
        }
        if self.tunables.static_memory_offset_guard_size
            < self.tunables.dynamic_memory_offset_guard_size
        {
            bail!("static memory guard size cannot be smaller than dynamic memory guard size");
        }

        Ok(())
    }

    pub(crate) fn build_allocator(&self) -> Result<Box<dyn InstanceAllocator + Send + Sync>> {
        #[cfg(feature = "async")]
        let stack_size = self.async_stack_size;

        #[cfg(not(feature = "async"))]
        let stack_size = 0;

        match &self.allocation_strategy {
            InstanceAllocationStrategy::OnDemand => Ok(Box::new(OnDemandInstanceAllocator::new(
                self.mem_creator.clone(),
                stack_size,
            ))),
            #[cfg(feature = "pooling-allocator")]
            InstanceAllocationStrategy::Pooling(config) => {
                let mut config = config.config;
                config.stack_size = stack_size;
                Ok(Box::new(wasmtime_runtime::PoolingInstanceAllocator::new(
                    &config,
                    &self.tunables,
                )?))
            }
        }
    }

    pub(crate) fn build_profiler(&self) -> Result<Box<dyn ProfilingAgent>> {
        Ok(match self.profiling_strategy {
            ProfilingStrategy::PerfMap => profiling::new_perfmap()?,
            ProfilingStrategy::JitDump => profiling::new_jitdump()?,
            ProfilingStrategy::VTune => profiling::new_vtune()?,
            ProfilingStrategy::None => profiling::new_null(),
        })
    }

    #[cfg(any(feature = "cranelift", feature = "winch"))]
    pub(crate) fn build_compiler(mut self) -> Result<(Self, Box<dyn wasmtime_environ::Compiler>)> {
        let mut compiler = match self.compiler_config.strategy {
            #[cfg(feature = "cranelift")]
            Strategy::Auto => wasmtime_cranelift::builder(),
            #[cfg(all(feature = "winch", not(feature = "cranelift")))]
            Strategy::Auto => wasmtime_winch::builder(),
            #[cfg(feature = "cranelift")]
            Strategy::Cranelift => wasmtime_cranelift::builder(),
            #[cfg(not(feature = "cranelift"))]
            Strategy::Cranelift => bail!("cranelift support not compiled in"),
            #[cfg(feature = "winch")]
            Strategy::Winch => wasmtime_winch::builder(),
            #[cfg(not(feature = "winch"))]
            Strategy::Winch => bail!("winch support not compiled in"),
        };

        if let Some(target) = &self.compiler_config.target {
            compiler.target(target.clone())?;
        }

        if let Some(path) = &self.compiler_config.clif_dir {
            compiler.clif_dir(path)?;
        }

        // If probestack is enabled for a target, Wasmtime will always use the
        // inline strategy which doesn't require us to define a `__probestack`
        // function or similar.
        self.compiler_config
            .settings
            .insert("probestack_strategy".into(), "inline".into());

        let host = target_lexicon::Triple::host();
        let target = self.compiler_config.target.as_ref().unwrap_or(&host);

        // On supported targets, we enable stack probing by default.
        // This is required on Windows because of the way Windows
        // commits its stacks, but it's also a good idea on other
        // platforms to ensure guard pages are hit for large frame
        // sizes.
        if probestack_supported(target.architecture) {
            self.compiler_config
                .flags
                .insert("enable_probestack".into());
        }

        if self.features.tail_call {
            ensure!(
                target.architecture != Architecture::S390x,
                "Tail calls are not supported on s390x yet: \
                 https://github.com/bytecodealliance/wasmtime/issues/6530"
            );
        }

        if self.native_unwind_info ||
             // Windows always needs unwind info, since it is part of the ABI.
             target.operating_system == target_lexicon::OperatingSystem::Windows
        {
            if !self
                .compiler_config
                .ensure_setting_unset_or_given("unwind_info", "true")
            {
                bail!("compiler option 'unwind_info' must be enabled profiling");
            }
        }

        // We require frame pointers for correct stack walking, which is safety
        // critical in the presence of reference types, and otherwise it is just
        // really bad developer experience to get wrong.
        self.compiler_config
            .settings
            .insert("preserve_frame_pointers".into(), "true".into());

        // check for incompatible compiler options and set required values
        if self.features.reference_types {
            if !self
                .compiler_config
                .ensure_setting_unset_or_given("enable_safepoints", "true")
            {
                bail!("compiler option 'enable_safepoints' must be enabled when 'reference types' is enabled");
            }
        }

        if self.features.relaxed_simd && !self.features.simd {
            bail!("cannot disable the simd proposal but enable the relaxed simd proposal");
        }

        // Apply compiler settings and flags
        for (k, v) in self.compiler_config.settings.iter() {
            compiler.set(k, v)?;
        }
        for flag in self.compiler_config.flags.iter() {
            compiler.enable(flag)?;
        }

        if let Some(cache_store) = &self.compiler_config.cache_store {
            compiler.enable_incremental_compilation(cache_store.clone())?;
        }

<<<<<<< HEAD
        compiler.valgrind(self.compiler_config.valgrind);
=======
        compiler.set_tunables(self.tunables.clone())?;
>>>>>>> bf51c6ac

        Ok((self, compiler.build()?))
    }

    /// Internal setting for whether adapter modules for components will have
    /// extra WebAssembly instructions inserted performing more debug checks
    /// then are necessary.
    #[cfg(feature = "component-model")]
    pub fn debug_adapter_modules(&mut self, debug: bool) -> &mut Self {
        self.tunables.debug_adapter_modules = debug;
        self
    }

    /// Enables clif output when compiling a WebAssembly module.
    #[cfg(any(feature = "cranelift", feature = "winch"))]
    pub fn emit_clif(&mut self, path: &Path) {
        self.compiler_config.clif_dir = Some(path.to_path_buf());
    }
}

fn round_up_to_pages(val: u64) -> u64 {
    let page_size = wasmtime_runtime::page_size() as u64;
    debug_assert!(page_size.is_power_of_two());
    val.checked_add(page_size - 1)
        .map(|val| val & !(page_size - 1))
        .unwrap_or(u64::MAX / page_size + 1)
}

impl Default for Config {
    fn default() -> Config {
        Config::new()
    }
}

impl fmt::Debug for Config {
    fn fmt(&self, f: &mut fmt::Formatter) -> fmt::Result {
        let mut f = f.debug_struct("Config");
        f.field("debug_info", &self.tunables.generate_native_debuginfo)
            .field("parse_wasm_debuginfo", &self.tunables.parse_wasm_debuginfo)
            .field("wasm_threads", &self.features.threads)
            .field("wasm_reference_types", &self.features.reference_types)
            .field(
                "wasm_function_references",
                &self.features.function_references,
            )
            .field("wasm_bulk_memory", &self.features.bulk_memory)
            .field("wasm_simd", &self.features.simd)
            .field("wasm_relaxed_simd", &self.features.relaxed_simd)
            .field("wasm_multi_value", &self.features.multi_value)
            .field(
                "static_memory_maximum_size",
                &(u64::from(self.tunables.static_memory_bound)
                    * u64::from(wasmtime_environ::WASM_PAGE_SIZE)),
            )
            .field(
                "static_memory_guard_size",
                &self.tunables.static_memory_offset_guard_size,
            )
            .field(
                "dynamic_memory_guard_size",
                &self.tunables.dynamic_memory_offset_guard_size,
            )
            .field(
                "guard_before_linear_memory",
                &self.tunables.guard_before_linear_memory,
            )
            .field("parallel_compilation", &self.parallel_compilation);
        #[cfg(any(feature = "cranelift", feature = "winch"))]
        {
            f.field("compiler_config", &self.compiler_config);
        }
        f.finish()
    }
}

/// Possible Compilation strategies for a wasm module.
///
/// This is used as an argument to the [`Config::strategy`] method.
#[non_exhaustive]
#[derive(Clone, Debug, Copy)]
pub enum Strategy {
    /// An indicator that the compilation strategy should be automatically
    /// selected.
    ///
    /// This is generally what you want for most projects and indicates that the
    /// `wasmtime` crate itself should make the decision about what the best
    /// code generator for a wasm module is.
    ///
    /// Currently this always defaults to Cranelift, but the default value may
    /// change over time.
    Auto,

    /// Currently the default backend, Cranelift aims to be a reasonably fast
    /// code generator which generates high quality machine code.
    Cranelift,

    /// A baseline compiler for WebAssembly, currently under active development and not ready for
    /// production applications.
    Winch,
}

/// Possible optimization levels for the Cranelift codegen backend.
#[non_exhaustive]
#[derive(Clone, Debug, Serialize, Deserialize, Eq, PartialEq)]
pub enum OptLevel {
    /// No optimizations performed, minimizes compilation time by disabling most
    /// optimizations.
    None,
    /// Generates the fastest possible code, but may take longer.
    Speed,
    /// Similar to `speed`, but also performs transformations aimed at reducing
    /// code size.
    SpeedAndSize,
}

/// Select which profiling technique to support.
#[derive(Debug, Clone, Copy, PartialEq)]
pub enum ProfilingStrategy {
    /// No profiler support.
    None,

    /// Collect function name information as the "perf map" file format, used with `perf` on Linux.
    PerfMap,

    /// Collect profiling info for "jitdump" file format, used with `perf` on
    /// Linux.
    JitDump,

    /// Collect profiling info using the "ittapi", used with `VTune` on Linux.
    VTune,
}

/// Select how wasm backtrace detailed information is handled.
#[derive(Debug, Clone, Copy)]
pub enum WasmBacktraceDetails {
    /// Support is unconditionally enabled and wasmtime will parse and read
    /// debug information.
    Enable,

    /// Support is disabled, and wasmtime will not parse debug information for
    /// backtrace details.
    Disable,

    /// Support for backtrace details is conditional on the
    /// `WASMTIME_BACKTRACE_DETAILS` environment variable.
    Environment,
}

/// Configuration options used with [`InstanceAllocationStrategy::Pooling`] to
/// change the behavior of the pooling instance allocator.
///
/// This structure has a builder-style API in the same manner as [`Config`] and
/// is configured with [`Config::allocation_strategy`].
#[cfg(feature = "pooling-allocator")]
#[derive(Debug, Clone, Default)]
pub struct PoolingAllocationConfig {
    config: wasmtime_runtime::PoolingInstanceAllocatorConfig,
}

#[cfg(feature = "pooling-allocator")]
impl PoolingAllocationConfig {
    /// Configures the maximum number of "unused warm slots" to retain in the
    /// pooling allocator.
    ///
    /// The pooling allocator operates over slots to allocate from, and each
    /// slot is considered "cold" if it's never been used before or "warm" if
    /// it's been used by some module in the past. Slots in the pooling
    /// allocator additionally track an "affinity" flag to a particular core
    /// wasm module. When a module is instantiated into a slot then the slot is
    /// considered affine to that module, even after the instance has been
    /// dealloocated.
    ///
    /// When a new instance is created then a slot must be chosen, and the
    /// current algorithm for selecting a slot is:
    ///
    /// * If there are slots that are affine to the module being instantiated,
    ///   then the most recently used slot is selected to be allocated from.
    ///   This is done to improve reuse of resources such as memory mappings and
    ///   additionally try to benefit from temporal locality for things like
    ///   caches.
    ///
    /// * Otherwise if there are more than N affine slots to other modules, then
    ///   one of those affine slots is chosen to be allocated. The slot chosen
    ///   is picked on a least-recently-used basis.
    ///
    /// * Finally, if there are less than N affine slots to other modules, then
    ///   the non-affine slots are allocated from.
    ///
    /// This setting, `max_unused_warm_slots`, is the value for N in the above
    /// algorithm. The purpose of this setting is to have a knob over the RSS
    /// impact of "unused slots" for a long-running wasm server.
    ///
    /// If this setting is set to 0, for example, then affine slots are
    /// aggressively resused on a least-recently-used basis. A "cold" slot is
    /// only used if there are no affine slots available to allocate from. This
    /// means that the set of slots used over the lifetime of a program is the
    /// same as the maximum concurrent number of wasm instances.
    ///
    /// If this setting is set to infinity, however, then cold slots are
    /// prioritized to be allocated from. This means that the set of slots used
    /// over the lifetime of a program will approach
    /// [`PoolingAllocationConfig::instance_count`], or the maximum number of
    /// slots in the pooling allocator.
    ///
    /// Wasmtime does not aggressively decommit all resources associated with a
    /// slot when the slot is not in use. For example the
    /// [`PoolingAllocationConfig::linear_memory_keep_resident`] option can be
    /// used to keep memory associated with a slot, even when it's not in use.
    /// This means that the total set of used slots in the pooling instance
    /// allocator can impact the overall RSS usage of a program.
    ///
    /// The default value for this option is 100.
    pub fn max_unused_warm_slots(&mut self, max: u32) -> &mut Self {
        self.config.max_unused_warm_slots = max;
        self
    }

    /// Configures whether or not stacks used for async futures are reset to
    /// zero after usage.
    ///
    /// When the [`async_support`](Config::async_support) method is enabled for
    /// Wasmtime and the [`call_async`] variant
    /// of calling WebAssembly is used then Wasmtime will create a separate
    /// runtime execution stack for each future produced by [`call_async`].
    /// During the deallocation process Wasmtime won't by default reset the
    /// contents of the stack back to zero.
    ///
    /// When this option is enabled it can be seen as a defense-in-depth
    /// mechanism to reset a stack back to zero. This is not required for
    /// correctness and can be a costly operation in highly concurrent
    /// environments due to modifications of the virtual address space requiring
    /// process-wide synchronization.
    ///
    /// This option defaults to `false`.
    ///
    /// [`call_async`]: crate::TypedFunc::call_async
    #[cfg(feature = "async")]
    #[cfg_attr(nightlydoc, doc(cfg(feature = "async")))]
    pub fn async_stack_zeroing(&mut self, enable: bool) -> &mut Self {
        self.config.async_stack_zeroing = enable;
        self
    }

    /// How much memory, in bytes, to keep resident for async stacks allocated
    /// with the pooling allocator.
    ///
    /// When [`PoolingAllocationConfig::async_stack_zeroing`] is enabled then
    /// Wasmtime will reset the contents of async stacks back to zero upon
    /// deallocation. This option can be used to perform the zeroing operation
    /// with `memset` up to a certain threshold of bytes instead of using system
    /// calls to reset the stack to zero.
    ///
    /// Note that when using this option the memory with async stacks will
    /// never be decommitted.
    #[cfg(feature = "async")]
    #[cfg_attr(nightlydoc, doc(cfg(feature = "async")))]
    pub fn async_stack_keep_resident(&mut self, size: usize) -> &mut Self {
        let size = round_up_to_pages(size as u64) as usize;
        self.config.async_stack_keep_resident = size;
        self
    }

    /// How much memory, in bytes, to keep resident for each linear memory
    /// after deallocation.
    ///
    /// This option is only applicable on Linux and has no effect on other
    /// platforms.
    ///
    /// By default Wasmtime will use `madvise` to reset the entire contents of
    /// linear memory back to zero when a linear memory is deallocated. This
    /// option can be used to use `memset` instead to set memory back to zero
    /// which can, in some configurations, reduce the number of page faults
    /// taken when a slot is reused.
    pub fn linear_memory_keep_resident(&mut self, size: usize) -> &mut Self {
        let size = round_up_to_pages(size as u64) as usize;
        self.config.linear_memory_keep_resident = size;
        self
    }

    /// How much memory, in bytes, to keep resident for each table after
    /// deallocation.
    ///
    /// This option is only applicable on Linux and has no effect on other
    /// platforms.
    ///
    /// This option is the same as
    /// [`PoolingAllocationConfig::linear_memory_keep_resident`] except that it
    /// is applicable to tables instead.
    pub fn table_keep_resident(&mut self, size: usize) -> &mut Self {
        let size = round_up_to_pages(size as u64) as usize;
        self.config.table_keep_resident = size;
        self
    }

    /// The maximum number of concurrent instances supported (default is 1000).
    ///
    /// This value has a direct impact on the amount of memory allocated by the pooling
    /// instance allocator.
    ///
    /// The pooling instance allocator allocates three memory pools with sizes depending on this value:
    ///
    /// * An instance pool, where each entry in the pool can store the runtime representation
    ///   of an instance, including a maximal `VMContext` structure.
    ///
    /// * A memory pool, where each entry in the pool contains the reserved address space for each
    ///   linear memory supported by an instance.
    ///
    /// * A table pool, where each entry in the pool contains the space needed for each WebAssembly table
    ///   supported by an instance (see `table_elements` to control the size of each table).
    ///
    /// Additionally, this value will also control the maximum number of execution stacks allowed for
    /// asynchronous execution (one per instance), when enabled.
    ///
    /// The memory pool will reserve a large quantity of host process address space to elide the bounds
    /// checks required for correct WebAssembly memory semantics. Even for 64-bit address spaces, the
    /// address space is limited when dealing with a large number of supported instances.
    ///
    /// For example, on Linux x86_64, the userland address space limit is 128 TiB. That might seem like a lot,
    /// but each linear memory will *reserve* 6 GiB of space by default. Multiply that by the number of linear
    /// memories each instance supports and then by the number of supported instances and it becomes apparent
    /// that address space can be exhausted depending on the number of supported instances.
    pub fn instance_count(&mut self, count: u32) -> &mut Self {
        self.config.limits.count = count;
        self
    }

    /// The maximum size, in bytes, allocated for an instance and its
    /// `VMContext`.
    ///
    /// This amount of space is pre-allocated for `count` number of instances
    /// and is used to store the runtime `wasmtime_runtime::Instance` structure
    /// along with its adjacent `VMContext` structure. The `Instance` type has a
    /// static size but `VMContext` is dynamically sized depending on the module
    /// being instantiated. This size limit loosely correlates to the size of
    /// the wasm module, taking into account factors such as:
    ///
    /// * number of functions
    /// * number of globals
    /// * number of memories
    /// * number of tables
    /// * number of function types
    ///
    /// If the allocated size per instance is too small then instantiation of a
    /// module will fail at runtime with an error indicating how many bytes were
    /// needed. This amount of bytes are committed to memory per-instance when
    /// a pooling allocator is created.
    ///
    /// The default value for this is 1MB.
    pub fn instance_size(&mut self, size: usize) -> &mut Self {
        self.config.limits.size = size;
        self
    }

    /// The maximum number of defined tables for a module (default is 1).
    ///
    /// This value controls the capacity of the `VMTableDefinition` table in each instance's
    /// `VMContext` structure.
    ///
    /// The allocated size of the table will be `tables * sizeof(VMTableDefinition)` for each
    /// instance regardless of how many tables are defined by an instance's module.
    pub fn instance_tables(&mut self, tables: u32) -> &mut Self {
        self.config.limits.tables = tables;
        self
    }

    /// The maximum table elements for any table defined in a module (default is 10000).
    ///
    /// If a table's minimum element limit is greater than this value, the module will
    /// fail to instantiate.
    ///
    /// If a table's maximum element limit is unbounded or greater than this value,
    /// the maximum will be `table_elements` for the purpose of any `table.grow` instruction.
    ///
    /// This value is used to reserve the maximum space for each supported table; table elements
    /// are pointer-sized in the Wasmtime runtime.  Therefore, the space reserved for each instance
    /// is `tables * table_elements * sizeof::<*const ()>`.
    pub fn instance_table_elements(&mut self, elements: u32) -> &mut Self {
        self.config.limits.table_elements = elements;
        self
    }

    /// The maximum number of defined linear memories for a module (default is 1).
    ///
    /// This value controls the capacity of the `VMMemoryDefinition` table in each instance's
    /// `VMContext` structure.
    ///
    /// The allocated size of the table will be `memories * sizeof(VMMemoryDefinition)` for each
    /// instance regardless of how many memories are defined by an instance's module.
    pub fn instance_memories(&mut self, memories: u32) -> &mut Self {
        self.config.limits.memories = memories;
        self
    }

    /// The maximum number of pages for any linear memory defined in a module (default is 160).
    ///
    /// The default of 160 means at most 10 MiB of host memory may be committed for each instance.
    ///
    /// If a memory's minimum page limit is greater than this value, the module will
    /// fail to instantiate.
    ///
    /// If a memory's maximum page limit is unbounded or greater than this value,
    /// the maximum will be `memory_pages` for the purpose of any `memory.grow` instruction.
    ///
    /// This value is used to control the maximum accessible space for each linear memory of an instance.
    ///
    /// The reservation size of each linear memory is controlled by the
    /// `static_memory_maximum_size` setting and this value cannot
    /// exceed the configured static memory maximum size.
    pub fn instance_memory_pages(&mut self, pages: u64) -> &mut Self {
        self.config.limits.memory_pages = pages;
        self
    }
}

pub(crate) fn probestack_supported(arch: Architecture) -> bool {
    matches!(
        arch,
        Architecture::X86_64 | Architecture::Aarch64(_) | Architecture::Riscv64(_)
    )
}<|MERGE_RESOLUTION|>--- conflicted
+++ resolved
@@ -110,11 +110,8 @@
     pub(crate) memory_init_cow: bool,
     pub(crate) memory_guaranteed_dense_image_size: u64,
     pub(crate) force_memory_init_memfd: bool,
-<<<<<<< HEAD
     pub(crate) valgrind: bool,
-=======
     pub(crate) coredump_on_trap: bool,
->>>>>>> bf51c6ac
 }
 
 /// User-provided configuration for the compiler.
@@ -206,11 +203,8 @@
             memory_init_cow: true,
             memory_guaranteed_dense_image_size: 16 << 20,
             force_memory_init_memfd: false,
-<<<<<<< HEAD
             valgrind: false,
-=======
             coredump_on_trap: false,
->>>>>>> bf51c6ac
         };
         #[cfg(any(feature = "cranelift", feature = "winch"))]
         {
@@ -1479,19 +1473,19 @@
         self
     }
 
-<<<<<<< HEAD
+    /// Configures whether or not a coredump should be generated and attached to
+    /// the anyhow::Error when a trap is raised.
+    ///
+    /// This option is disabled by default.
+    pub fn coredump_on_trap(&mut self, enable: bool) -> &mut Self {
+        self.coredump_on_trap = enable;
+        self
+    }
+
     /// This option is disabled by default.
     pub fn valgrind(&mut self, enable: bool) -> &mut Self {
         self.valgrind = enable;
         self.compiler_config.valgrind = enable;
-=======
-    /// Configures whether or not a coredump should be generated and attached to
-    /// the anyhow::Error when a trap is raised.
-    ///
-    /// This option is disabled by default.
-    pub fn coredump_on_trap(&mut self, enable: bool) -> &mut Self {
-        self.coredump_on_trap = enable;
->>>>>>> bf51c6ac
         self
     }
 
@@ -1690,11 +1684,8 @@
             compiler.enable_incremental_compilation(cache_store.clone())?;
         }
 
-<<<<<<< HEAD
+        compiler.set_tunables(self.tunables.clone())?;
         compiler.valgrind(self.compiler_config.valgrind);
-=======
-        compiler.set_tunables(self.tunables.clone())?;
->>>>>>> bf51c6ac
 
         Ok((self, compiler.build()?))
     }
