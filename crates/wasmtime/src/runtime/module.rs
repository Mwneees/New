use crate::{
    code::CodeObject,
    code_memory::CodeMemory,
    instantiate::CompiledModule,
    resources::ResourcesRequired,
    type_registry::TypeCollection,
    types::{ExportType, ExternType, ImportType},
    Engine,
};
use anyhow::{bail, Context, Result};
use gimli::{DwarfPackage, LittleEndian};
use object::{File, Object, ObjectSection, ObjectSymbol};
use once_cell::sync::OnceCell;
use std::borrow::Cow;
use std::fs;
use std::io::Read;
use std::mem;
use std::ops::Range;
use std::path::Path;
use std::path::PathBuf;
use std::ptr::NonNull;
use std::sync::Arc;

use std::collections::HashMap;
use typed_arena::Arena;
use wasmparser::{Parser, ValidPayload, Validator};
use wasmtime_environ::{
    CompiledModuleInfo, DefinedFuncIndex, DefinedMemoryIndex, EntityIndex, HostPtr, ModuleTypes,
    ObjectKind, VMOffsets,
};
use wasmtime_runtime::{
    CompiledModuleId, MemoryImage, MmapVec, ModuleMemoryImages, VMArrayCallFunction,
    VMNativeCallFunction, VMSharedTypeIndex, VMWasmCallFunction,
};
mod registry;

pub use registry::{
    is_wasm_trap_pc, register_code, unregister_code, ModuleRegistry, RegisteredModuleId,
};

/// A compiled WebAssembly module, ready to be instantiated.
///
/// A `Module` is a compiled in-memory representation of an input WebAssembly
/// binary. A `Module` is then used to create an [`Instance`](crate::Instance)
/// through an instantiation process. You cannot call functions or fetch
/// globals, for example, on a `Module` because it's purely a code
/// representation. Instead you'll need to create an
/// [`Instance`](crate::Instance) to interact with the wasm module.
///
/// A `Module` can be created by compiling WebAssembly code through APIs such as
/// [`Module::new`]. This would be a JIT-style use case where code is compiled
/// just before it's used. Alternatively a `Module` can be compiled in one
/// process and [`Module::serialize`] can be used to save it to storage. A later
/// call to [`Module::deserialize`] will quickly load the module to execute and
/// does not need to compile any code, representing a more AOT-style use case.
///
/// Currently a `Module` does not implement any form of tiering or dynamic
/// optimization of compiled code. Creation of a `Module` via [`Module::new`] or
/// related APIs will perform the entire compilation step synchronously. When
/// finished no further compilation will happen at runtime or later during
/// execution of WebAssembly instances for example.
///
/// Compilation of WebAssembly by default goes through Cranelift and is
/// recommended to be done once-per-module. The same WebAssembly binary need not
/// be compiled multiple times and can instead used an embedder-cached result of
/// the first call.
///
/// `Module` is thread-safe and safe to share across threads.
///
/// ## Modules and `Clone`
///
/// Using `clone` on a `Module` is a cheap operation. It will not create an
/// entirely new module, but rather just a new reference to the existing module.
/// In other words it's a shallow copy, not a deep copy.
///
/// ## Examples
///
/// There are a number of ways you can create a `Module`, for example pulling
/// the bytes from a number of locations. One example is loading a module from
/// the filesystem:
///
/// ```no_run
/// # use wasmtime::*;
/// # fn main() -> anyhow::Result<()> {
/// let engine = Engine::default();
/// let module = Module::from_file(&engine, "path/to/foo.wasm")?;
/// # Ok(())
/// # }
/// ```
///
/// You can also load the wasm text format if more convenient too:
///
/// ```no_run
/// # use wasmtime::*;
/// # fn main() -> anyhow::Result<()> {
/// let engine = Engine::default();
/// // Now we're using the WebAssembly text extension: `.wat`!
/// let module = Module::from_file(&engine, "path/to/foo.wat")?;
/// # Ok(())
/// # }
/// ```
///
/// And if you've already got the bytes in-memory you can use the
/// [`Module::new`] constructor:
///
/// ```no_run
/// # use wasmtime::*;
/// # fn main() -> anyhow::Result<()> {
/// let engine = Engine::default();
/// # let wasm_bytes: Vec<u8> = Vec::new();
/// let module = Module::new(&engine, &wasm_bytes)?;
///
/// // It also works with the text format!
/// let module = Module::new(&engine, "(module (func))")?;
/// # Ok(())
/// # }
/// ```
///
/// Serializing and deserializing a module looks like:
///
/// ```no_run
/// # use wasmtime::*;
/// # fn main() -> anyhow::Result<()> {
/// let engine = Engine::default();
/// # let wasm_bytes: Vec<u8> = Vec::new();
/// let module = Module::new(&engine, &wasm_bytes)?;
/// let module_bytes = module.serialize()?;
///
/// // ... can save `module_bytes` to disk or other storage ...
///
/// // recreate the module from the serialized bytes. For the `unsafe` bits
/// // see the documentation of `deserialize`.
/// let module = unsafe { Module::deserialize(&engine, &module_bytes)? };
/// # Ok(())
/// # }
/// ```
///
/// [`Config`]: crate::Config
#[derive(Clone)]
pub struct Module {
    inner: Arc<ModuleInner>,

    dwarf_package_bytes: Option<Vec<u8>>,
}

type RelocationMap = HashMap<usize, object::Relocation>;

struct ModuleInner {
    engine: Engine,
    /// The compiled artifacts for this module that will be instantiated and
    /// executed.
    module: CompiledModule,

    /// Runtime information such as the underlying mmap, type information, etc.
    ///
    /// Note that this `Arc` is used to share information between compiled
    /// modules within a component. For bare core wasm modules created with
    /// `Module::new`, for example, this is a uniquely owned `Arc`.
    code: Arc<CodeObject>,

    /// A set of initialization images for memories, if any.
    ///
    /// Note that this is behind a `OnceCell` to lazily create this image. On
    /// Linux where `memfd_create` may be used to create the backing memory
    /// image this is a pretty expensive operation, so by deferring it this
    /// improves memory usage for modules that are created but may not ever be
    /// instantiated.
    memory_images: OnceCell<Option<ModuleMemoryImages>>,

    /// Flag indicating whether this module can be serialized or not.
    serializable: bool,

    /// Runtime offset information for `VMContext`.
    offsets: VMOffsets<HostPtr>,
}

impl std::fmt::Debug for Module {
    fn fmt(&self, f: &mut std::fmt::Formatter<'_>) -> std::fmt::Result {
        f.debug_struct("Module")
            .field("name", &self.name())
            .finish_non_exhaustive()
    }
}

impl Module {
    /// Creates a new WebAssembly `Module` from the given in-memory `bytes`.
    ///
    /// The `bytes` provided must be in one of the following formats:
    ///
    /// * A [binary-encoded][binary] WebAssembly module. This is always supported.
    /// * A [text-encoded][text] instance of the WebAssembly text format.
    ///   This is only supported when the `wat` feature of this crate is enabled.
    ///   If this is supplied then the text format will be parsed before validation.
    ///   Note that the `wat` feature is enabled by default.
    ///
    /// The data for the wasm module must be loaded in-memory if it's present
    /// elsewhere, for example on disk. This requires that the entire binary is
    /// loaded into memory all at once, this API does not support streaming
    /// compilation of a module.
    ///
    /// The WebAssembly binary will be decoded and validated. It will also be
    /// compiled according to the configuration of the provided `engine`.
    ///
    /// # Errors
    ///
    /// This function may fail and return an error. Errors may include
    /// situations such as:
    ///
    /// * The binary provided could not be decoded because it's not a valid
    ///   WebAssembly binary
    /// * The WebAssembly binary may not validate (e.g. contains type errors)
    /// * Implementation-specific limits were exceeded with a valid binary (for
    ///   example too many locals)
    /// * The wasm binary may use features that are not enabled in the
    ///   configuration of `engine`
    /// * If the `wat` feature is enabled and the input is text, then it may be
    ///   rejected if it fails to parse.
    ///
    /// The error returned should contain full information about why module
    /// creation failed if one is returned.
    ///
    /// [binary]: https://webassembly.github.io/spec/core/binary/index.html
    /// [text]: https://webassembly.github.io/spec/core/text/index.html
    ///
    /// # Examples
    ///
    /// The `new` function can be invoked with a in-memory array of bytes:
    ///
    /// ```no_run
    /// # use wasmtime::*;
    /// # fn main() -> anyhow::Result<()> {
    /// # let engine = Engine::default();
    /// # let wasm_bytes: Vec<u8> = Vec::new();
    /// let module = Module::new(&engine, &wasm_bytes)?;
    /// # Ok(())
    /// # }
    /// ```
    ///
    /// Or you can also pass in a string to be parsed as the wasm text
    /// format:
    ///
    /// ```
    /// # use wasmtime::*;
    /// # fn main() -> anyhow::Result<()> {
    /// # let engine = Engine::default();
    /// let module = Module::new(&engine, "(module (func))")?;
    /// # Ok(())
    /// # }
    /// ```
    #[cfg(any(feature = "cranelift", feature = "winch"))]
<<<<<<< HEAD
    #[cfg_attr(nightlydoc, doc(cfg(any(feature = "cranelift", feature = "winch"))))]
    pub fn new(
        engine: &Engine,
        bytes: impl AsRef<[u8]>,
        wasm_path: Option<PathBuf>,
    ) -> Result<Module> {
=======
    #[cfg_attr(docsrs, doc(cfg(any(feature = "cranelift", feature = "winch"))))]
    pub fn new(engine: &Engine, bytes: impl AsRef<[u8]>) -> Result<Module> {
>>>>>>> bd2ea901
        let bytes = bytes.as_ref();
        #[cfg(feature = "wat")]
        let bytes = wat::parse_bytes(bytes)?;
        Self::from_binary(engine, &bytes, wasm_path)
    }

    /// Creates a new WebAssembly `Module` from the contents of the given
    /// `file` on disk.
    ///
    /// This is a convenience function that will read the `file` provided and
    /// pass the bytes to the [`Module::new`] function. For more information
    /// see [`Module::new`]
    ///
    /// # Examples
    ///
    /// ```no_run
    /// # use wasmtime::*;
    /// # fn main() -> anyhow::Result<()> {
    /// let engine = Engine::default();
    /// let module = Module::from_file(&engine, "./path/to/foo.wasm")?;
    /// # Ok(())
    /// # }
    /// ```
    ///
    /// The `.wat` text format is also supported:
    ///
    /// ```no_run
    /// # use wasmtime::*;
    /// # fn main() -> anyhow::Result<()> {
    /// # let engine = Engine::default();
    /// let module = Module::from_file(&engine, "./path/to/foo.wat")?;
    /// # Ok(())
    /// # }
    /// ```
    #[cfg(any(feature = "cranelift", feature = "winch"))]
    #[cfg_attr(docsrs, doc(cfg(any(feature = "cranelift", feature = "winch"))))]
    pub fn from_file(engine: &Engine, file: impl AsRef<Path>) -> Result<Module> {
        let file = file.as_ref();
        match Self::new(
            engine,
            &fs::read(file)
                .with_context(|| format!("failed to read input file: {}", file.display()))?,
            Some(file.to_path_buf()),
        ) {
            Ok(mut m) => {
                let dwp_path = file.with_extension("dwp");
                let file = fs::read(dwp_path).ok();
                m.dwarf_package_bytes = file;
                Ok(m)
            }
            Err(e) => {
                cfg_if::cfg_if! {
                    if #[cfg(feature = "wat")] {
                        let mut e = e.downcast::<wat::Error>()?;
                        e.set_path(file);
                        bail!(e)
                    } else {
                        Err(e)
                    }
                }
            }
        }
    }

    /// Attempts to load a DWARF package file (.dwp) using the passed name as
    /// the stem of the file name.
    #[cfg(any(feature = "cranelift", feature = "winch"))]
    pub fn read_dwarf_package<'a>(
        wasm_file: PathBuf,
        buffer: &'a mut Vec<u8>,
        arena_data: &'a Arena<Cow<'a, [u8]>>,
    ) -> Option<DwarfPackage<gimli::EndianSlice<'a, gimli::LittleEndian>>> {
        let dwp_path = wasm_file.with_extension("dwp");

        match fs::File::open(&dwp_path) {
            Ok(mut file) => {
                if let Err(err) = file.read_to_end(buffer) {
                    eprintln!("Error reading dwarf package: {}", err);
                    return None;
                }

                let object_file = match object::File::parse(&buffer[..]) {
                    Ok(file) => file,
                    Err(err) => {
                        eprintln!("Failed to parse file '{:?}': {}", dwp_path, err);
                        return None;
                    }
                };

                match Module::load_dwp(object_file, &arena_data, buffer) {
                    Ok(package) => Some(package),
                    Err(err) => {
                        eprintln!("Failed to load Dwarf package '{:?}': {}", dwp_path, err);
                        None
                    }
                }
            }
            Err(_) => None,
        }
    }

    /// Creates a new WebAssembly `Module` from the given in-memory `binary`
    /// data.
    ///
    /// This is similar to [`Module::new`] except that it requires that the
    /// `binary` input is a WebAssembly binary, the text format is not supported
    /// by this function. It's generally recommended to use [`Module::new`], but
    /// if it's required to not support the text format this function can be
    /// used instead.
    ///
    /// # Examples
    ///
    /// ```
    /// # use wasmtime::*;
    /// # fn main() -> anyhow::Result<()> {
    /// # let engine = Engine::default();
    /// let wasm = b"\0asm\x01\0\0\0";
    /// let module = Module::from_binary(&engine, wasm)?;
    /// # Ok(())
    /// # }
    /// ```
    ///
    /// Note that the text format is **not** accepted by this function:
    ///
    /// ```
    /// # use wasmtime::*;
    /// # fn main() -> anyhow::Result<()> {
    /// # let engine = Engine::default();
    /// assert!(Module::from_binary(&engine, b"(module)").is_err());
    /// # Ok(())
    /// # }
    /// ```
    #[cfg(any(feature = "cranelift", feature = "winch"))]
<<<<<<< HEAD
    #[cfg_attr(nightlydoc, doc(cfg(any(feature = "cranelift", feature = "winch"))))]
    pub fn from_binary(
        engine: &Engine,
        binary: &[u8],
        wasm_path: Option<PathBuf>,
    ) -> Result<Module> {
=======
    #[cfg_attr(docsrs, doc(cfg(any(feature = "cranelift", feature = "winch"))))]
    pub fn from_binary(engine: &Engine, binary: &[u8]) -> Result<Module> {
>>>>>>> bd2ea901
        use crate::{compile::build_artifacts, instantiate::MmapVecWrapper};

        engine
            .check_compatible_with_native_host()
            .context("compilation settings are not compatible with the native host")?;

        cfg_if::cfg_if! {
            if #[cfg(feature = "cache")] {
                let state = (HashedEngineCompileEnv(engine), binary);

                let mut buffer = Vec::new();
                let arena_data = Arena::new();

                let (code, info_and_types) = wasmtime_cache::ModuleCacheEntry::new(
                    "wasmtime",
                    engine.cache_config(),
                )
                .get_data_raw(
                    &state,

                    // Cache miss, compute the actual artifacts
                    |(engine, wasm), dwarf_package| -> Result<_> {
                        let (mmap, info) = build_artifacts::<MmapVecWrapper>(engine.0, wasm, dwarf_package)?;
                        let code = publish_mmap(mmap.0)?;
                        Ok((code, info))
                    },

                    // Implementation of how to serialize artifacts
                    |(_engine, _wasm), (code, _info_and_types)| {
                        Some(code.mmap().to_vec())
                    },

                    // Cache hit, deserialize the provided artifacts
                    |(engine, _wasm), serialized_bytes| {
                        let code = engine.0.load_code_bytes(&serialized_bytes, ObjectKind::Module).ok()?;
                        Some((code, None))
                    },

                    wasm_path.map(|path|Module::read_dwarf_package(path, &mut buffer, &arena_data)).flatten()
                )?;
            } else {
                let (mmap, info_and_types) = build_artifacts::<MmapVecWrapper>(engine, binary, wasm_path)?;
                let code = publish_mmap(mmap.0)?;
            }
        };

        return Self::from_parts(engine, code, info_and_types);

        fn publish_mmap(mmap: MmapVec) -> Result<Arc<CodeMemory>> {
            let mut code = CodeMemory::new(mmap)?;
            code.publish()?;
            Ok(Arc::new(code))
        }
    }

    fn add_relocations(
        relocations: &mut RelocationMap,
        file: &object::File,
        section: &object::Section,
    ) {
        for (offset64, mut relocation) in section.relocations() {
            let offset = offset64 as usize;
            if offset as u64 != offset64 {
                continue;
            }
            match relocation.kind() {
                object::RelocationKind::Absolute => {
                    match relocation.target() {
                        object::RelocationTarget::Symbol(symbol_idx) => {
                            match file.symbol_by_index(symbol_idx) {
                                Ok(symbol) => {
                                    let addend =
                                        symbol.address().wrapping_add(relocation.addend() as u64);
                                    relocation.set_addend(addend as i64);
                                }
                                Err(_) => {
                                    eprintln!(
                                        "Relocation with invalid symbol for section {} at offset 0x{:08x}",
                                        section.name().unwrap(),
                                        offset
                                    );
                                }
                            }
                        }
                        _ => {}
                    }
                    if relocations.insert(offset, relocation).is_some() {
                        eprintln!(
                            "Multiple relocations for section {} at offset 0x{:08x}",
                            section.name().unwrap(),
                            offset
                        );
                    }
                }
                _ => {
                    eprintln!(
                        "Unsupported relocation for section {} at offset 0x{:08x}",
                        section.name().unwrap(),
                        offset
                    );
                }
            }
        }
    }

    fn load_file_section<'input, 'arena, Endian: gimli::Endianity>(
        id: gimli::SectionId,
        file: &object::File<'input>,
        endian: Endian,
        is_dwo: bool,
        arena_data: &'arena Arena<Cow<'input, [u8]>>,
    ) -> Result<gimli::EndianSlice<'input, Endian>>
    where
        'arena: 'input,
    {
        let mut relocations = RelocationMap::default();
        let name = if is_dwo {
            id.dwo_name()
        } else if file.format() == object::BinaryFormat::Xcoff {
            id.xcoff_name()
        } else {
            Some(id.name())
        };

        let data = match name.and_then(|name| file.section_by_name(&name)) {
            Some(ref section) => {
                // DWO sections never have relocations, so don't bother.
                if !is_dwo {
                    Module::add_relocations(&mut relocations, file, section);
                }
                section.uncompressed_data()?
            }
            // Use a non-zero capacity so that `ReaderOffsetId`s are unique.
            None => Cow::Owned(Vec::with_capacity(1)),
        };
        let data_ref = arena_data.alloc(data);
        let reader = gimli::EndianSlice::new(data_ref, endian);
        let section = reader;
        Ok(section)
    }

    fn load_dwp<'a>(
        file: File<'a>,
        arena_data: &'a Arena<Cow<'a, [u8]>>,
        buffer: &'a Vec<u8>,
    ) -> Result<DwarfPackage<gimli::EndianSlice<'a, gimli::LittleEndian>>> {
        // Read the file contents into a Vec<u8>
        // let file_contents = std::fs::read(file_path)?;

        // Create a gimli::EndianSlice from the file contents

        let endian_slice = gimli::EndianSlice::new(buffer, LittleEndian);

        let mut load_section = |id: gimli::SectionId| -> Result<_> {
            Module::load_file_section(id, &file, gimli::LittleEndian, true, arena_data)
        };

        // Load the DwarfPackage from the EndianSlice
        let dwarf_package = DwarfPackage::load(&mut load_section, endian_slice)?;

        Ok(dwarf_package)

        // let empty = Module::empty_file_section(&arena_relocations);
        // gimli::DwarfPackage::load(&mut load_section, empty)
    }

    /// Creates a new WebAssembly `Module` from the contents of the given `file`
    /// on disk, but with assumptions that the file is from a trusted source.
    /// The file should be a binary- or text-format WebAssembly module, or a
    /// precompiled artifact generated by the same version of Wasmtime.
    ///
    /// # Unsafety
    ///
    /// All of the reasons that [`deserialize`] is `unsafe` apply to this
    /// function as well. Arbitrary data loaded from a file may trick Wasmtime
    /// into arbitrary code execution since the contents of the file are not
    /// validated to be a valid precompiled module.
    ///
    /// [`deserialize`]: Module::deserialize
    ///
    /// Additionally though this function is also `unsafe` because the file
    /// referenced must remain unchanged and a valid precompiled module for the
    /// entire lifetime of the [`Module`] returned. Any changes to the file on
    /// disk may change future instantiations of the module to be incorrect.
    /// This is because the file is mapped into memory and lazily loaded pages
    /// reflect the current state of the file, not necessarily the original
    /// state of the file.
    #[cfg(any(feature = "cranelift", feature = "winch"))]
    #[cfg_attr(docsrs, doc(cfg(any(feature = "cranelift", feature = "winch"))))]
    pub unsafe fn from_trusted_file(engine: &Engine, file: impl AsRef<Path>) -> Result<Module> {
        let mmap = MmapVec::from_file(file.as_ref())?;
        if &mmap[0..4] == b"\x7fELF" {
            let code = engine.load_code(mmap, ObjectKind::Module)?;
            return Module::from_parts(engine, code, None);
        }

        Module::new(engine, &*mmap, Some(file.as_ref().to_path_buf()))
    }

    /// Deserializes an in-memory compiled module previously created with
    /// [`Module::serialize`] or [`Engine::precompile_module`].
    ///
    /// This function will deserialize the binary blobs emitted by
    /// [`Module::serialize`] and [`Engine::precompile_module`] back into an
    /// in-memory [`Module`] that's ready to be instantiated.
    ///
    /// Note that the [`Module::deserialize_file`] method is more optimized than
    /// this function, so if the serialized module is already present in a file
    /// it's recommended to use that method instead.
    ///
    /// # Unsafety
    ///
    /// This function is marked as `unsafe` because if fed invalid input or used
    /// improperly this could lead to memory safety vulnerabilities. This method
    /// should not, for example, be exposed to arbitrary user input.
    ///
    /// The structure of the binary blob read here is only lightly validated
    /// internally in `wasmtime`. This is intended to be an efficient
    /// "rehydration" for a [`Module`] which has very few runtime checks beyond
    /// deserialization. Arbitrary input could, for example, replace valid
    /// compiled code with any other valid compiled code, meaning that this can
    /// trivially be used to execute arbitrary code otherwise.
    ///
    /// For these reasons this function is `unsafe`. This function is only
    /// designed to receive the previous input from [`Module::serialize`] and
    /// [`Engine::precompile_module`]. If the exact output of those functions
    /// (unmodified) is passed to this function then calls to this function can
    /// be considered safe. It is the caller's responsibility to provide the
    /// guarantee that only previously-serialized bytes are being passed in
    /// here.
    ///
    /// Note that this function is designed to be safe receiving output from
    /// *any* compiled version of `wasmtime` itself. This means that it is safe
    /// to feed output from older versions of Wasmtime into this function, in
    /// addition to newer versions of wasmtime (from the future!). These inputs
    /// will deterministically and safely produce an `Err`. This function only
    /// successfully accepts inputs from the same version of `wasmtime`, but the
    /// safety guarantee only applies to externally-defined blobs of bytes, not
    /// those defined by any version of wasmtime. (this means that if you cache
    /// blobs across versions of wasmtime you can be safely guaranteed that
    /// future versions of wasmtime will reject old cache entries).
    pub unsafe fn deserialize(engine: &Engine, bytes: impl AsRef<[u8]>) -> Result<Module> {
        let code = engine.load_code_bytes(bytes.as_ref(), ObjectKind::Module)?;
        Module::from_parts(engine, code, None)
    }

    /// Same as [`deserialize`], except that the contents of `path` are read to
    /// deserialize into a [`Module`].
    ///
    /// This method is provided because it can be faster than [`deserialize`]
    /// since the data doesn't need to be copied around, but rather the module
    /// can be used directly from an mmap'd view of the file provided.
    ///
    /// [`deserialize`]: Module::deserialize
    ///
    /// # Unsafety
    ///
    /// All of the reasons that [`deserialize`] is `unsafe` applies to this
    /// function as well. Arbitrary data loaded from a file may trick Wasmtime
    /// into arbitrary code execution since the contents of the file are not
    /// validated to be a valid precompiled module.
    ///
    /// Additionally though this function is also `unsafe` because the file
    /// referenced must remain unchanged and a valid precompiled module for the
    /// entire lifetime of the [`Module`] returned. Any changes to the file on
    /// disk may change future instantiations of the module to be incorrect.
    /// This is because the file is mapped into memory and lazily loaded pages
    /// reflect the current state of the file, not necessarily the origianl
    /// state of the file.
    pub unsafe fn deserialize_file(engine: &Engine, path: impl AsRef<Path>) -> Result<Module> {
        let code = engine.load_code_file(path.as_ref(), ObjectKind::Module)?;
        Module::from_parts(engine, code, None)
    }

    /// Entrypoint for creating a `Module` for all above functions, both
    /// of the AOT and jit-compiled cateogries.
    ///
    /// In all cases the compilation artifact, `code_memory`, is provided here.
    /// The `info_and_types` argument is `None` when a module is being
    /// deserialized from a precompiled artifact or it's `Some` if it was just
    /// compiled and the values are already available.
    fn from_parts(
        engine: &Engine,
        code_memory: Arc<CodeMemory>,
        info_and_types: Option<(CompiledModuleInfo, ModuleTypes)>,
    ) -> Result<Self> {
        // Acquire this module's metadata and type information, deserializing
        // it from the provided artifact if it wasn't otherwise provided
        // already.
        let (info, types) = match info_and_types {
            Some((info, types)) => (info, types),
            None => bincode::deserialize(code_memory.wasmtime_info())?,
        };

        // Register function type signatures into the engine for the lifetime
        // of the `Module` that will be returned. This notably also builds up
        // maps for trampolines to be used for this module when inserted into
        // stores.
        //
        // Note that the unsafety here should be ok since the `trampolines`
        // field should only point to valid trampoline function pointers
        // within the text section.
        let signatures = TypeCollection::new_for_module(engine, &types);

        // Package up all our data into a `CodeObject` and delegate to the final
        // step of module compilation.
        let code = Arc::new(CodeObject::new(code_memory, signatures, types.into()));
        Module::from_parts_raw(engine, code, info, true)
    }

    pub(crate) fn from_parts_raw(
        engine: &Engine,
        code: Arc<CodeObject>,
        info: CompiledModuleInfo,
        serializable: bool,
    ) -> Result<Self> {
        let module = CompiledModule::from_artifacts(
            code.code_memory().clone(),
            info,
            engine.profiler(),
            engine.unique_id_allocator(),
        )?;

        // Validate the module can be used with the current instance allocator.
        let offsets = VMOffsets::new(HostPtr, module.module());
        engine
            .allocator()
            .validate_module(module.module(), &offsets)?;

        Ok(Self {
            inner: Arc::new(ModuleInner {
                engine: engine.clone(),
                code,
                memory_images: OnceCell::new(),
                module,
                serializable,
                offsets,
            }),
            dwarf_package_bytes: None,
        })
    }

    /// Validates `binary` input data as a WebAssembly binary given the
    /// configuration in `engine`.
    ///
    /// This function will perform a speedy validation of the `binary` input
    /// WebAssembly module (which is in [binary form][binary], the text format
    /// is not accepted by this function) and return either `Ok` or `Err`
    /// depending on the results of validation. The `engine` argument indicates
    /// configuration for WebAssembly features, for example, which are used to
    /// indicate what should be valid and what shouldn't be.
    ///
    /// Validation automatically happens as part of [`Module::new`].
    ///
    /// # Errors
    ///
    /// If validation fails for any reason (type check error, usage of a feature
    /// that wasn't enabled, etc) then an error with a description of the
    /// validation issue will be returned.
    ///
    /// [binary]: https://webassembly.github.io/spec/core/binary/index.html
    pub fn validate(engine: &Engine, binary: &[u8]) -> Result<()> {
        let mut validator = Validator::new_with_features(engine.config().features);

        let mut functions = Vec::new();
        for payload in Parser::new(0).parse_all(binary) {
            let payload = payload?;
            if let ValidPayload::Func(a, b) = validator.payload(&payload)? {
                functions.push((a, b));
            }
            if let wasmparser::Payload::Version { encoding, .. } = &payload {
                if let wasmparser::Encoding::Component = encoding {
                    bail!("component passed to module validation");
                }
            }
        }

        engine.run_maybe_parallel(functions, |(validator, body)| {
            // FIXME: it would be best here to use a rayon-specific parallel
            // iterator that maintains state-per-thread to share the function
            // validator allocations (`Default::default` here) across multiple
            // functions.
            validator.into_validator(Default::default()).validate(&body)
        })?;
        Ok(())
    }

    /// Serializes this module to a vector of bytes.
    ///
    /// This function is similar to the [`Engine::precompile_module`] method
    /// where it produces an artifact of Wasmtime which is suitable to later
    /// pass into [`Module::deserialize`]. If a module is never instantiated
    /// then it's recommended to use [`Engine::precompile_module`] instead of
    /// this method, but if a module is both instantiated and serialized then
    /// this method can be useful to get the serialized version without
    /// compiling twice.
    #[cfg(any(feature = "cranelift", feature = "winch"))]
    #[cfg_attr(docsrs, doc(cfg(any(feature = "cranelift", feature = "winch"))))]
    pub fn serialize(&self) -> Result<Vec<u8>> {
        // The current representation of compiled modules within a compiled
        // component means that it cannot be serialized. The mmap returned here
        // is the mmap for the entire component and while it contains all
        // necessary data to deserialize this particular module it's all
        // embedded within component-specific information.
        //
        // It's not the hardest thing in the world to support this but it's
        // expected that there's not much of a use case at this time. In theory
        // all that needs to be done is to edit the `.wasmtime.info` section
        // to contains this module's metadata instead of the metadata for the
        // whole component. The metadata itself is fairly trivially
        // recreateable here it's more that there's no easy one-off API for
        // editing the sections of an ELF object to use here.
        //
        // Overall for now this simply always returns an error in this
        // situation. If you're reading this and feel that the situation should
        // be different please feel free to open an issue.
        if !self.inner.serializable {
            bail!("cannot serialize a module exported from a component");
        }
        Ok(self.compiled_module().mmap().to_vec())
    }

    pub(crate) fn compiled_module(&self) -> &CompiledModule {
        &self.inner.module
    }

    fn code_object(&self) -> &Arc<CodeObject> {
        &self.inner.code
    }

    pub(crate) fn env_module(&self) -> &wasmtime_environ::Module {
        self.compiled_module().module()
    }

    pub(crate) fn types(&self) -> &ModuleTypes {
        self.inner.code.module_types()
    }

    pub(crate) fn signatures(&self) -> &TypeCollection {
        self.inner.code.signatures()
    }

    /// Returns identifier/name that this [`Module`] has. This name
    /// is used in traps/backtrace details.
    ///
    /// Note that most LLVM/clang/Rust-produced modules do not have a name
    /// associated with them, but other wasm tooling can be used to inject or
    /// add a name.
    ///
    /// # Examples
    ///
    /// ```
    /// # use wasmtime::*;
    /// # fn main() -> anyhow::Result<()> {
    /// # let engine = Engine::default();
    /// let module = Module::new(&engine, "(module $foo)")?;
    /// assert_eq!(module.name(), Some("foo"));
    ///
    /// let module = Module::new(&engine, "(module)")?;
    /// assert_eq!(module.name(), None);
    ///
    /// # Ok(())
    /// # }
    /// ```
    pub fn name(&self) -> Option<&str> {
        self.compiled_module().module().name.as_deref()
    }

    /// Returns the list of imports that this [`Module`] has and must be
    /// satisfied.
    ///
    /// This function returns the list of imports that the wasm module has, but
    /// only the types of each import. The type of each import is used to
    /// typecheck the [`Instance::new`](crate::Instance::new) method's `imports`
    /// argument. The arguments to that function must match up 1-to-1 with the
    /// entries in the array returned here.
    ///
    /// The imports returned reflect the order of the imports in the wasm module
    /// itself, and note that no form of deduplication happens.
    ///
    /// # Examples
    ///
    /// Modules with no imports return an empty list here:
    ///
    /// ```
    /// # use wasmtime::*;
    /// # fn main() -> anyhow::Result<()> {
    /// # let engine = Engine::default();
    /// let module = Module::new(&engine, "(module)")?;
    /// assert_eq!(module.imports().len(), 0);
    /// # Ok(())
    /// # }
    /// ```
    ///
    /// and modules with imports will have a non-empty list:
    ///
    /// ```
    /// # use wasmtime::*;
    /// # fn main() -> anyhow::Result<()> {
    /// # let engine = Engine::default();
    /// let wat = r#"
    ///     (module
    ///         (import "host" "foo" (func))
    ///     )
    /// "#;
    /// let module = Module::new(&engine, wat)?;
    /// assert_eq!(module.imports().len(), 1);
    /// let import = module.imports().next().unwrap();
    /// assert_eq!(import.module(), "host");
    /// assert_eq!(import.name(), "foo");
    /// match import.ty() {
    ///     ExternType::Func(_) => { /* ... */ }
    ///     _ => panic!("unexpected import type!"),
    /// }
    /// # Ok(())
    /// # }
    /// ```
    pub fn imports<'module>(
        &'module self,
    ) -> impl ExactSizeIterator<Item = ImportType<'module>> + 'module {
        let module = self.compiled_module().module();
        let types = self.types();
        let engine = self.engine();
        module
            .imports()
            .map(move |(module, field, ty)| ImportType::new(module, field, ty, types, engine))
            .collect::<Vec<_>>()
            .into_iter()
    }

    /// Returns the list of exports that this [`Module`] has and will be
    /// available after instantiation.
    ///
    /// This function will return the type of each item that will be returned
    /// from [`Instance::exports`](crate::Instance::exports). Each entry in this
    /// list corresponds 1-to-1 with that list, and the entries here will
    /// indicate the name of the export along with the type of the export.
    ///
    /// # Examples
    ///
    /// Modules might not have any exports:
    ///
    /// ```
    /// # use wasmtime::*;
    /// # fn main() -> anyhow::Result<()> {
    /// # let engine = Engine::default();
    /// let module = Module::new(&engine, "(module)")?;
    /// assert!(module.exports().next().is_none());
    /// # Ok(())
    /// # }
    /// ```
    ///
    /// When the exports are not empty, you can inspect each export:
    ///
    /// ```
    /// # use wasmtime::*;
    /// # fn main() -> anyhow::Result<()> {
    /// # let engine = Engine::default();
    /// let wat = r#"
    ///     (module
    ///         (func (export "foo"))
    ///         (memory (export "memory") 1)
    ///     )
    /// "#;
    /// let module = Module::new(&engine, wat)?;
    /// assert_eq!(module.exports().len(), 2);
    ///
    /// let mut exports = module.exports();
    /// let foo = exports.next().unwrap();
    /// assert_eq!(foo.name(), "foo");
    /// match foo.ty() {
    ///     ExternType::Func(_) => { /* ... */ }
    ///     _ => panic!("unexpected export type!"),
    /// }
    ///
    /// let memory = exports.next().unwrap();
    /// assert_eq!(memory.name(), "memory");
    /// match memory.ty() {
    ///     ExternType::Memory(_) => { /* ... */ }
    ///     _ => panic!("unexpected export type!"),
    /// }
    /// # Ok(())
    /// # }
    /// ```
    pub fn exports<'module>(
        &'module self,
    ) -> impl ExactSizeIterator<Item = ExportType<'module>> + 'module {
        let module = self.compiled_module().module();
        let types = self.types();
        let engine = self.engine();
        module.exports.iter().map(move |(name, entity_index)| {
            ExportType::new(name, module.type_of(*entity_index), types, engine)
        })
    }

    /// Looks up an export in this [`Module`] by name.
    ///
    /// This function will return the type of an export with the given name.
    ///
    /// # Examples
    ///
    /// There may be no export with that name:
    ///
    /// ```
    /// # use wasmtime::*;
    /// # fn main() -> anyhow::Result<()> {
    /// # let engine = Engine::default();
    /// let module = Module::new(&engine, "(module)")?;
    /// assert!(module.get_export("foo").is_none());
    /// # Ok(())
    /// # }
    /// ```
    ///
    /// When there is an export with that name, it is returned:
    ///
    /// ```
    /// # use wasmtime::*;
    /// # fn main() -> anyhow::Result<()> {
    /// # let engine = Engine::default();
    /// let wat = r#"
    ///     (module
    ///         (func (export "foo"))
    ///         (memory (export "memory") 1)
    ///     )
    /// "#;
    /// let module = Module::new(&engine, wat)?;
    /// let foo = module.get_export("foo");
    /// assert!(foo.is_some());
    ///
    /// let foo = foo.unwrap();
    /// match foo {
    ///     ExternType::Func(_) => { /* ... */ }
    ///     _ => panic!("unexpected export type!"),
    /// }
    ///
    /// # Ok(())
    /// # }
    /// ```
    pub fn get_export(&self, name: &str) -> Option<ExternType> {
        let module = self.compiled_module().module();
        let entity_index = module.exports.get(name)?;
        Some(ExternType::from_wasmtime(
            self.engine(),
            self.types(),
            &module.type_of(*entity_index),
        ))
    }

    /// Looks up an export in this [`Module`] by name to get its index.
    ///
    /// This function will return the index of an export with the given name. This can be useful
    /// to avoid the cost of looking up the export by name multiple times. Instead the
    /// [`ModuleExport`] can be stored and used to look up the export on the
    /// [`Instance`](crate::Instance) later.
    pub fn get_export_index(&self, name: &str) -> Option<ModuleExport> {
        let compiled_module = self.compiled_module();
        let module = compiled_module.module();
        module
            .exports
            .get_full(name)
            .map(|(export_name_index, _, &entity)| ModuleExport {
                module: self.id(),
                entity,
                export_name_index,
            })
    }

    /// Returns the [`Engine`] that this [`Module`] was compiled by.
    pub fn engine(&self) -> &Engine {
        &self.inner.engine
    }

    /// Returns a summary of the resources required to instantiate this
    /// [`Module`].
    ///
    /// Potential uses of the returned information:
    ///
    /// * Determining whether your pooling allocator configuration supports
    ///   instantiating this module.
    ///
    /// * Deciding how many of which `Module` you want to instantiate within a
    ///   fixed amount of resources, e.g. determining whether to create 5
    ///   instances of module X or 10 instances of module Y.
    ///
    /// # Example
    ///
    /// ```
    /// # fn main() -> wasmtime::Result<()> {
    /// use wasmtime::{Config, Engine, Module};
    ///
    /// let mut config = Config::new();
    /// config.wasm_multi_memory(true);
    /// let engine = Engine::new(&config)?;
    ///
    /// let module = Module::new(&engine, r#"
    ///     (module
    ///         ;; Import a memory. Doesn't count towards required resources.
    ///         (import "a" "b" (memory 10))
    ///         ;; Define two local memories. These count towards the required
    ///         ;; resources.
    ///         (memory 1)
    ///         (memory 6)
    ///     )
    /// "#)?;
    ///
    /// let resources = module.resources_required();
    ///
    /// // Instantiating the module will require allocating two memories, and
    /// // the maximum initial memory size is six Wasm pages.
    /// assert_eq!(resources.num_memories, 2);
    /// assert_eq!(resources.max_initial_memory_size, Some(6));
    ///
    /// // The module doesn't need any tables.
    /// assert_eq!(resources.num_tables, 0);
    /// assert_eq!(resources.max_initial_table_size, None);
    /// # Ok(()) }
    /// ```
    pub fn resources_required(&self) -> ResourcesRequired {
        let em = self.env_module();
        let num_memories = u32::try_from(em.memory_plans.len() - em.num_imported_memories).unwrap();
        let max_initial_memory_size = em
            .memory_plans
            .values()
            .skip(em.num_imported_memories)
            .map(|plan| plan.memory.minimum)
            .max();
        let num_tables = u32::try_from(em.table_plans.len() - em.num_imported_tables).unwrap();
        let max_initial_table_size = em
            .table_plans
            .values()
            .skip(em.num_imported_tables)
            .map(|plan| plan.table.minimum)
            .max();
        ResourcesRequired {
            num_memories,
            max_initial_memory_size,
            num_tables,
            max_initial_table_size,
        }
    }

    /// Returns the `ModuleInner` cast as `ModuleRuntimeInfo` for use
    /// by the runtime.
    pub(crate) fn runtime_info(&self) -> Arc<dyn wasmtime_runtime::ModuleRuntimeInfo> {
        // N.B.: this needs to return a clone because we cannot
        // statically cast the &Arc<ModuleInner> to &Arc<dyn Trait...>.
        self.inner.clone()
    }

    pub(crate) fn module_info(&self) -> &dyn wasmtime_runtime::ModuleInfo {
        &*self.inner
    }

    /// Returns the range of bytes in memory where this module's compilation
    /// image resides.
    ///
    /// The compilation image for a module contains executable code, data, debug
    /// information, etc. This is roughly the same as the `Module::serialize`
    /// but not the exact same.
    ///
    /// The range of memory reported here is exposed to allow low-level
    /// manipulation of the memory in platform-specific manners such as using
    /// `mlock` to force the contents to be paged in immediately or keep them
    /// paged in after they're loaded.
    ///
    /// It is not safe to modify the memory in this range, nor is it safe to
    /// modify the protections of memory in this range.
    pub fn image_range(&self) -> Range<*const u8> {
        self.compiled_module().mmap().image_range()
    }

    /// Force initialization of copy-on-write images to happen here-and-now
    /// instead of when they're requested during first instantiation.
    ///
    /// When [copy-on-write memory
    /// initialization](crate::Config::memory_init_cow) is enabled then Wasmtime
    /// will lazily create the initialization image for a module. This method
    /// can be used to explicitly dictate when this initialization happens.
    ///
    /// Note that this largely only matters on Linux when memfd is used.
    /// Otherwise the copy-on-write image typically comes from disk and in that
    /// situation the creation of the image is trivial as the image is always
    /// sourced from disk. On Linux, though, when memfd is used a memfd is
    /// created and the initialization image is written to it.
    ///
    /// Also note that this method is not required to be called, it's available
    /// as a performance optimization if required but is otherwise handled
    /// automatically.
    pub fn initialize_copy_on_write_image(&self) -> Result<()> {
        self.inner.memory_images()?;
        Ok(())
    }

    /// Get the map from `.text` section offsets to Wasm binary offsets for this
    /// module.
    ///
    /// Each entry is a (`.text` section offset, Wasm binary offset) pair.
    ///
    /// Entries are yielded in order of `.text` section offset.
    ///
    /// Some entries are missing a Wasm binary offset. This is for code that is
    /// not associated with any single location in the Wasm binary, or for when
    /// source information was optimized away.
    ///
    /// Not every module has an address map, since address map generation can be
    /// turned off on `Config`.
    ///
    /// There is not an entry for every `.text` section offset. Every offset
    /// after an entry's offset, but before the next entry's offset, is
    /// considered to map to the same Wasm binary offset as the original
    /// entry. For example, the address map will not contain the following
    /// sequence of entries:
    ///
    /// ```ignore
    /// [
    ///     // ...
    ///     (10, Some(42)),
    ///     (11, Some(42)),
    ///     (12, Some(42)),
    ///     (13, Some(43)),
    ///     // ...
    /// ]
    /// ```
    ///
    /// Instead, it will drop the entries for offsets `11` and `12` since they
    /// are the same as the entry for offset `10`:
    ///
    /// ```ignore
    /// [
    ///     // ...
    ///     (10, Some(42)),
    ///     (13, Some(43)),
    ///     // ...
    /// ]
    /// ```
    pub fn address_map<'a>(&'a self) -> Option<impl Iterator<Item = (usize, Option<u32>)> + 'a> {
        Some(
            wasmtime_environ::iterate_address_map(
                self.code_object().code_memory().address_map_data(),
            )?
            .map(|(offset, file_pos)| (offset as usize, file_pos.file_offset())),
        )
    }

    /// Get this module's code object's `.text` section, containing its compiled
    /// executable code.
    pub fn text(&self) -> &[u8] {
        self.code_object().code_memory().text()
    }

    /// Get the locations of functions in this module's `.text` section.
    ///
    /// Each function's location is a (`.text` section offset, length) pair.
    pub fn function_locations<'a>(&'a self) -> impl ExactSizeIterator<Item = (usize, usize)> + 'a {
        self.compiled_module().finished_functions().map(|(f, _)| {
            let loc = self.compiled_module().func_loc(f);
            (loc.start as usize, loc.length as usize)
        })
    }

    pub(crate) fn id(&self) -> CompiledModuleId {
        self.inner.module.unique_id()
    }
}

impl ModuleInner {
    fn memory_images(&self) -> Result<Option<&ModuleMemoryImages>> {
        let images = self
            .memory_images
            .get_or_try_init(|| memory_images(&self.engine, &self.module))?
            .as_ref();
        Ok(images)
    }
}

impl Drop for ModuleInner {
    fn drop(&mut self) {
        // When a `Module` is being dropped that means that it's no longer
        // present in any `Store` and it's additionally not longer held by any
        // embedder. Take this opportunity to purge any lingering instantiations
        // within a pooling instance allocator, if applicable.
        self.engine
            .allocator()
            .purge_module(self.module.unique_id());
    }
}

/// Describes the location of an export in a module.
#[derive(Copy, Clone)]
pub struct ModuleExport {
    /// The module that this export is defined in.
    pub(crate) module: CompiledModuleId,
    /// A raw index into the wasm module.
    pub(crate) entity: EntityIndex,
    /// The index of the export name.
    pub(crate) export_name_index: usize,
}

fn _assert_send_sync() {
    fn _assert<T: Send + Sync>() {}
    _assert::<Module>();
}

/// This is a helper struct used when caching to hash the state of an `Engine`
/// used for module compilation.
///
/// The hash computed for this structure is used to key the global wasmtime
/// cache and dictates whether artifacts are reused. Consequently the contents
/// of this hash dictate when artifacts are or aren't re-used.
#[cfg(any(feature = "cranelift", feature = "winch"))]
pub(crate) struct HashedEngineCompileEnv<'a>(pub &'a Engine);

#[cfg(any(feature = "cranelift", feature = "winch"))]
impl std::hash::Hash for HashedEngineCompileEnv<'_> {
    fn hash<H: std::hash::Hasher>(&self, hasher: &mut H) {
        // Hash the compiler's state based on its target and configuration.
        let compiler = self.0.compiler();
        compiler.triple().hash(hasher);
        compiler.flags().hash(hasher);
        compiler.isa_flags().hash(hasher);

        // Hash configuration state read for compilation
        let config = self.0.config();
        self.0.tunables().hash(hasher);
        config.features.hash(hasher);
        config.wmemcheck.hash(hasher);

        // Catch accidental bugs of reusing across crate versions.
        config.module_version.hash(hasher);
    }
}

impl wasmtime_runtime::ModuleRuntimeInfo for ModuleInner {
    fn module(&self) -> &Arc<wasmtime_environ::Module> {
        self.module.module()
    }

    fn function(&self, index: DefinedFuncIndex) -> NonNull<VMWasmCallFunction> {
        let ptr = self
            .module
            .finished_function(index)
            .as_ptr()
            .cast::<VMWasmCallFunction>()
            .cast_mut();
        NonNull::new(ptr).unwrap()
    }

    fn native_to_wasm_trampoline(
        &self,
        index: DefinedFuncIndex,
    ) -> Option<NonNull<VMNativeCallFunction>> {
        let ptr = self
            .module
            .native_to_wasm_trampoline(index)?
            .as_ptr()
            .cast::<VMNativeCallFunction>()
            .cast_mut();
        Some(NonNull::new(ptr).unwrap())
    }

    fn array_to_wasm_trampoline(&self, index: DefinedFuncIndex) -> Option<VMArrayCallFunction> {
        let ptr = self.module.array_to_wasm_trampoline(index)?.as_ptr();
        Some(unsafe { mem::transmute::<*const u8, VMArrayCallFunction>(ptr) })
    }

    fn wasm_to_native_trampoline(
        &self,
        signature: VMSharedTypeIndex,
    ) -> Option<NonNull<VMWasmCallFunction>> {
        let sig = self.code.signatures().module_local_type(signature)?;
        let ptr = self
            .module
            .wasm_to_native_trampoline(sig)
            .as_ptr()
            .cast::<VMWasmCallFunction>()
            .cast_mut();
        Some(NonNull::new(ptr).unwrap())
    }

    fn memory_image(&self, memory: DefinedMemoryIndex) -> Result<Option<&Arc<MemoryImage>>> {
        let images = self.memory_images()?;
        Ok(images.and_then(|images| images.get_memory_image(memory)))
    }

    fn unique_id(&self) -> Option<CompiledModuleId> {
        Some(self.module.unique_id())
    }

    fn wasm_data(&self) -> &[u8] {
        self.module.code_memory().wasm_data()
    }

    fn type_ids(&self) -> &[VMSharedTypeIndex] {
        self.code.signatures().as_module_map().values().as_slice()
    }

    fn offsets(&self) -> &VMOffsets<HostPtr> {
        &self.offsets
    }
}

impl wasmtime_runtime::ModuleInfo for ModuleInner {
    fn lookup_stack_map(&self, pc: usize) -> Option<&wasmtime_environ::StackMap> {
        let text_offset = pc - self.module.text().as_ptr() as usize;
        let (index, func_offset) = self.module.func_by_text_offset(text_offset)?;
        let info = self.module.wasm_func_info(index);

        // Do a binary search to find the stack map for the given offset.
        let index = match info
            .stack_maps
            .binary_search_by_key(&func_offset, |i| i.code_offset)
        {
            // Found it.
            Ok(i) => i,

            // No stack map associated with this PC.
            //
            // Because we know we are in Wasm code, and we must be at some kind
            // of call/safepoint, then the Cranelift backend must have avoided
            // emitting a stack map for this location because no refs were live.
            Err(_) => return None,
        };

        Some(&info.stack_maps[index].stack_map)
    }
}

/// A barebones implementation of ModuleRuntimeInfo that is useful for
/// cases where a purpose-built environ::Module is used and a full
/// CompiledModule does not exist (for example, for tests or for the
/// default-callee instance).
pub(crate) struct BareModuleInfo {
    module: Arc<wasmtime_environ::Module>,
    one_signature: Option<VMSharedTypeIndex>,
    offsets: VMOffsets<HostPtr>,
}

impl BareModuleInfo {
    pub(crate) fn empty(module: Arc<wasmtime_environ::Module>) -> Self {
        BareModuleInfo::maybe_imported_func(module, None)
    }

    pub(crate) fn maybe_imported_func(
        module: Arc<wasmtime_environ::Module>,
        one_signature: Option<VMSharedTypeIndex>,
    ) -> Self {
        BareModuleInfo {
            offsets: VMOffsets::new(HostPtr, &module),
            module,
            one_signature,
        }
    }

    pub(crate) fn into_traitobj(self) -> Arc<dyn wasmtime_runtime::ModuleRuntimeInfo> {
        Arc::new(self)
    }
}

impl wasmtime_runtime::ModuleRuntimeInfo for BareModuleInfo {
    fn module(&self) -> &Arc<wasmtime_environ::Module> {
        &self.module
    }

    fn function(&self, _index: DefinedFuncIndex) -> NonNull<VMWasmCallFunction> {
        unreachable!()
    }

    fn array_to_wasm_trampoline(&self, _index: DefinedFuncIndex) -> Option<VMArrayCallFunction> {
        unreachable!()
    }

    fn native_to_wasm_trampoline(
        &self,
        _index: DefinedFuncIndex,
    ) -> Option<NonNull<VMNativeCallFunction>> {
        unreachable!()
    }

    fn wasm_to_native_trampoline(
        &self,
        _signature: VMSharedTypeIndex,
    ) -> Option<NonNull<VMWasmCallFunction>> {
        unreachable!()
    }

    fn memory_image(&self, _memory: DefinedMemoryIndex) -> Result<Option<&Arc<MemoryImage>>> {
        Ok(None)
    }

    fn unique_id(&self) -> Option<CompiledModuleId> {
        None
    }

    fn wasm_data(&self) -> &[u8] {
        &[]
    }

    fn type_ids(&self) -> &[VMSharedTypeIndex] {
        match &self.one_signature {
            Some(id) => std::slice::from_ref(id),
            None => &[],
        }
    }

    fn offsets(&self) -> &VMOffsets<HostPtr> {
        &self.offsets
    }
}

/// Helper method to construct a `ModuleMemoryImages` for an associated
/// `CompiledModule`.
fn memory_images(engine: &Engine, module: &CompiledModule) -> Result<Option<ModuleMemoryImages>> {
    // If initialization via copy-on-write is explicitly disabled in
    // configuration then this path is skipped entirely.
    if !engine.config().memory_init_cow {
        return Ok(None);
    }

    // ... otherwise logic is delegated to the `ModuleMemoryImages::new`
    // constructor.
    let mmap = if engine.config().force_memory_init_memfd {
        None
    } else {
        Some(module.mmap())
    };
    ModuleMemoryImages::new(module.module(), module.code_memory().wasm_data(), mmap)
}

#[cfg(test)]
mod tests {
    use crate::{Engine, Module};
    use wasmtime_environ::MemoryInitialization;

    #[test]
    fn cow_on_by_default() {
        let engine = Engine::default();
        let module = Module::new(
            &engine,
            r#"
                (module
                    (memory 1)
                    (data (i32.const 100) "abcd")
                )
            "#,
            None,
        )
        .unwrap();

        let init = &module.env_module().memory_initialization;
        assert!(matches!(init, MemoryInitialization::Static { .. }));
    }
}<|MERGE_RESOLUTION|>--- conflicted
+++ resolved
@@ -248,17 +248,12 @@
     /// # }
     /// ```
     #[cfg(any(feature = "cranelift", feature = "winch"))]
-<<<<<<< HEAD
-    #[cfg_attr(nightlydoc, doc(cfg(any(feature = "cranelift", feature = "winch"))))]
+    #[cfg_attr(docsrs, doc(cfg(any(feature = "cranelift", feature = "winch"))))]
     pub fn new(
         engine: &Engine,
         bytes: impl AsRef<[u8]>,
         wasm_path: Option<PathBuf>,
     ) -> Result<Module> {
-=======
-    #[cfg_attr(docsrs, doc(cfg(any(feature = "cranelift", feature = "winch"))))]
-    pub fn new(engine: &Engine, bytes: impl AsRef<[u8]>) -> Result<Module> {
->>>>>>> bd2ea901
         let bytes = bytes.as_ref();
         #[cfg(feature = "wat")]
         let bytes = wat::parse_bytes(bytes)?;
@@ -392,17 +387,12 @@
     /// # }
     /// ```
     #[cfg(any(feature = "cranelift", feature = "winch"))]
-<<<<<<< HEAD
-    #[cfg_attr(nightlydoc, doc(cfg(any(feature = "cranelift", feature = "winch"))))]
+    #[cfg_attr(docsrs, doc(cfg(any(feature = "cranelift", feature = "winch"))))]
     pub fn from_binary(
         engine: &Engine,
         binary: &[u8],
         wasm_path: Option<PathBuf>,
     ) -> Result<Module> {
-=======
-    #[cfg_attr(docsrs, doc(cfg(any(feature = "cranelift", feature = "winch"))))]
-    pub fn from_binary(engine: &Engine, binary: &[u8]) -> Result<Module> {
->>>>>>> bd2ea901
         use crate::{compile::build_artifacts, instantiate::MmapVecWrapper};
 
         engine
