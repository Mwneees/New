use crate::{
    code::CodeObject,
    code_memory::CodeMemory,
    instantiate::CompiledModule,
    resources::ResourcesRequired,
    type_registry::TypeCollection,
    types::{ExportType, ExternType, ImportType},
    Engine,
};
use anyhow::{bail, Result};
use once_cell::sync::OnceCell;
use std::mem;
use std::ops::Range;
use std::path::Path;
use std::ptr::NonNull;
use std::sync::Arc;
use wasmparser::{Parser, ValidPayload, Validator};
use wasmtime_environ::{
    CompiledModuleInfo, DefinedFuncIndex, DefinedMemoryIndex, EntityIndex, HostPtr, ModuleTypes,
    ObjectKind, VMOffsets,
};
use wasmtime_runtime::{
    CompiledModuleId, MemoryImage, MmapVec, ModuleMemoryImages, VMArrayCallFunction,
    VMNativeCallFunction, VMSharedTypeIndex, VMWasmCallFunction,
};
mod registry;

pub use registry::{
    get_wasm_trap, register_code, unregister_code, ModuleRegistry, RegisteredModuleId,
};

/// A compiled WebAssembly module, ready to be instantiated.
///
/// A `Module` is a compiled in-memory representation of an input WebAssembly
/// binary. A `Module` is then used to create an [`Instance`](crate::Instance)
/// through an instantiation process. You cannot call functions or fetch
/// globals, for example, on a `Module` because it's purely a code
/// representation. Instead you'll need to create an
/// [`Instance`](crate::Instance) to interact with the wasm module.
///
/// A `Module` can be created by compiling WebAssembly code through APIs such as
/// [`Module::new`]. This would be a JIT-style use case where code is compiled
/// just before it's used. Alternatively a `Module` can be compiled in one
/// process and [`Module::serialize`] can be used to save it to storage. A later
/// call to [`Module::deserialize`] will quickly load the module to execute and
/// does not need to compile any code, representing a more AOT-style use case.
///
/// Currently a `Module` does not implement any form of tiering or dynamic
/// optimization of compiled code. Creation of a `Module` via [`Module::new`] or
/// related APIs will perform the entire compilation step synchronously. When
/// finished no further compilation will happen at runtime or later during
/// execution of WebAssembly instances for example.
///
/// Compilation of WebAssembly by default goes through Cranelift and is
/// recommended to be done once-per-module. The same WebAssembly binary need not
/// be compiled multiple times and can instead used an embedder-cached result of
/// the first call.
///
/// `Module` is thread-safe and safe to share across threads.
///
/// ## Modules and `Clone`
///
/// Using `clone` on a `Module` is a cheap operation. It will not create an
/// entirely new module, but rather just a new reference to the existing module.
/// In other words it's a shallow copy, not a deep copy.
///
/// ##  [`ModuleBuilder`] - a builder module that can be used to fuse DWRF `.dwp`
/// packages with a WebAssembly module function for the purposes of debugging.
/// TODO: more docs...
///
/// ## Examples
///
/// There are a number of ways you can create a `Module`, for example pulling
/// the bytes from a number of locations. One example is loading a module from
/// the filesystem:
///
/// ```no_run
/// # use wasmtime::*;
/// # fn main() -> anyhow::Result<()> {
/// let engine = Engine::default();
/// let module = Module::from_file(&engine, "path/to/foo.wasm")?;
/// # Ok(())
/// # }
/// ```
///
/// You can also load the wasm text format if more convenient too:
///
/// ```no_run
/// # use wasmtime::*;
/// # fn main() -> anyhow::Result<()> {
/// let engine = Engine::default();
/// // Now we're using the WebAssembly text extension: `.wat`!
/// let module = Module::from_file(&engine, "path/to/foo.wat")?;
/// # Ok(())
/// # }
/// ```
///
/// And if you've already got the bytes in-memory you can use the
/// [`Module::new`] constructor:
///
/// ```no_run
/// # use wasmtime::*;
/// # fn main() -> anyhow::Result<()> {
/// let engine = Engine::default();
/// # let wasm_bytes: Vec<u8> = Vec::new();
/// let module = Module::new(&engine, &wasm_bytes)?;
///
/// // It also works with the text format!
/// let module = Module::new(&engine, "(module (func))")?;
/// # Ok(())
/// # }
/// ```
///
/// Serializing and deserializing a module looks like:
///
/// ```no_run
/// # use wasmtime::*;
/// # fn main() -> anyhow::Result<()> {
/// let engine = Engine::default();
/// # let wasm_bytes: Vec<u8> = Vec::new();
/// let module = Module::new(&engine, &wasm_bytes)?;
/// let module_bytes = module.serialize()?;
///
/// // ... can save `module_bytes` to disk or other storage ...
///
/// // recreate the module from the serialized bytes. For the `unsafe` bits
/// // see the documentation of `deserialize`.
/// let module = unsafe { Module::deserialize(&engine, &module_bytes)? };
/// # Ok(())
/// # }
/// ```
///
/// [`Config`]: crate::Config
#[derive(Clone)]
pub struct Module {
    inner: Arc<ModuleInner>,
}

struct ModuleInner {
    engine: Engine,
    /// The compiled artifacts for this module that will be instantiated and
    /// executed.
    module: CompiledModule,

    /// Runtime information such as the underlying mmap, type information, etc.
    ///
    /// Note that this `Arc` is used to share information between compiled
    /// modules within a component. For bare core wasm modules created with
    /// `Module::new`, for example, this is a uniquely owned `Arc`.
    code: Arc<CodeObject>,

    /// A set of initialization images for memories, if any.
    ///
    /// Note that this is behind a `OnceCell` to lazily create this image. On
    /// Linux where `memfd_create` may be used to create the backing memory
    /// image this is a pretty expensive operation, so by deferring it this
    /// improves memory usage for modules that are created but may not ever be
    /// instantiated.
    memory_images: OnceCell<Option<ModuleMemoryImages>>,

    /// Flag indicating whether this module can be serialized or not.
    serializable: bool,

    /// Runtime offset information for `VMContext`.
    offsets: VMOffsets<HostPtr>,
}

impl std::fmt::Debug for Module {
    fn fmt(&self, f: &mut std::fmt::Formatter<'_>) -> std::fmt::Result {
        f.debug_struct("Module")
            .field("name", &self.name())
            .finish_non_exhaustive()
    }
}

impl Module {
    /// Creates a new WebAssembly `Module` from the given in-memory `bytes`.
    ///
    /// The `bytes` provided must be in one of the following formats:
    ///
    /// * A [binary-encoded][binary] WebAssembly module. This is always supported.
    /// * A [text-encoded][text] instance of the WebAssembly text format.
    ///   This is only supported when the `wat` feature of this crate is enabled.
    ///   If this is supplied then the text format will be parsed before validation.
    ///   Note that the `wat` feature is enabled by default.
    ///
    /// The data for the wasm module must be loaded in-memory if it's present
    /// elsewhere, for example on disk. This requires that the entire binary is
    /// loaded into memory all at once, this API does not support streaming
    /// compilation of a module.
    ///
    /// The WebAssembly binary will be decoded and validated. It will also be
    /// compiled according to the configuration of the provided `engine`.
    ///
    /// # Errors
    ///
    /// This function may fail and return an error. Errors may include
    /// situations such as:
    ///
    /// * The binary provided could not be decoded because it's not a valid
    ///   WebAssembly binary
    /// * The WebAssembly binary may not validate (e.g. contains type errors)
    /// * Implementation-specific limits were exceeded with a valid binary (for
    ///   example too many locals)
    /// * The wasm binary may use features that are not enabled in the
    ///   configuration of `engine`
    /// * If the `wat` feature is enabled and the input is text, then it may be
    ///   rejected if it fails to parse.
    ///
    /// The error returned should contain full information about why module
    /// creation failed if one is returned.
    ///
    /// [binary]: https://webassembly.github.io/spec/core/binary/index.html
    /// [text]: https://webassembly.github.io/spec/core/text/index.html
    ///
    /// # Examples
    ///
    /// The `new` function can be invoked with a in-memory array of bytes:
    ///
    /// ```no_run
    /// # use wasmtime::*;
    /// # fn main() -> anyhow::Result<()> {
    /// # let engine = Engine::default();
    /// # let wasm_bytes: Vec<u8> = Vec::new();
    /// let module = Module::new(&engine, &wasm_bytes)?;
    /// # Ok(())
    /// # }
    /// ```
    ///
    /// Or you can also pass in a string to be parsed as the wasm text
    /// format:
    ///
    /// ```
    /// # use wasmtime::*;
    /// # fn main() -> anyhow::Result<()> {
    /// # let engine = Engine::default();
    /// let module = Module::new(&engine, "(module (func))")?;
    /// # Ok(())
    /// # }
    /// ```
    #[cfg(any(feature = "cranelift", feature = "winch"))]
    #[cfg_attr(docsrs, doc(cfg(any(feature = "cranelift", feature = "winch"))))]
    pub fn new(engine: &Engine, bytes: impl AsRef<[u8]>) -> Result<Module> {
<<<<<<< HEAD
        let bytes = bytes.as_ref();
        #[cfg(feature = "wat")]
        let bytes = wat::parse_bytes(bytes)?;
        Self::from_binary(engine, &bytes, None)
=======
        crate::CodeBuilder::new(engine)
            .wasm(bytes.as_ref(), None)?
            .compile_module()
>>>>>>> c6d923ae
    }

    /// Creates a new WebAssembly `Module` from the contents of the given
    /// `file` on disk.
    ///
    /// This is a convenience function that will read the `file` provided and
    /// pass the bytes to the [`Module::new`] function. For more information
    /// see [`Module::new`]
    ///
    /// # Examples
    ///
    /// ```no_run
    /// # use wasmtime::*;
    /// # fn main() -> anyhow::Result<()> {
    /// let engine = Engine::default();
    /// let module = Module::from_file(&engine, "./path/to/foo.wasm")?;
    /// # Ok(())
    /// # }
    /// ```
    ///
    /// The `.wat` text format is also supported:
    ///
    /// ```no_run
    /// # use wasmtime::*;
    /// # fn main() -> anyhow::Result<()> {
    /// # let engine = Engine::default();
    /// let module = Module::from_file(&engine, "./path/to/foo.wat")?;
    /// # Ok(())
    /// # }
    /// ```
    #[cfg(any(feature = "cranelift", feature = "winch"))]
    #[cfg_attr(docsrs, doc(cfg(any(feature = "cranelift", feature = "winch"))))]
    pub fn from_file(engine: &Engine, file: impl AsRef<Path>) -> Result<Module> {
        crate::CodeBuilder::new(engine)
            .wasm_file(file.as_ref())?
            .compile_module()
    }

    #[cfg(any(feature = "cranelift", feature = "winch"))]
    fn compute_artifacts<'a>(
        engine: &HashedEngineCompileEnv<'a>,
        wasm: &[u8],
        dwarf_package_binary: Option<&'a [u8]>,
    ) -> Result<(Arc<CodeMemory>, Option<(CompiledModuleInfo, ModuleTypes)>), anyhow::Error> {
        use crate::{compile::build_artifacts, instantiate::MmapVecWrapper};

        let (mmap, info) = build_artifacts::<MmapVecWrapper>(engine.0, wasm, dwarf_package_binary)?;
        let code = publish_mmap(mmap.0)?;
        return Ok((code, info));

        fn publish_mmap(mmap: MmapVec) -> Result<Arc<CodeMemory>> {
            let mut code = CodeMemory::new(mmap)?;
            code.publish()?;
            Ok(Arc::new(code))
        }
    }

    /// Creates a new WebAssembly `Module` from the given in-memory `binary`
    /// data.
    ///
    /// This is similar to [`Module::new`] except that it requires that the
    /// `binary` input is a WebAssembly binary, the text format is not supported
    /// by this function. It's generally recommended to use [`Module::new`], but
    /// if it's required to not support the text format this function can be
    /// used instead.
    ///
    /// # Examples
    ///
    /// ```
    /// # use wasmtime::*;
    /// # fn main() -> anyhow::Result<()> {
    /// # let engine = Engine::default();
    /// let wasm = b"\0asm\x01\0\0\0";
    /// let module = Module::from_binary(&engine, wasm, None)?;
    /// # Ok(())
    /// # }
    /// ```
    ///
    /// Note that the text format is **not** accepted by this function:
    ///
    /// ```
    /// # use wasmtime::*;
    /// # fn main() -> anyhow::Result<()> {
    /// # let engine = Engine::default();
    /// assert!(Module::from_binary(&engine, b"(module)", None).is_err());
    /// # Ok(())
    /// # }
    /// ```
    #[cfg(any(feature = "cranelift", feature = "winch"))]
    #[cfg_attr(docsrs, doc(cfg(any(feature = "cranelift", feature = "winch"))))]
<<<<<<< HEAD
    pub fn from_binary(
        engine: &Engine,
        binary: &[u8],
        dwarf_package_binary: Option<&[u8]>,
    ) -> Result<Module> {
        engine
            .check_compatible_with_native_host()
            .context("compilation settings are not compatible with the native host")?;

        cfg_if::cfg_if! {
            if #[cfg(feature = "cache")] {

                let state = (HashedEngineCompileEnv(engine), binary,
                    dwarf_package_binary);
                let (code, info_and_types) = wasmtime_cache::ModuleCacheEntry::new(
                    "wasmtime",
                    engine.cache_config(),
                )
                .get_data_raw(
                    &state,

                    // Cache miss, compute the actual artifacts
                    |(engine, wasm, dwarf_package)| {
                        Self::compute_artifacts(engine, wasm, *dwarf_package)
                    },

                    // Implementation of how to serialize artifacts
                    |(_engine, _wasm, _dwarf_package), (code, _info_and_types)| {
                        Some(code.mmap().to_vec())
                    },

                    // Cache hit, deserialize the provided artifacts
                    |(engine, _wasm, _dwarf_package), serialized_bytes| {
                        let code = engine.0.load_code_bytes(&serialized_bytes, ObjectKind::Module).ok()?;
                        Some((code, None))
                    },
                )?;
            } else {
                use crate::{instantiate::MmapVecWrapper, compile::build_artifacts};

                let (mmap, info_and_types) = build_artifacts::<MmapVecWrapper>(engine, binary, dwarf_package_binary)?;
                let code = publish_mmap(mmap.0)?;

                fn publish_mmap(mmap: MmapVec) -> Result<Arc<CodeMemory>> {
                    let mut code = CodeMemory::new(mmap)?;
                    code.publish()?;
                    Ok(Arc::new(code))
                }
            }
        };

        let info_and_types = info_and_types.map(|(info, types)| (info, types.into()));
        return Self::from_parts(engine, code, info_and_types);
=======
    pub fn from_binary(engine: &Engine, binary: &[u8]) -> Result<Module> {
        crate::CodeBuilder::new(engine)
            .wasm(binary, None)?
            .wat(false)?
            .compile_module()
>>>>>>> c6d923ae
    }

    /// Creates a new WebAssembly `Module` from the contents of the given `file`
    /// on disk, but with assumptions that the file is from a trusted source.
    /// The file should be a binary- or text-format WebAssembly module, or a
    /// precompiled artifact generated by the same version of Wasmtime.
    ///
    /// # Unsafety
    ///
    /// All of the reasons that [`deserialize`] is `unsafe` apply to this
    /// function as well. Arbitrary data loaded from a file may trick Wasmtime
    /// into arbitrary code execution since the contents of the file are not
    /// validated to be a valid precompiled module.
    ///
    /// [`deserialize`]: Module::deserialize
    ///
    /// Additionally though this function is also `unsafe` because the file
    /// referenced must remain unchanged and a valid precompiled module for the
    /// entire lifetime of the [`Module`] returned. Any changes to the file on
    /// disk may change future instantiations of the module to be incorrect.
    /// This is because the file is mapped into memory and lazily loaded pages
    /// reflect the current state of the file, not necessarily the original
    /// state of the file.
    #[cfg(any(feature = "cranelift", feature = "winch"))]
    #[cfg_attr(docsrs, doc(cfg(any(feature = "cranelift", feature = "winch"))))]
    pub unsafe fn from_trusted_file(engine: &Engine, file: impl AsRef<Path>) -> Result<Module> {
        let mmap = MmapVec::from_file(file.as_ref())?;
        if &mmap[0..4] == b"\x7fELF" {
            let code = engine.load_code(mmap, ObjectKind::Module)?;
            return Module::from_parts(engine, code, None);
        }

        crate::CodeBuilder::new(engine)
            .wasm(&mmap, Some(file.as_ref()))?
            .compile_module()
    }

    /// Deserializes an in-memory compiled module previously created with
    /// [`Module::serialize`] or [`Engine::precompile_module`].
    ///
    /// This function will deserialize the binary blobs emitted by
    /// [`Module::serialize`] and [`Engine::precompile_module`] back into an
    /// in-memory [`Module`] that's ready to be instantiated.
    ///
    /// Note that the [`Module::deserialize_file`] method is more optimized than
    /// this function, so if the serialized module is already present in a file
    /// it's recommended to use that method instead.
    ///
    /// # Unsafety
    ///
    /// This function is marked as `unsafe` because if fed invalid input or used
    /// improperly this could lead to memory safety vulnerabilities. This method
    /// should not, for example, be exposed to arbitrary user input.
    ///
    /// The structure of the binary blob read here is only lightly validated
    /// internally in `wasmtime`. This is intended to be an efficient
    /// "rehydration" for a [`Module`] which has very few runtime checks beyond
    /// deserialization. Arbitrary input could, for example, replace valid
    /// compiled code with any other valid compiled code, meaning that this can
    /// trivially be used to execute arbitrary code otherwise.
    ///
    /// For these reasons this function is `unsafe`. This function is only
    /// designed to receive the previous input from [`Module::serialize`] and
    /// [`Engine::precompile_module`]. If the exact output of those functions
    /// (unmodified) is passed to this function then calls to this function can
    /// be considered safe. It is the caller's responsibility to provide the
    /// guarantee that only previously-serialized bytes are being passed in
    /// here.
    ///
    /// Note that this function is designed to be safe receiving output from
    /// *any* compiled version of `wasmtime` itself. This means that it is safe
    /// to feed output from older versions of Wasmtime into this function, in
    /// addition to newer versions of wasmtime (from the future!). These inputs
    /// will deterministically and safely produce an `Err`. This function only
    /// successfully accepts inputs from the same version of `wasmtime`, but the
    /// safety guarantee only applies to externally-defined blobs of bytes, not
    /// those defined by any version of wasmtime. (this means that if you cache
    /// blobs across versions of wasmtime you can be safely guaranteed that
    /// future versions of wasmtime will reject old cache entries).
    pub unsafe fn deserialize(engine: &Engine, bytes: impl AsRef<[u8]>) -> Result<Module> {
        let code = engine.load_code_bytes(bytes.as_ref(), ObjectKind::Module)?;
        Module::from_parts(engine, code, None)
    }

    /// Same as [`deserialize`], except that the contents of `path` are read to
    /// deserialize into a [`Module`].
    ///
    /// This method is provided because it can be faster than [`deserialize`]
    /// since the data doesn't need to be copied around, but rather the module
    /// can be used directly from an mmap'd view of the file provided.
    ///
    /// [`deserialize`]: Module::deserialize
    ///
    /// # Unsafety
    ///
    /// All of the reasons that [`deserialize`] is `unsafe` applies to this
    /// function as well. Arbitrary data loaded from a file may trick Wasmtime
    /// into arbitrary code execution since the contents of the file are not
    /// validated to be a valid precompiled module.
    ///
    /// Additionally though this function is also `unsafe` because the file
    /// referenced must remain unchanged and a valid precompiled module for the
    /// entire lifetime of the [`Module`] returned. Any changes to the file on
    /// disk may change future instantiations of the module to be incorrect.
    /// This is because the file is mapped into memory and lazily loaded pages
    /// reflect the current state of the file, not necessarily the origianl
    /// state of the file.
    pub unsafe fn deserialize_file(engine: &Engine, path: impl AsRef<Path>) -> Result<Module> {
        let code = engine.load_code_file(path.as_ref(), ObjectKind::Module)?;
        Module::from_parts(engine, code, None)
    }

    /// Entrypoint for creating a `Module` for all above functions, both
    /// of the AOT and jit-compiled cateogries.
    ///
    /// In all cases the compilation artifact, `code_memory`, is provided here.
    /// The `info_and_types` argument is `None` when a module is being
    /// deserialized from a precompiled artifact or it's `Some` if it was just
    /// compiled and the values are already available.
    pub(crate) fn from_parts(
        engine: &Engine,
        code_memory: Arc<CodeMemory>,
        info_and_types: Option<(CompiledModuleInfo, ModuleTypes)>,
    ) -> Result<Self> {
        // Acquire this module's metadata and type information, deserializing
        // it from the provided artifact if it wasn't otherwise provided
        // already.
        let (info, types) = match info_and_types {
            Some((info, types)) => (info, types),
            None => bincode::deserialize(code_memory.wasmtime_info())?,
        };

        // Register function type signatures into the engine for the lifetime
        // of the `Module` that will be returned. This notably also builds up
        // maps for trampolines to be used for this module when inserted into
        // stores.
        //
        // Note that the unsafety here should be ok since the `trampolines`
        // field should only point to valid trampoline function pointers
        // within the text section.
        let signatures = TypeCollection::new_for_module(engine, &types);

        // Package up all our data into a `CodeObject` and delegate to the final
        // step of module compilation.
        let code = Arc::new(CodeObject::new(code_memory, signatures, types.into()));
        Module::from_parts_raw(engine, code, info, true)
    }

    pub(crate) fn from_parts_raw(
        engine: &Engine,
        code: Arc<CodeObject>,
        info: CompiledModuleInfo,
        serializable: bool,
    ) -> Result<Self> {
        let module = CompiledModule::from_artifacts(
            code.code_memory().clone(),
            info,
            engine.profiler(),
            engine.unique_id_allocator(),
        )?;

        // Validate the module can be used with the current instance allocator.
        let offsets = VMOffsets::new(HostPtr, module.module());
        engine
            .allocator()
            .validate_module(module.module(), &offsets)?;

        Ok(Self {
            inner: Arc::new(ModuleInner {
                engine: engine.clone(),
                code,
                memory_images: OnceCell::new(),
                module,
                serializable,
                offsets,
            }),
        })
    }

    /// Validates `binary` input data as a WebAssembly binary given the
    /// configuration in `engine`.
    ///
    /// This function will perform a speedy validation of the `binary` input
    /// WebAssembly module (which is in [binary form][binary], the text format
    /// is not accepted by this function) and return either `Ok` or `Err`
    /// depending on the results of validation. The `engine` argument indicates
    /// configuration for WebAssembly features, for example, which are used to
    /// indicate what should be valid and what shouldn't be.
    ///
    /// Validation automatically happens as part of [`Module::new`].
    ///
    /// # Errors
    ///
    /// If validation fails for any reason (type check error, usage of a feature
    /// that wasn't enabled, etc) then an error with a description of the
    /// validation issue will be returned.
    ///
    /// [binary]: https://webassembly.github.io/spec/core/binary/index.html
    pub fn validate(engine: &Engine, binary: &[u8]) -> Result<()> {
        let mut validator = Validator::new_with_features(engine.config().features);

        let mut functions = Vec::new();
        for payload in Parser::new(0).parse_all(binary) {
            let payload = payload?;
            if let ValidPayload::Func(a, b) = validator.payload(&payload)? {
                functions.push((a, b));
            }
            if let wasmparser::Payload::Version { encoding, .. } = &payload {
                if let wasmparser::Encoding::Component = encoding {
                    bail!("component passed to module validation");
                }
            }
        }

        engine.run_maybe_parallel(functions, |(validator, body)| {
            // FIXME: it would be best here to use a rayon-specific parallel
            // iterator that maintains state-per-thread to share the function
            // validator allocations (`Default::default` here) across multiple
            // functions.
            validator.into_validator(Default::default()).validate(&body)
        })?;
        Ok(())
    }

    /// Serializes this module to a vector of bytes.
    ///
    /// This function is similar to the [`Engine::precompile_module`] method
    /// where it produces an artifact of Wasmtime which is suitable to later
    /// pass into [`Module::deserialize`]. If a module is never instantiated
    /// then it's recommended to use [`Engine::precompile_module`] instead of
    /// this method, but if a module is both instantiated and serialized then
    /// this method can be useful to get the serialized version without
    /// compiling twice.
    #[cfg(any(feature = "cranelift", feature = "winch"))]
    #[cfg_attr(docsrs, doc(cfg(any(feature = "cranelift", feature = "winch"))))]
    pub fn serialize(&self) -> Result<Vec<u8>> {
        // The current representation of compiled modules within a compiled
        // component means that it cannot be serialized. The mmap returned here
        // is the mmap for the entire component and while it contains all
        // necessary data to deserialize this particular module it's all
        // embedded within component-specific information.
        //
        // It's not the hardest thing in the world to support this but it's
        // expected that there's not much of a use case at this time. In theory
        // all that needs to be done is to edit the `.wasmtime.info` section
        // to contains this module's metadata instead of the metadata for the
        // whole component. The metadata itself is fairly trivially
        // recreateable here it's more that there's no easy one-off API for
        // editing the sections of an ELF object to use here.
        //
        // Overall for now this simply always returns an error in this
        // situation. If you're reading this and feel that the situation should
        // be different please feel free to open an issue.
        if !self.inner.serializable {
            bail!("cannot serialize a module exported from a component");
        }
        Ok(self.compiled_module().mmap().to_vec())
    }

    pub(crate) fn compiled_module(&self) -> &CompiledModule {
        &self.inner.module
    }

    fn code_object(&self) -> &Arc<CodeObject> {
        &self.inner.code
    }

    pub(crate) fn env_module(&self) -> &wasmtime_environ::Module {
        self.compiled_module().module()
    }

    pub(crate) fn types(&self) -> &ModuleTypes {
        self.inner.code.module_types()
    }

    pub(crate) fn signatures(&self) -> &TypeCollection {
        self.inner.code.signatures()
    }

    /// Returns identifier/name that this [`Module`] has. This name
    /// is used in traps/backtrace details.
    ///
    /// Note that most LLVM/clang/Rust-produced modules do not have a name
    /// associated with them, but other wasm tooling can be used to inject or
    /// add a name.
    ///
    /// # Examples
    ///
    /// ```
    /// # use wasmtime::*;
    /// # fn main() -> anyhow::Result<()> {
    /// # let engine = Engine::default();
    /// let module = Module::new(&engine, "(module $foo)")?;
    /// assert_eq!(module.name(), Some("foo"));
    ///
    /// let module = Module::new(&engine, "(module)")?;
    /// assert_eq!(module.name(), None);
    ///
    /// # Ok(())
    /// # }
    /// ```
    pub fn name(&self) -> Option<&str> {
        self.compiled_module().module().name.as_deref()
    }

    /// Returns the list of imports that this [`Module`] has and must be
    /// satisfied.
    ///
    /// This function returns the list of imports that the wasm module has, but
    /// only the types of each import. The type of each import is used to
    /// typecheck the [`Instance::new`](crate::Instance::new) method's `imports`
    /// argument. The arguments to that function must match up 1-to-1 with the
    /// entries in the array returned here.
    ///
    /// The imports returned reflect the order of the imports in the wasm module
    /// itself, and note that no form of deduplication happens.
    ///
    /// # Examples
    ///
    /// Modules with no imports return an empty list here:
    ///
    /// ```
    /// # use wasmtime::*;
    /// # fn main() -> anyhow::Result<()> {
    /// # let engine = Engine::default();
    /// let module = Module::new(&engine, "(module)")?;
    /// assert_eq!(module.imports().len(), 0);
    /// # Ok(())
    /// # }
    /// ```
    ///
    /// and modules with imports will have a non-empty list:
    ///
    /// ```
    /// # use wasmtime::*;
    /// # fn main() -> anyhow::Result<()> {
    /// # let engine = Engine::default();
    /// let wat = r#"
    ///     (module
    ///         (import "host" "foo" (func))
    ///     )
    /// "#;
    /// let module = Module::new(&engine, wat)?;
    /// assert_eq!(module.imports().len(), 1);
    /// let import = module.imports().next().unwrap();
    /// assert_eq!(import.module(), "host");
    /// assert_eq!(import.name(), "foo");
    /// match import.ty() {
    ///     ExternType::Func(_) => { /* ... */ }
    ///     _ => panic!("unexpected import type!"),
    /// }
    /// # Ok(())
    /// # }
    /// ```
    pub fn imports<'module>(
        &'module self,
    ) -> impl ExactSizeIterator<Item = ImportType<'module>> + 'module {
        let module = self.compiled_module().module();
        let types = self.types();
        let engine = self.engine();
        module
            .imports()
            .map(move |(module, field, ty)| ImportType::new(module, field, ty, types, engine))
            .collect::<Vec<_>>()
            .into_iter()
    }

    /// Returns the list of exports that this [`Module`] has and will be
    /// available after instantiation.
    ///
    /// This function will return the type of each item that will be returned
    /// from [`Instance::exports`](crate::Instance::exports). Each entry in this
    /// list corresponds 1-to-1 with that list, and the entries here will
    /// indicate the name of the export along with the type of the export.
    ///
    /// # Examples
    ///
    /// Modules might not have any exports:
    ///
    /// ```
    /// # use wasmtime::*;
    /// # fn main() -> anyhow::Result<()> {
    /// # let engine = Engine::default();
    /// let module = Module::new(&engine, "(module)")?;
    /// assert!(module.exports().next().is_none());
    /// # Ok(())
    /// # }
    /// ```
    ///
    /// When the exports are not empty, you can inspect each export:
    ///
    /// ```
    /// # use wasmtime::*;
    /// # fn main() -> anyhow::Result<()> {
    /// # let engine = Engine::default();
    /// let wat = r#"
    ///     (module
    ///         (func (export "foo"))
    ///         (memory (export "memory") 1)
    ///     )
    /// "#;
    /// let module = Module::new(&engine, wat)?;
    /// assert_eq!(module.exports().len(), 2);
    ///
    /// let mut exports = module.exports();
    /// let foo = exports.next().unwrap();
    /// assert_eq!(foo.name(), "foo");
    /// match foo.ty() {
    ///     ExternType::Func(_) => { /* ... */ }
    ///     _ => panic!("unexpected export type!"),
    /// }
    ///
    /// let memory = exports.next().unwrap();
    /// assert_eq!(memory.name(), "memory");
    /// match memory.ty() {
    ///     ExternType::Memory(_) => { /* ... */ }
    ///     _ => panic!("unexpected export type!"),
    /// }
    /// # Ok(())
    /// # }
    /// ```
    pub fn exports<'module>(
        &'module self,
    ) -> impl ExactSizeIterator<Item = ExportType<'module>> + 'module {
        let module = self.compiled_module().module();
        let types = self.types();
        let engine = self.engine();
        module.exports.iter().map(move |(name, entity_index)| {
            ExportType::new(name, module.type_of(*entity_index), types, engine)
        })
    }

    /// Looks up an export in this [`Module`] by name.
    ///
    /// This function will return the type of an export with the given name.
    ///
    /// # Examples
    ///
    /// There may be no export with that name:
    ///
    /// ```
    /// # use wasmtime::*;
    /// # fn main() -> anyhow::Result<()> {
    /// # let engine = Engine::default();
    /// let module = Module::new(&engine, "(module)")?;
    /// assert!(module.get_export("foo").is_none());
    /// # Ok(())
    /// # }
    /// ```
    ///
    /// When there is an export with that name, it is returned:
    ///
    /// ```
    /// # use wasmtime::*;
    /// # fn main() -> anyhow::Result<()> {
    /// # let engine = Engine::default();
    /// let wat = r#"
    ///     (module
    ///         (func (export "foo"))
    ///         (memory (export "memory") 1)
    ///     )
    /// "#;
    /// let module = Module::new(&engine, wat)?;
    /// let foo = module.get_export("foo");
    /// assert!(foo.is_some());
    ///
    /// let foo = foo.unwrap();
    /// match foo {
    ///     ExternType::Func(_) => { /* ... */ }
    ///     _ => panic!("unexpected export type!"),
    /// }
    ///
    /// # Ok(())
    /// # }
    /// ```
    pub fn get_export(&self, name: &str) -> Option<ExternType> {
        let module = self.compiled_module().module();
        let entity_index = module.exports.get(name)?;
        Some(ExternType::from_wasmtime(
            self.engine(),
            self.types(),
            &module.type_of(*entity_index),
        ))
    }

    /// Looks up an export in this [`Module`] by name to get its index.
    ///
    /// This function will return the index of an export with the given name. This can be useful
    /// to avoid the cost of looking up the export by name multiple times. Instead the
    /// [`ModuleExport`] can be stored and used to look up the export on the
    /// [`Instance`](crate::Instance) later.
    pub fn get_export_index(&self, name: &str) -> Option<ModuleExport> {
        let compiled_module = self.compiled_module();
        let module = compiled_module.module();
        module
            .exports
            .get_full(name)
            .map(|(export_name_index, _, &entity)| ModuleExport {
                module: self.id(),
                entity,
                export_name_index,
            })
    }

    /// Returns the [`Engine`] that this [`Module`] was compiled by.
    pub fn engine(&self) -> &Engine {
        &self.inner.engine
    }

    /// Returns a summary of the resources required to instantiate this
    /// [`Module`].
    ///
    /// Potential uses of the returned information:
    ///
    /// * Determining whether your pooling allocator configuration supports
    ///   instantiating this module.
    ///
    /// * Deciding how many of which `Module` you want to instantiate within a
    ///   fixed amount of resources, e.g. determining whether to create 5
    ///   instances of module X or 10 instances of module Y.
    ///
    /// # Example
    ///
    /// ```
    /// # fn main() -> wasmtime::Result<()> {
    /// use wasmtime::{Config, Engine, Module};
    ///
    /// let mut config = Config::new();
    /// config.wasm_multi_memory(true);
    /// let engine = Engine::new(&config)?;
    ///
    /// let module = Module::new(&engine, r#"
    ///     (module
    ///         ;; Import a memory. Doesn't count towards required resources.
    ///         (import "a" "b" (memory 10))
    ///         ;; Define two local memories. These count towards the required
    ///         ;; resources.
    ///         (memory 1)
    ///         (memory 6)
    ///     )
    /// "#)?;
    ///
    /// let resources = module.resources_required();
    ///
    /// // Instantiating the module will require allocating two memories, and
    /// // the maximum initial memory size is six Wasm pages.
    /// assert_eq!(resources.num_memories, 2);
    /// assert_eq!(resources.max_initial_memory_size, Some(6));
    ///
    /// // The module doesn't need any tables.
    /// assert_eq!(resources.num_tables, 0);
    /// assert_eq!(resources.max_initial_table_size, None);
    /// # Ok(()) }
    /// ```
    pub fn resources_required(&self) -> ResourcesRequired {
        let em = self.env_module();
        let num_memories = u32::try_from(em.memory_plans.len() - em.num_imported_memories).unwrap();
        let max_initial_memory_size = em
            .memory_plans
            .values()
            .skip(em.num_imported_memories)
            .map(|plan| plan.memory.minimum)
            .max();
        let num_tables = u32::try_from(em.table_plans.len() - em.num_imported_tables).unwrap();
        let max_initial_table_size = em
            .table_plans
            .values()
            .skip(em.num_imported_tables)
            .map(|plan| plan.table.minimum)
            .max();
        ResourcesRequired {
            num_memories,
            max_initial_memory_size,
            num_tables,
            max_initial_table_size,
        }
    }

    /// Returns the `ModuleInner` cast as `ModuleRuntimeInfo` for use
    /// by the runtime.
    pub(crate) fn runtime_info(&self) -> Arc<dyn wasmtime_runtime::ModuleRuntimeInfo> {
        // N.B.: this needs to return a clone because we cannot
        // statically cast the &Arc<ModuleInner> to &Arc<dyn Trait...>.
        self.inner.clone()
    }

    pub(crate) fn module_info(&self) -> &dyn wasmtime_runtime::ModuleInfo {
        &*self.inner
    }

    /// Returns the range of bytes in memory where this module's compilation
    /// image resides.
    ///
    /// The compilation image for a module contains executable code, data, debug
    /// information, etc. This is roughly the same as the `Module::serialize`
    /// but not the exact same.
    ///
    /// The range of memory reported here is exposed to allow low-level
    /// manipulation of the memory in platform-specific manners such as using
    /// `mlock` to force the contents to be paged in immediately or keep them
    /// paged in after they're loaded.
    ///
    /// It is not safe to modify the memory in this range, nor is it safe to
    /// modify the protections of memory in this range.
    pub fn image_range(&self) -> Range<*const u8> {
        self.compiled_module().mmap().image_range()
    }

    /// Force initialization of copy-on-write images to happen here-and-now
    /// instead of when they're requested during first instantiation.
    ///
    /// When [copy-on-write memory
    /// initialization](crate::Config::memory_init_cow) is enabled then Wasmtime
    /// will lazily create the initialization image for a module. This method
    /// can be used to explicitly dictate when this initialization happens.
    ///
    /// Note that this largely only matters on Linux when memfd is used.
    /// Otherwise the copy-on-write image typically comes from disk and in that
    /// situation the creation of the image is trivial as the image is always
    /// sourced from disk. On Linux, though, when memfd is used a memfd is
    /// created and the initialization image is written to it.
    ///
    /// Also note that this method is not required to be called, it's available
    /// as a performance optimization if required but is otherwise handled
    /// automatically.
    pub fn initialize_copy_on_write_image(&self) -> Result<()> {
        self.inner.memory_images()?;
        Ok(())
    }

    /// Get the map from `.text` section offsets to Wasm binary offsets for this
    /// module.
    ///
    /// Each entry is a (`.text` section offset, Wasm binary offset) pair.
    ///
    /// Entries are yielded in order of `.text` section offset.
    ///
    /// Some entries are missing a Wasm binary offset. This is for code that is
    /// not associated with any single location in the Wasm binary, or for when
    /// source information was optimized away.
    ///
    /// Not every module has an address map, since address map generation can be
    /// turned off on `Config`.
    ///
    /// There is not an entry for every `.text` section offset. Every offset
    /// after an entry's offset, but before the next entry's offset, is
    /// considered to map to the same Wasm binary offset as the original
    /// entry. For example, the address map will not contain the following
    /// sequence of entries:
    ///
    /// ```ignore
    /// [
    ///     // ...
    ///     (10, Some(42)),
    ///     (11, Some(42)),
    ///     (12, Some(42)),
    ///     (13, Some(43)),
    ///     // ...
    /// ]
    /// ```
    ///
    /// Instead, it will drop the entries for offsets `11` and `12` since they
    /// are the same as the entry for offset `10`:
    ///
    /// ```ignore
    /// [
    ///     // ...
    ///     (10, Some(42)),
    ///     (13, Some(43)),
    ///     // ...
    /// ]
    /// ```
    pub fn address_map<'a>(&'a self) -> Option<impl Iterator<Item = (usize, Option<u32>)> + 'a> {
        Some(
            wasmtime_environ::iterate_address_map(
                self.code_object().code_memory().address_map_data(),
            )?
            .map(|(offset, file_pos)| (offset as usize, file_pos.file_offset())),
        )
    }

    /// Get this module's code object's `.text` section, containing its compiled
    /// executable code.
    pub fn text(&self) -> &[u8] {
        self.code_object().code_memory().text()
    }

    /// Get the locations of functions in this module's `.text` section.
    ///
    /// Each function's location is a (`.text` section offset, length) pair.
    pub fn function_locations<'a>(&'a self) -> impl ExactSizeIterator<Item = (usize, usize)> + 'a {
        self.compiled_module().finished_functions().map(|(f, _)| {
            let loc = self.compiled_module().func_loc(f);
            (loc.start as usize, loc.length as usize)
        })
    }

    pub(crate) fn id(&self) -> CompiledModuleId {
        self.inner.module.unique_id()
    }
}

impl ModuleInner {
    fn memory_images(&self) -> Result<Option<&ModuleMemoryImages>> {
        let images = self
            .memory_images
            .get_or_try_init(|| memory_images(&self.engine, &self.module))?
            .as_ref();
        Ok(images)
    }
}

impl Drop for ModuleInner {
    fn drop(&mut self) {
        // When a `Module` is being dropped that means that it's no longer
        // present in any `Store` and it's additionally not longer held by any
        // embedder. Take this opportunity to purge any lingering instantiations
        // within a pooling instance allocator, if applicable.
        self.engine
            .allocator()
            .purge_module(self.module.unique_id());
    }
}

/// Describes the location of an export in a module.
#[derive(Copy, Clone)]
pub struct ModuleExport {
    /// The module that this export is defined in.
    pub(crate) module: CompiledModuleId,
    /// A raw index into the wasm module.
    pub(crate) entity: EntityIndex,
    /// The index of the export name.
    pub(crate) export_name_index: usize,
}

fn _assert_send_sync() {
    fn _assert<T: Send + Sync>() {}
    _assert::<Module>();
}

impl wasmtime_runtime::ModuleRuntimeInfo for ModuleInner {
    fn module(&self) -> &Arc<wasmtime_environ::Module> {
        self.module.module()
    }

    fn function(&self, index: DefinedFuncIndex) -> NonNull<VMWasmCallFunction> {
        let ptr = self
            .module
            .finished_function(index)
            .as_ptr()
            .cast::<VMWasmCallFunction>()
            .cast_mut();
        NonNull::new(ptr).unwrap()
    }

    fn native_to_wasm_trampoline(
        &self,
        index: DefinedFuncIndex,
    ) -> Option<NonNull<VMNativeCallFunction>> {
        let ptr = self
            .module
            .native_to_wasm_trampoline(index)?
            .as_ptr()
            .cast::<VMNativeCallFunction>()
            .cast_mut();
        Some(NonNull::new(ptr).unwrap())
    }

    fn array_to_wasm_trampoline(&self, index: DefinedFuncIndex) -> Option<VMArrayCallFunction> {
        let ptr = self.module.array_to_wasm_trampoline(index)?.as_ptr();
        Some(unsafe { mem::transmute::<*const u8, VMArrayCallFunction>(ptr) })
    }

    fn wasm_to_native_trampoline(
        &self,
        signature: VMSharedTypeIndex,
    ) -> Option<NonNull<VMWasmCallFunction>> {
        let sig = self.code.signatures().module_local_type(signature)?;
        let ptr = self
            .module
            .wasm_to_native_trampoline(sig)
            .as_ptr()
            .cast::<VMWasmCallFunction>()
            .cast_mut();
        Some(NonNull::new(ptr).unwrap())
    }

    fn memory_image(&self, memory: DefinedMemoryIndex) -> Result<Option<&Arc<MemoryImage>>> {
        let images = self.memory_images()?;
        Ok(images.and_then(|images| images.get_memory_image(memory)))
    }

    fn unique_id(&self) -> Option<CompiledModuleId> {
        Some(self.module.unique_id())
    }

    fn wasm_data(&self) -> &[u8] {
        self.module.code_memory().wasm_data()
    }

    fn type_ids(&self) -> &[VMSharedTypeIndex] {
        self.code.signatures().as_module_map().values().as_slice()
    }

    fn offsets(&self) -> &VMOffsets<HostPtr> {
        &self.offsets
    }
}

impl wasmtime_runtime::ModuleInfo for ModuleInner {
    fn lookup_stack_map(&self, pc: usize) -> Option<&wasmtime_environ::StackMap> {
        let text_offset = pc - self.module.text().as_ptr() as usize;
        let (index, func_offset) = self.module.func_by_text_offset(text_offset)?;
        let info = self.module.wasm_func_info(index);

        // Do a binary search to find the stack map for the given offset.
        let index = match info
            .stack_maps
            .binary_search_by_key(&func_offset, |i| i.code_offset)
        {
            // Found it.
            Ok(i) => i,

            // No stack map associated with this PC.
            //
            // Because we know we are in Wasm code, and we must be at some kind
            // of call/safepoint, then the Cranelift backend must have avoided
            // emitting a stack map for this location because no refs were live.
            Err(_) => return None,
        };

        Some(&info.stack_maps[index].stack_map)
    }
}

/// A barebones implementation of ModuleRuntimeInfo that is useful for
/// cases where a purpose-built environ::Module is used and a full
/// CompiledModule does not exist (for example, for tests or for the
/// default-callee instance).
pub(crate) struct BareModuleInfo {
    module: Arc<wasmtime_environ::Module>,
    one_signature: Option<VMSharedTypeIndex>,
    offsets: VMOffsets<HostPtr>,
}

impl BareModuleInfo {
    pub(crate) fn empty(module: Arc<wasmtime_environ::Module>) -> Self {
        BareModuleInfo::maybe_imported_func(module, None)
    }

    pub(crate) fn maybe_imported_func(
        module: Arc<wasmtime_environ::Module>,
        one_signature: Option<VMSharedTypeIndex>,
    ) -> Self {
        BareModuleInfo {
            offsets: VMOffsets::new(HostPtr, &module),
            module,
            one_signature,
        }
    }

    pub(crate) fn into_traitobj(self) -> Arc<dyn wasmtime_runtime::ModuleRuntimeInfo> {
        Arc::new(self)
    }
}

impl wasmtime_runtime::ModuleRuntimeInfo for BareModuleInfo {
    fn module(&self) -> &Arc<wasmtime_environ::Module> {
        &self.module
    }

    fn function(&self, _index: DefinedFuncIndex) -> NonNull<VMWasmCallFunction> {
        unreachable!()
    }

    fn array_to_wasm_trampoline(&self, _index: DefinedFuncIndex) -> Option<VMArrayCallFunction> {
        unreachable!()
    }

    fn native_to_wasm_trampoline(
        &self,
        _index: DefinedFuncIndex,
    ) -> Option<NonNull<VMNativeCallFunction>> {
        unreachable!()
    }

    fn wasm_to_native_trampoline(
        &self,
        _signature: VMSharedTypeIndex,
    ) -> Option<NonNull<VMWasmCallFunction>> {
        unreachable!()
    }

    fn memory_image(&self, _memory: DefinedMemoryIndex) -> Result<Option<&Arc<MemoryImage>>> {
        Ok(None)
    }

    fn unique_id(&self) -> Option<CompiledModuleId> {
        None
    }

    fn wasm_data(&self) -> &[u8] {
        &[]
    }

    fn type_ids(&self) -> &[VMSharedTypeIndex] {
        match &self.one_signature {
            Some(id) => std::slice::from_ref(id),
            None => &[],
        }
    }

    fn offsets(&self) -> &VMOffsets<HostPtr> {
        &self.offsets
    }
}

/// Helper method to construct a `ModuleMemoryImages` for an associated
/// `CompiledModule`.
fn memory_images(engine: &Engine, module: &CompiledModule) -> Result<Option<ModuleMemoryImages>> {
    // If initialization via copy-on-write is explicitly disabled in
    // configuration then this path is skipped entirely.
    if !engine.config().memory_init_cow {
        return Ok(None);
    }

    // ... otherwise logic is delegated to the `ModuleMemoryImages::new`
    // constructor.
    let mmap = if engine.config().force_memory_init_memfd {
        None
    } else {
        Some(module.mmap())
    };
    ModuleMemoryImages::new(module.module(), module.code_memory().wasm_data(), mmap)
}

#[cfg(test)]
mod tests {
    use crate::{Engine, Module};
    use wasmtime_environ::MemoryInitialization;

    #[test]
    fn cow_on_by_default() {
        let engine = Engine::default();
        let module = Module::new(
            &engine,
            r#"
                (module
                    (memory 1)
                    (data (i32.const 100) "abcd")
                )
            "#,
        )
        .unwrap();

        let init = &module.env_module().memory_initialization;
        assert!(matches!(init, MemoryInitialization::Static { .. }));
    }
}<|MERGE_RESOLUTION|>--- conflicted
+++ resolved
@@ -64,10 +64,6 @@
 /// entirely new module, but rather just a new reference to the existing module.
 /// In other words it's a shallow copy, not a deep copy.
 ///
-/// ##  [`ModuleBuilder`] - a builder module that can be used to fuse DWRF `.dwp`
-/// packages with a WebAssembly module function for the purposes of debugging.
-/// TODO: more docs...
-///
 /// ## Examples
 ///
 /// There are a number of ways you can create a `Module`, for example pulling
@@ -241,16 +237,9 @@
     #[cfg(any(feature = "cranelift", feature = "winch"))]
     #[cfg_attr(docsrs, doc(cfg(any(feature = "cranelift", feature = "winch"))))]
     pub fn new(engine: &Engine, bytes: impl AsRef<[u8]>) -> Result<Module> {
-<<<<<<< HEAD
-        let bytes = bytes.as_ref();
-        #[cfg(feature = "wat")]
-        let bytes = wat::parse_bytes(bytes)?;
-        Self::from_binary(engine, &bytes, None)
-=======
         crate::CodeBuilder::new(engine)
             .wasm(bytes.as_ref(), None)?
             .compile_module()
->>>>>>> c6d923ae
     }
 
     /// Creates a new WebAssembly `Module` from the contents of the given
@@ -289,25 +278,6 @@
             .compile_module()
     }
 
-    #[cfg(any(feature = "cranelift", feature = "winch"))]
-    fn compute_artifacts<'a>(
-        engine: &HashedEngineCompileEnv<'a>,
-        wasm: &[u8],
-        dwarf_package_binary: Option<&'a [u8]>,
-    ) -> Result<(Arc<CodeMemory>, Option<(CompiledModuleInfo, ModuleTypes)>), anyhow::Error> {
-        use crate::{compile::build_artifacts, instantiate::MmapVecWrapper};
-
-        let (mmap, info) = build_artifacts::<MmapVecWrapper>(engine.0, wasm, dwarf_package_binary)?;
-        let code = publish_mmap(mmap.0)?;
-        return Ok((code, info));
-
-        fn publish_mmap(mmap: MmapVec) -> Result<Arc<CodeMemory>> {
-            let mut code = CodeMemory::new(mmap)?;
-            code.publish()?;
-            Ok(Arc::new(code))
-        }
-    }
-
     /// Creates a new WebAssembly `Module` from the given in-memory `binary`
     /// data.
     ///
@@ -341,67 +311,28 @@
     /// ```
     #[cfg(any(feature = "cranelift", feature = "winch"))]
     #[cfg_attr(docsrs, doc(cfg(any(feature = "cranelift", feature = "winch"))))]
-<<<<<<< HEAD
-    pub fn from_binary(
-        engine: &Engine,
-        binary: &[u8],
-        dwarf_package_binary: Option<&[u8]>,
-    ) -> Result<Module> {
-        engine
-            .check_compatible_with_native_host()
-            .context("compilation settings are not compatible with the native host")?;
-
-        cfg_if::cfg_if! {
-            if #[cfg(feature = "cache")] {
-
-                let state = (HashedEngineCompileEnv(engine), binary,
-                    dwarf_package_binary);
-                let (code, info_and_types) = wasmtime_cache::ModuleCacheEntry::new(
-                    "wasmtime",
-                    engine.cache_config(),
-                )
-                .get_data_raw(
-                    &state,
-
-                    // Cache miss, compute the actual artifacts
-                    |(engine, wasm, dwarf_package)| {
-                        Self::compute_artifacts(engine, wasm, *dwarf_package)
-                    },
-
-                    // Implementation of how to serialize artifacts
-                    |(_engine, _wasm, _dwarf_package), (code, _info_and_types)| {
-                        Some(code.mmap().to_vec())
-                    },
-
-                    // Cache hit, deserialize the provided artifacts
-                    |(engine, _wasm, _dwarf_package), serialized_bytes| {
-                        let code = engine.0.load_code_bytes(&serialized_bytes, ObjectKind::Module).ok()?;
-                        Some((code, None))
-                    },
-                )?;
-            } else {
-                use crate::{instantiate::MmapVecWrapper, compile::build_artifacts};
-
-                let (mmap, info_and_types) = build_artifacts::<MmapVecWrapper>(engine, binary, dwarf_package_binary)?;
-                let code = publish_mmap(mmap.0)?;
-
-                fn publish_mmap(mmap: MmapVec) -> Result<Arc<CodeMemory>> {
-                    let mut code = CodeMemory::new(mmap)?;
-                    code.publish()?;
-                    Ok(Arc::new(code))
-                }
-            }
-        };
-
-        let info_and_types = info_and_types.map(|(info, types)| (info, types.into()));
-        return Self::from_parts(engine, code, info_and_types);
-=======
     pub fn from_binary(engine: &Engine, binary: &[u8]) -> Result<Module> {
         crate::CodeBuilder::new(engine)
             .wasm(binary, None)?
             .wat(false)?
             .compile_module()
->>>>>>> c6d923ae
+    }
+
+    /// Creates a new WebAssembly `Module` from the given in-memory `binary`
+    /// data and DWARF pacakage binary.
+    ///
+    /// Simlilar to [`Module::from_binary`] but with the addition of the DWARF
+    /// package binary.
+    pub fn from_binary_and_dwp(
+        engine: &Engine,
+        binary: &[u8],
+        dwp_binary: &[u8],
+    ) -> Result<Module> {
+        crate::CodeBuilder::new(engine)
+            .wasm(binary, None)?
+            .wat(false)?
+            .dwarf_package(dwp_binary, None)?
+            .compile_module()
     }
 
     /// Creates a new WebAssembly `Module` from the contents of the given `file`
