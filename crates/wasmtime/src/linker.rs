use crate::{
    Extern, ExternType, Func, FuncType, GlobalType, ImportType, Instance, IntoFunc, Module, Store,
    Trap,
};
use anyhow::{anyhow, bail, Context, Error, Result};
use log::warn;
use std::collections::hash_map::{Entry, HashMap};
use std::rc::Rc;

/// Structure used to link wasm modules/instances together.
///
/// This structure is used to assist in instantiating a [`Module`]. A `Linker`
/// is a way of performing name resolution to make instantiating a module easier
/// (as opposed to calling [`Instance::new`]). `Linker` is a name-based resolver
/// where names are dynamically defined and then used to instantiate a
/// [`Module`]. The goal of a `Linker` is to have a one-argument method,
/// [`Linker::instantiate`], which takes a [`Module`] and produces an
/// [`Instance`].  This method will automatically select all the right imports
/// for the [`Module`] to be instantiated, and will otherwise return an error
/// if an import isn't satisfied.
///
/// ## Name Resolution
///
/// As mentioned previously, `Linker` is a form of name resolver. It will be
/// using the string-based names of imports on a module to attempt to select a
/// matching item to hook up to it. This name resolution has two-levels of
/// namespaces, a module level and a name level. Each item is defined within a
/// module and then has its own name. This basically follows the wasm standard
/// for modularization.
///
/// Names in a `Linker` can be defined twice, but only for different signatures
/// of items. This means that every item defined in a `Linker` has a unique
/// name/type pair. For example you can define two functions with the module
/// name `foo` and item name `bar`, so long as they have different function
/// signatures. Currently duplicate memories and tables are not allowed, only
/// one-per-name is allowed.
///
/// Note that allowing duplicates by shadowing the previous definition can be
/// controlled with the [`Linker::allow_shadowing`] method as well.
pub struct Linker {
    store: Store,
    string2idx: HashMap<Rc<str>, usize>,
    strings: Vec<Rc<str>>,
    map: HashMap<ImportKey, Extern>,
    allow_shadowing: bool,
}

#[derive(Hash, PartialEq, Eq)]
struct ImportKey {
    name: usize,
    module: usize,
    kind: ImportKind,
}

#[derive(Hash, PartialEq, Eq, Debug)]
enum ImportKind {
    Func(FuncType),
    Global(GlobalType),
    Memory,
    Table,
}

impl Linker {
    /// Creates a new [`Linker`].
    ///
    /// This function will create a new [`Linker`] which is ready to start
    /// linking modules. All items defined in this linker and produced by this
    /// linker will be connected with `store` and must come from the same
    /// `store`.
    ///
    /// # Examples
    ///
    /// ```
    /// use wasmtime::{Linker, Store};
    ///
    /// let store = Store::default();
    /// let mut linker = Linker::new(&store);
    /// // ...
    /// ```
    pub fn new(store: &Store) -> Linker {
        Linker {
            store: store.clone(),
            map: HashMap::new(),
            string2idx: HashMap::new(),
            strings: Vec::new(),
            allow_shadowing: false,
        }
    }

    /// Configures whether this [`Linker`] will shadow previous duplicate
    /// definitions of the same signature.
    ///
    /// By default a [`Linker`] will disallow duplicate definitions of the same
    /// signature. This method, however, can be used to instead allow duplicates
    /// and have the latest definition take precedence when linking modules.
    ///
    /// # Examples
    ///
    /// ```
    /// # use wasmtime::*;
    /// # fn main() -> anyhow::Result<()> {
    /// # let store = Store::default();
    /// let mut linker = Linker::new(&store);
    /// linker.func("", "", || {})?;
    ///
    /// // by default, duplicates are disallowed
    /// assert!(linker.func("", "", || {}).is_err());
    ///
    /// // but shadowing can be configured to be allowed as well
    /// linker.allow_shadowing(true);
    /// linker.func("", "", || {})?;
    /// # Ok(())
    /// # }
    /// ```
    pub fn allow_shadowing(&mut self, allow: bool) -> &mut Linker {
        self.allow_shadowing = allow;
        self
    }

    /// Defines a new item in this [`Linker`].
    ///
    /// This method will add a new definition, by name, to this instance of
    /// [`Linker`]. The `module` and `name` provided are what to name the
    /// `item`.
    ///
    /// # Errors
    ///
    /// Returns an error if the `module` and `name` already identify an item
    /// of the same type as the `item` provided and if shadowing is disallowed.
    /// For more information see the documentation on [`Linker`].
    ///
    /// Also returns an error if `item` comes from a different store than this
    /// [`Linker`] was created with.
    ///
    /// # Examples
    ///
    /// ```
    /// # use wasmtime::*;
    /// # fn main() -> anyhow::Result<()> {
    /// # let store = Store::default();
    /// let mut linker = Linker::new(&store);
    /// let ty = GlobalType::new(ValType::I32, Mutability::Const);
    /// let global = Global::new(&store, ty, Val::I32(0x1234))?;
    /// linker.define("host", "offset", global)?;
    ///
    /// let wat = r#"
    ///     (module
    ///         (import "host" "offset" (global i32))
    ///         (memory 1)
    ///         (data (global.get 0) "foo")
    ///     )
    /// "#;
    /// let module = Module::new(store.engine(), wat)?;
    /// linker.instantiate(&module)?;
    /// # Ok(())
    /// # }
    /// ```
    pub fn define(
        &mut self,
        module: &str,
        name: &str,
        item: impl Into<Extern>,
    ) -> Result<&mut Self> {
        self._define(module, name, item.into())
    }

    fn _define(&mut self, module: &str, name: &str, item: Extern) -> Result<&mut Self> {
        if !item.comes_from_same_store(&self.store) {
            bail!("all linker items must be from the same store");
        }
        self.insert(module, name, item)?;
        Ok(self)
    }

    /// Convenience wrapper to define a function import.
    ///
    /// This method is a convenience wrapper around [`Linker::define`] which
    /// internally delegates to [`Func::wrap`].
    ///
    /// # Errors
    ///
    /// Returns an error if the `module` and `name` already identify an item
    /// of the same type as the `item` provided and if shadowing is disallowed.
    /// For more information see the documentation on [`Linker`].
    ///
    /// # Examples
    ///
    /// ```
    /// # use wasmtime::*;
    /// # fn main() -> anyhow::Result<()> {
    /// # let store = Store::default();
    /// let mut linker = Linker::new(&store);
    /// linker.func("host", "double", |x: i32| x * 2)?;
    /// linker.func("host", "log_i32", |x: i32| println!("{}", x))?;
    /// linker.func("host", "log_str", |caller: Caller, ptr: i32, len: i32| {
    ///     // ...
    /// })?;
    ///
    /// let wat = r#"
    ///     (module
    ///         (import "host" "double" (func (param i32) (result i32)))
    ///         (import "host" "log_i32" (func (param i32)))
    ///         (import "host" "log_str" (func (param i32 i32)))
    ///     )
    /// "#;
    /// let module = Module::new(store.engine(), wat)?;
    /// linker.instantiate(&module)?;
    /// # Ok(())
    /// # }
    /// ```
    pub fn func<Params, Args>(
        &mut self,
        module: &str,
        name: &str,
        func: impl IntoFunc<Params, Args>,
    ) -> Result<&mut Self> {
        self._define(module, name, Func::wrap(&self.store, func).into())
    }

    /// Convenience wrapper to define an entire [`Instance`] in this linker.
    ///
    /// This function is a convenience wrapper around [`Linker::define`] which
    /// will define all exports on `instance` into this linker. The module name
    /// for each export is `module_name`, and the name for each export is the
    /// name in the instance itself.
    ///
    /// # Errors
    ///
    /// Returns an error if the any item is redefined twice in this linker (for
    /// example the same `module_name` was already defined) and shadowing is
    /// disallowed, or if `instance` comes from a different [`Store`] than this
    /// [`Linker`] originally was created with.
    ///
    /// # Examples
    ///
    /// ```
    /// # use wasmtime::*;
    /// # fn main() -> anyhow::Result<()> {
    /// # let store = Store::default();
    /// let mut linker = Linker::new(&store);
    ///
    /// // Instantiate a small instance...
    /// let wat = r#"(module (func (export "run") ))"#;
    /// let module = Module::new(store.engine(), wat)?;
    /// let instance = linker.instantiate(&module)?;
    ///
    /// // ... and inform the linker that the name of this instance is
    /// // `instance1`. This defines the `instance1::run` name for our next
    /// // module to use.
    /// linker.instance("instance1", &instance)?;
    ///
    /// let wat = r#"
    ///     (module
    ///         (import "instance1" "run" (func $instance1_run))
    ///         (func (export "run")
    ///             call $instance1_run
    ///         )
    ///     )
    /// "#;
    /// let module = Module::new(store.engine(), wat)?;
    /// let instance = linker.instantiate(&module)?;
    /// # Ok(())
    /// # }
    /// ```
    pub fn instance(&mut self, module_name: &str, instance: &Instance) -> Result<&mut Self> {
        if !Store::same(&self.store, instance.store()) {
            bail!("all linker items must be from the same store");
        }
        for export in instance.exports() {
            self.insert(module_name, export.name(), export.into_extern())?;
        }
        Ok(self)
    }

    /// Define automatic instantiations of a [`Module`] in this linker.
    ///
    /// This automatically handles [Commands and Reactors] instantiation and
    /// initialization.
    ///
    /// Exported functions of a Command module may be called directly, however
    /// instead of having a single instance which is reused for each call,
    /// each call creates a new instance, which lives for the duration of the
    /// call. The imports of the Command are resolved once, and reused for
    /// each instantiation, so all dependencies need to be present at the time
    /// when `Linker::module` is called.
    ///
    /// For Reactors, a single instance is created, and an initialization
    /// function is called, and then its exports may be called.
    ///
    /// Ordinary modules which don't declare themselves to be either Commands
    /// or Reactors are treated as Reactors without any initialization calls.
    ///
    /// [Commands and Reactors]: https://github.com/WebAssembly/WASI/blob/master/design/application-abi.md#current-unstable-abi
    ///
    /// # Errors
    ///
    /// Returns an error if the any item is redefined twice in this linker (for
    /// example the same `module_name` was already defined) and shadowing is
    /// disallowed, if `instance` comes from a different [`Store`] than this
    /// [`Linker`] originally was created with, or if a Reactor initialization
    /// function traps.
    ///
    /// # Examples
    ///
    /// ```
    /// # use wasmtime::*;
    /// # fn main() -> anyhow::Result<()> {
    /// # let store = Store::default();
    /// let mut linker = Linker::new(&store);
    ///
    /// // Instantiate a small instance and inform the linker that the name of
    /// // this instance is `instance1`. This defines the `instance1::run` name
    /// // for our next module to use.
    /// let wat = r#"(module (func (export "run") ))"#;
    /// let module = Module::new(store.engine(), wat)?;
    /// linker.module("instance1", &module)?;
    ///
    /// let wat = r#"
    ///     (module
    ///         (import "instance1" "run" (func $instance1_run))
    ///         (func (export "run")
    ///             call $instance1_run
    ///         )
    ///     )
    /// "#;
    /// let module = Module::new(store.engine(), wat)?;
    /// let instance = linker.instantiate(&module)?;
    /// # Ok(())
    /// # }
    /// ```
    ///
    /// For a Command, a new instance is created for each call.
    ///
    /// ```
    /// # use wasmtime::*;
    /// # fn main() -> anyhow::Result<()> {
    /// # let store = Store::default();
    /// let mut linker = Linker::new(&store);
    ///
    /// // Create a Command that attempts to count the number of times it is run, but is
    /// // foiled by each call getting a new instance.
    /// let wat = r#"
    ///     (module
    ///         (global $counter (mut i32) (i32.const 0))
    ///         (func (export "_start")
    ///             (global.set $counter (i32.add (global.get $counter) (i32.const 1)))
    ///         )
    ///         (func (export "read_counter") (result i32)
    ///             (global.get $counter)
    ///         )
    ///     )
    /// "#;
    /// let module = Module::new(store.engine(), wat)?;
    /// linker.module("commander", &module)?;
    /// let run = linker.get_default("")?.get0::<()>()?;
    /// run()?;
    /// run()?;
    /// run()?;
    ///
    /// let wat = r#"
    ///     (module
    ///         (import "commander" "_start" (func $commander_start))
    ///         (import "commander" "read_counter" (func $commander_read_counter (result i32)))
    ///         (func (export "run") (result i32)
    ///             call $commander_start
    ///             call $commander_start
    ///             call $commander_start
    ///             call $commander_read_counter
    ///         )
    ///     )
    /// "#;
    /// let module = Module::new(store.engine(), wat)?;
    /// linker.module("", &module)?;
    /// let count = linker.get_one_by_name("", "run")?.into_func().unwrap().get0::<i32>()?()?;
    /// assert_eq!(count, 0, "a Command should get a fresh instance on each invocation");
    ///
    /// # Ok(())
    /// # }
    /// ```
    pub fn module(&mut self, module_name: &str, module: &Module) -> Result<&mut Self> {
        match ModuleKind::categorize(module)? {
            ModuleKind::Command => self.command(module_name, module),
            ModuleKind::Reactor => {
                let instance = self.instantiate(&module)?;

                if let Some(export) = instance.get_export("_initialize") {
                    if let Extern::Func(func) = export {
                        func.get0::<()>()
                            .and_then(|f| f().map_err(Into::into))
                            .context("calling the Reactor initialization function")?;
                    }
                }

                self.instance(module_name, &instance)
            }
        }
    }

    fn command(&mut self, module_name: &str, module: &Module) -> Result<&mut Self> {
        for export in module.exports() {
            if let Some(func_ty) = export.ty().func() {
                let imports = self.compute_imports(module)?;
                let store = self.store.clone();
                let module = module.clone();
                let export_name = export.name().to_owned();
                let func = Func::new(&self.store, func_ty.clone(), move |_, params, results| {
                    // Create a new instance for this command execution.
<<<<<<< HEAD
                    let instance = Instance::new(&store, &module, &imports).map_err(|error| {
                        match error.downcast::<Trap>() {
                            Ok(trap) => trap,
                            Err(error) => Trap::new(format!("{:?}", error)),
                        }
                    })?;
=======
                    let instance = Instance::new(&module, &imports)?;
>>>>>>> c32c2e82

                    // `unwrap()` everything here because we know the instance contains a
                    // function export with the given name and signature because we're
                    // iterating over the module it was instantiated from.
                    let command_results = instance
                        .get_export(&export_name)
                        .unwrap()
                        .into_func()
                        .unwrap()
                        .call(params)
                        .map_err(|error| error.downcast::<Trap>().unwrap())?;

                    // Copy the return values into the output slice.
                    for (result, command_result) in
                        results.iter_mut().zip(command_results.into_vec())
                    {
                        *result = command_result;
                    }

                    Ok(())
                });
                self.insert(module_name, export.name(), Extern::Func(func))?;
            } else if export.name() == "memory" && export.ty().memory().is_some() {
                // Allow an exported "memory" memory for now.
            } else if export.name() == "__indirect_function_table" && export.ty().table().is_some()
            {
                // Allow an exported "__indirect_function_table" table for now.
            } else if export.name() == "table" && export.ty().table().is_some() {
                // Allow an exported "table" table for now.
            } else if export.name() == "__data_end" && export.ty().global().is_some() {
                // Allow an exported "__data_end" memory for compatibility with toolchains
                // which use --export-dynamic, which unfortunately doesn't work the way
                // we want it to.
                warn!("command module exporting '__data_end' is deprecated");
            } else if export.name() == "__heap_base" && export.ty().global().is_some() {
                // Allow an exported "__data_end" memory for compatibility with toolchains
                // which use --export-dynamic, which unfortunately doesn't work the way
                // we want it to.
                warn!("command module exporting '__heap_base' is deprecated");
            } else if export.name() == "__rtti_base" && export.ty().global().is_some() {
                // Allow an exported "__rtti_base" memory for compatibility with
                // AssemblyScript.
                warn!("command module exporting '__rtti_base' is deprecated; pass `--runtime half` to the AssemblyScript compiler");
            } else {
                bail!("command export '{}' is not a function", export.name());
            }
        }

        Ok(self)
    }

    /// Aliases one module's name as another.
    ///
    /// This method will alias all currently defined under `module` to also be
    /// defined under the name `as_module` too.
    ///
    /// # Errors
    ///
    /// Returns an error if any shadowing violations happen while defining new
    /// items.
    pub fn alias(&mut self, module: &str, as_module: &str) -> Result<()> {
        let items = self
            .iter()
            .filter(|(m, _, _)| *m == module)
            .map(|(_, name, item)| (name.to_string(), item))
            .collect::<Vec<_>>();
        for (name, item) in items {
            self.define(as_module, &name, item)?;
        }
        Ok(())
    }

    fn insert(&mut self, module: &str, name: &str, item: Extern) -> Result<()> {
        let key = self.import_key(module, name, item.ty());
        match self.map.entry(key) {
            Entry::Occupied(o) if !self.allow_shadowing => bail!(
                "import of `{}::{}` with kind {:?} defined twice",
                module,
                name,
                o.key().kind,
            ),
            Entry::Occupied(mut o) => {
                o.insert(item);
            }
            Entry::Vacant(v) => {
                v.insert(item);
            }
        }
        Ok(())
    }

    fn import_key(&mut self, module: &str, name: &str, ty: ExternType) -> ImportKey {
        ImportKey {
            module: self.intern_str(module),
            name: self.intern_str(name),
            kind: self.import_kind(ty),
        }
    }

    fn import_kind(&self, ty: ExternType) -> ImportKind {
        match ty {
            ExternType::Func(f) => ImportKind::Func(f),
            ExternType::Global(f) => ImportKind::Global(f),
            ExternType::Memory(_) => ImportKind::Memory,
            ExternType::Table(_) => ImportKind::Table,
        }
    }

    fn intern_str(&mut self, string: &str) -> usize {
        if let Some(idx) = self.string2idx.get(string) {
            return *idx;
        }
        let string: Rc<str> = string.into();
        let idx = self.strings.len();
        self.strings.push(string.clone());
        self.string2idx.insert(string, idx);
        idx
    }

    /// Attempts to instantiate the `module` provided.
    ///
    /// This method will attempt to assemble a list of imports that correspond
    /// to the imports required by the [`Module`] provided. This list
    /// of imports is then passed to [`Instance::new`] to continue the
    /// instantiation process.
    ///
    /// Each import of `module` will be looked up in this [`Linker`] and must
    /// have previously been defined. If it was previously defined with an
    /// incorrect signature or if it was not previously defined then an error
    /// will be returned because the import can not be satisfied.
    ///
    /// Per the WebAssembly spec, instantiation includes running the module's
    /// start function, if it has one (not to be confused with the `_start`
    /// function, which is not run).
    ///
    /// # Errors
    ///
    /// This method can fail because an import may not be found, or because
    /// instantiation itself may fail. For information on instantiation
    /// failures see [`Instance::new`].
    ///
    /// # Examples
    ///
    /// ```
    /// # use wasmtime::*;
    /// # fn main() -> anyhow::Result<()> {
    /// # let store = Store::default();
    /// let mut linker = Linker::new(&store);
    /// linker.func("host", "double", |x: i32| x * 2)?;
    ///
    /// let wat = r#"
    ///     (module
    ///         (import "host" "double" (func (param i32) (result i32)))
    ///     )
    /// "#;
    /// let module = Module::new(store.engine(), wat)?;
    /// linker.instantiate(&module)?;
    /// # Ok(())
    /// # }
    /// ```
    pub fn instantiate(&self, module: &Module) -> Result<Instance> {
        let imports = self.compute_imports(module)?;

        Instance::new(&self.store, module, &imports)
    }

    fn compute_imports(&self, module: &Module) -> Result<Vec<Extern>> {
        module
            .imports()
            .map(|import| self.get(&import).ok_or_else(|| self.link_error(&import)))
            .collect()
    }

    fn link_error(&self, import: &ImportType) -> Error {
        let mut options = Vec::new();
        for i in self.map.keys() {
            if &*self.strings[i.module] != import.module()
                || &*self.strings[i.name] != import.name()
            {
                continue;
            }
            options.push(format!("  * {:?}\n", i.kind));
        }
        if options.is_empty() {
            return anyhow!(
                "unknown import: `{}::{}` has not been defined",
                import.module(),
                import.name()
            );
        }

        options.sort();

        anyhow!(
            "incompatible import type for `{}::{}` specified\n\
                 desired signature was: {:?}\n\
                 signatures available:\n\n{}",
            import.module(),
            import.name(),
            import.ty(),
            options.concat(),
        )
    }

    /// Returns the [`Store`] that this linker is connected to.
    pub fn store(&self) -> &Store {
        &self.store
    }

    /// Returns an iterator over all items defined in this `Linker`, in arbitrary order.
    ///
    /// The iterator returned will yield 3-tuples where the first two elements
    /// are the module name and item name for the external item, and the third
    /// item is the item itself that is defined.
    ///
    /// Note that multiple `Extern` items may be defined for the same
    /// module/name pair.
    pub fn iter(&self) -> impl Iterator<Item = (&str, &str, Extern)> {
        self.map.iter().map(move |(key, item)| {
            (
                &*self.strings[key.module],
                &*self.strings[key.name],
                item.clone(),
            )
        })
    }

    /// Looks up a value in this `Linker` which matches the `import` type
    /// provided.
    ///
    /// Returns `None` if no match was found.
    pub fn get(&self, import: &ImportType) -> Option<Extern> {
        let key = ImportKey {
            module: *self.string2idx.get(import.module())?,
            name: *self.string2idx.get(import.name())?,
            kind: self.import_kind(import.ty()),
        };
        self.map.get(&key).cloned()
    }

    /// Returns all items defined for the `module` and `name` pair.
    ///
    /// This may return an empty iterator, but it may also return multiple items
    /// if the module/name have been defined twice.
    pub fn get_by_name<'a: 'p, 'p>(
        &'a self,
        module: &'p str,
        name: &'p str,
    ) -> impl Iterator<Item = &'a Extern> + 'p {
        self.map
            .iter()
            .filter(move |(key, _item)| {
                &*self.strings[key.module] == module && &*self.strings[key.name] == name
            })
            .map(|(_, item)| item)
    }

    /// Returns the single item defined for the `module` and `name` pair.
    ///
    /// Unlike the similar [`Linker::get_by_name`] method this function returns
    /// a single `Extern` item. If the `module` and `name` pair isn't defined
    /// in this linker then an error is returned. If more than one value exists
    /// for the `module` and `name` pairs, then an error is returned as well.
    pub fn get_one_by_name(&self, module: &str, name: &str) -> Result<Extern> {
        let mut items = self.get_by_name(module, name);
        let ret = items
            .next()
            .ok_or_else(|| anyhow!("no item named `{}` in `{}`", name, module))?;
        if items.next().is_some() {
            bail!("too many items named `{}` in `{}`", name, module);
        }
        Ok(ret.clone())
    }

    /// Returns the "default export" of a module.
    ///
    /// An export with an empty string is considered to be a "default export".
    /// "_start" is also recognized for compatibility.
    pub fn get_default(&self, module: &str) -> Result<Func> {
        let mut items = self.get_by_name(module, "");
        if let Some(external) = items.next() {
            if items.next().is_some() {
                bail!("too many items named `` in `{}`", module);
            }
            if let Extern::Func(func) = external {
                return Ok(func.clone());
            }
            bail!("default export in '{}' is not a function", module);
        }

        // For compatibility, also recognize "_start".
        let mut items = self.get_by_name(module, "_start");
        if let Some(external) = items.next() {
            if items.next().is_some() {
                bail!("too many items named `_start` in `{}`", module);
            }
            if let Extern::Func(func) = external {
                return Ok(func.clone());
            }
            bail!("`_start` in '{}' is not a function", module);
        }

        // Otherwise return a no-op function.
        Ok(Func::new(
            &self.store,
            FuncType::new(Vec::new().into_boxed_slice(), Vec::new().into_boxed_slice()),
            move |_, _, _| Ok(()),
        ))
    }
}

/// Modules can be interpreted either as Commands or Reactors.
enum ModuleKind {
    /// The instance is a Command, meaning an instance is created for each
    /// exported function and lives for the duration of the function call.
    Command,

    /// The instance is a Reactor, meaning one instance is created which
    /// may live across multiple calls.
    Reactor,
}

impl ModuleKind {
    /// Determine whether the given module is a Command or a Reactor.
    fn categorize(module: &Module) -> Result<ModuleKind> {
        let command_start = module.get_export("_start");
        let reactor_start = module.get_export("_initialize");
        match (command_start, reactor_start) {
            (Some(command_start), None) => {
                if let Some(_) = command_start.func() {
                    Ok(ModuleKind::Command)
                } else {
                    bail!("`_start` must be a function")
                }
            }
            (None, Some(reactor_start)) => {
                if let Some(_) = reactor_start.func() {
                    Ok(ModuleKind::Reactor)
                } else {
                    bail!("`_initialize` must be a function")
                }
            }
            (None, None) => {
                // Module declares neither of the recognized functions, so treat
                // it as a reactor with no initialization function.
                Ok(ModuleKind::Reactor)
            }
            (Some(_), Some(_)) => {
                // Module declares itself to be both a Command and a Reactor.
                bail!("Program cannot be both a Command and a Reactor")
            }
        }
    }
}<|MERGE_RESOLUTION|>--- conflicted
+++ resolved
@@ -405,16 +405,7 @@
                 let export_name = export.name().to_owned();
                 let func = Func::new(&self.store, func_ty.clone(), move |_, params, results| {
                     // Create a new instance for this command execution.
-<<<<<<< HEAD
-                    let instance = Instance::new(&store, &module, &imports).map_err(|error| {
-                        match error.downcast::<Trap>() {
-                            Ok(trap) => trap,
-                            Err(error) => Trap::new(format!("{:?}", error)),
-                        }
-                    })?;
-=======
-                    let instance = Instance::new(&module, &imports)?;
->>>>>>> c32c2e82
+                    let instance = Instance::new(&store, &module, &imports)?;
 
                     // `unwrap()` everything here because we know the instance contains a
                     // function export with the given name and signature because we're
