<<<<<<< HEAD
use crate::{
    handle_result, wasm_byte_vec_t, wasm_engine_t, wasm_exporttype_t, wasm_exporttype_vec_t,
    wasm_importtype_t, wasm_importtype_vec_t, wasm_store_t, wasmtime_error_t,
};
use std::ptr;
use std::sync::Arc;
use wasmtime::{Engine, HostRef, Module};
=======
use crate::host_ref::HostRef;
use crate::{handle_result, wasmtime_error_t};
use crate::{wasm_byte_vec_t, wasm_exporttype_vec_t, wasm_importtype_vec_t};
use crate::{wasm_exporttype_t, wasm_importtype_t, wasm_store_t};
use std::ptr;
use wasmtime::Module;
>>>>>>> 2a75f6de

#[repr(C)]
#[derive(Clone)]
pub struct wasm_module_t {
    pub(crate) module: HostRef<Module>,
    pub(crate) imports: Vec<wasm_importtype_t>,
    pub(crate) exports: Vec<wasm_exporttype_t>,
}

wasmtime_c_api_macros::declare_ref!(wasm_module_t);

impl wasm_module_t {
    fn externref(&self) -> wasmtime::ExternRef {
        self.module.clone().into()
    }
}

#[repr(C)]
#[derive(Clone)]
pub struct wasm_shared_module_t {
    module: Module,
}

wasmtime_c_api_macros::declare_own!(wasm_shared_module_t);

#[no_mangle]
pub extern "C" fn wasm_module_new(
    store: &wasm_store_t,
    binary: &wasm_byte_vec_t,
) -> Option<Box<wasm_module_t>> {
    let mut ret = ptr::null_mut();
    let store = store.store.clone();
    let engine = wasm_engine_t {
        engine: Arc::new(store.borrow().engine().clone()),
    };
    match wasmtime_module_new(&engine, binary, &mut ret) {
        Some(_err) => None,
        None => {
            assert!(!ret.is_null());
            Some(unsafe { Box::from_raw(ret) })
        }
    }
}

#[no_mangle]
pub extern "C" fn wasmtime_module_new(
    engine: &wasm_engine_t,
    binary: &wasm_byte_vec_t,
    ret: &mut *mut wasm_module_t,
) -> Option<Box<wasmtime_error_t>> {
    let binary = binary.as_slice();
<<<<<<< HEAD
    handle_result(Module::from_binary(&engine.engine, binary), |module| {
=======
    let store = &store.store;
    handle_result(Module::from_binary(store, binary), |module| {
>>>>>>> 2a75f6de
        let imports = module
            .imports()
            .map(|i| wasm_importtype_t::new(i.module().to_owned(), i.name().to_owned(), i.ty()))
            .collect::<Vec<_>>();
        let exports = module
            .exports()
            .map(|e| wasm_exporttype_t::new(e.name().to_owned(), e.ty()))
            .collect::<Vec<_>>();
        let module = Box::new(wasm_module_t {
            module: HostRef::new(store, module),
            imports,
            exports,
        });
        *ret = Box::into_raw(module);
    })
}

#[no_mangle]
pub extern "C" fn wasm_module_validate(store: &wasm_store_t, binary: &wasm_byte_vec_t) -> bool {
    wasmtime_module_validate(store, binary).is_none()
}

#[no_mangle]
pub extern "C" fn wasmtime_module_validate(
    store: &wasm_store_t,
    binary: &wasm_byte_vec_t,
) -> Option<Box<wasmtime_error_t>> {
    let binary = binary.as_slice();
<<<<<<< HEAD
    handle_result(
        Module::validate(store.store.borrow().engine(), binary),
        |()| {},
    )
=======
    let store = &store.store;
    handle_result(Module::validate(store, binary), |()| {})
>>>>>>> 2a75f6de
}

#[no_mangle]
pub extern "C" fn wasm_module_exports(module: &wasm_module_t, out: &mut wasm_exporttype_vec_t) {
    let buffer = module
        .exports
        .iter()
        .map(|et| Some(Box::new(et.clone())))
        .collect::<Vec<_>>();
    out.set_buffer(buffer);
}

#[no_mangle]
pub extern "C" fn wasm_module_imports(module: &wasm_module_t, out: &mut wasm_importtype_vec_t) {
    let buffer = module
        .imports
        .iter()
        .map(|it| Some(Box::new(it.clone())))
        .collect::<Vec<_>>();
    out.set_buffer(buffer);
}

#[no_mangle]
pub extern "C" fn wasm_module_share(module: &wasm_module_t) -> Box<wasm_shared_module_t> {
    Box::new(wasm_shared_module_t {
        module: module.module.borrow().clone(),
    })
}

#[no_mangle]
pub extern "C" fn wasm_module_obtain(
    store: &wasm_store_t,
    shared_module: &wasm_shared_module_t,
) -> Option<Box<wasm_module_t>> {
    let module = shared_module.module.clone();
    if !Engine::same(store.store.borrow().engine(), module.engine()) {
        return None;
    }
    let imports = module
        .imports()
        .map(|i| wasm_importtype_t::new(i.module().to_owned(), i.name().to_owned(), i.ty()))
        .collect::<Vec<_>>();
    let exports = module
        .exports()
        .map(|e| wasm_exporttype_t::new(e.name().to_owned(), e.ty()))
        .collect::<Vec<_>>();
    Some(Box::new(wasm_module_t {
        module: HostRef::new(module),
        imports,
        exports,
    }))
}<|MERGE_RESOLUTION|>--- conflicted
+++ resolved
@@ -1,19 +1,10 @@
-<<<<<<< HEAD
+use crate::host_ref::HostRef;
 use crate::{
-    handle_result, wasm_byte_vec_t, wasm_engine_t, wasm_exporttype_t, wasm_exporttype_vec_t,
-    wasm_importtype_t, wasm_importtype_vec_t, wasm_store_t, wasmtime_error_t,
+    handle_result, wasm_byte_vec_t, wasm_exporttype_t, wasm_exporttype_vec_t, wasm_importtype_t,
+    wasm_importtype_vec_t, wasm_store_t, wasmtime_error_t,
 };
 use std::ptr;
-use std::sync::Arc;
-use wasmtime::{Engine, HostRef, Module};
-=======
-use crate::host_ref::HostRef;
-use crate::{handle_result, wasmtime_error_t};
-use crate::{wasm_byte_vec_t, wasm_exporttype_vec_t, wasm_importtype_vec_t};
-use crate::{wasm_exporttype_t, wasm_importtype_t, wasm_store_t};
-use std::ptr;
-use wasmtime::Module;
->>>>>>> 2a75f6de
+use wasmtime::{Engine, Module};
 
 #[repr(C)]
 #[derive(Clone)]
@@ -45,11 +36,7 @@
     binary: &wasm_byte_vec_t,
 ) -> Option<Box<wasm_module_t>> {
     let mut ret = ptr::null_mut();
-    let store = store.store.clone();
-    let engine = wasm_engine_t {
-        engine: Arc::new(store.borrow().engine().clone()),
-    };
-    match wasmtime_module_new(&engine, binary, &mut ret) {
+    match wasmtime_module_new(store, binary, &mut ret) {
         Some(_err) => None,
         None => {
             assert!(!ret.is_null());
@@ -60,17 +47,13 @@
 
 #[no_mangle]
 pub extern "C" fn wasmtime_module_new(
-    engine: &wasm_engine_t,
+    store: &wasm_store_t,
     binary: &wasm_byte_vec_t,
     ret: &mut *mut wasm_module_t,
 ) -> Option<Box<wasmtime_error_t>> {
     let binary = binary.as_slice();
-<<<<<<< HEAD
-    handle_result(Module::from_binary(&engine.engine, binary), |module| {
-=======
     let store = &store.store;
-    handle_result(Module::from_binary(store, binary), |module| {
->>>>>>> 2a75f6de
+    handle_result(Module::from_binary(store.engine(), binary), |module| {
         let imports = module
             .imports()
             .map(|i| wasm_importtype_t::new(i.module().to_owned(), i.name().to_owned(), i.ty()))
@@ -99,15 +82,7 @@
     binary: &wasm_byte_vec_t,
 ) -> Option<Box<wasmtime_error_t>> {
     let binary = binary.as_slice();
-<<<<<<< HEAD
-    handle_result(
-        Module::validate(store.store.borrow().engine(), binary),
-        |()| {},
-    )
-=======
-    let store = &store.store;
-    handle_result(Module::validate(store, binary), |()| {})
->>>>>>> 2a75f6de
+    handle_result(Module::validate(store.store.engine(), binary), |()| {})
 }
 
 #[no_mangle]
@@ -143,7 +118,7 @@
     shared_module: &wasm_shared_module_t,
 ) -> Option<Box<wasm_module_t>> {
     let module = shared_module.module.clone();
-    if !Engine::same(store.store.borrow().engine(), module.engine()) {
+    if !Engine::same(store.store.engine(), module.engine()) {
         return None;
     }
     let imports = module
@@ -155,7 +130,7 @@
         .map(|e| wasm_exporttype_t::new(e.name().to_owned(), e.ty()))
         .collect::<Vec<_>>();
     Some(Box::new(wasm_module_t {
-        module: HostRef::new(module),
+        module: HostRef::new(&store.store, module),
         imports,
         exports,
     }))
