use crate::wasm_config_t;
<<<<<<< HEAD
use std::sync::Arc;
=======
>>>>>>> 2a75f6de
use wasmtime::Engine;

#[repr(C)]
#[derive(Clone)]
pub struct wasm_engine_t {
<<<<<<< HEAD
    pub(crate) engine: Arc<Engine>,
=======
    pub(crate) engine: Engine,
>>>>>>> 2a75f6de
}

wasmtime_c_api_macros::declare_own!(wasm_engine_t);

#[no_mangle]
pub extern "C" fn wasm_engine_new() -> Box<wasm_engine_t> {
    // Enable the `env_logger` crate since this is as good a place as any to
    // support some "top level initialization" for the C API. Almost all support
    // should go through this one way or another, so this ensures that
    // `RUST_LOG` should work reasonably well.
    //
    // Note that we `drop` the result here since this fails after the first
    // initialization attempt. We don't mind that though because this function
    // can be called multiple times, so we just ignore the result.
    drop(env_logger::try_init());

    Box::new(wasm_engine_t {
<<<<<<< HEAD
        engine: Arc::new(Engine::default()),
=======
        engine: Engine::default(),
>>>>>>> 2a75f6de
    })
}

#[no_mangle]
pub extern "C" fn wasm_engine_new_with_config(c: Box<wasm_config_t>) -> Box<wasm_engine_t> {
    let config = c.config;
    Box::new(wasm_engine_t {
<<<<<<< HEAD
        engine: Arc::new(Engine::new(&config)),
=======
        engine: Engine::new(&config),
>>>>>>> 2a75f6de
    })
}<|MERGE_RESOLUTION|>--- conflicted
+++ resolved
@@ -1,18 +1,10 @@
 use crate::wasm_config_t;
-<<<<<<< HEAD
-use std::sync::Arc;
-=======
->>>>>>> 2a75f6de
 use wasmtime::Engine;
 
 #[repr(C)]
 #[derive(Clone)]
 pub struct wasm_engine_t {
-<<<<<<< HEAD
-    pub(crate) engine: Arc<Engine>,
-=======
     pub(crate) engine: Engine,
->>>>>>> 2a75f6de
 }
 
 wasmtime_c_api_macros::declare_own!(wasm_engine_t);
@@ -30,11 +22,7 @@
     drop(env_logger::try_init());
 
     Box::new(wasm_engine_t {
-<<<<<<< HEAD
-        engine: Arc::new(Engine::default()),
-=======
         engine: Engine::default(),
->>>>>>> 2a75f6de
     })
 }
 
@@ -42,10 +30,6 @@
 pub extern "C" fn wasm_engine_new_with_config(c: Box<wasm_config_t>) -> Box<wasm_engine_t> {
     let config = c.config;
     Box::new(wasm_engine_t {
-<<<<<<< HEAD
-        engine: Arc::new(Engine::new(&config)),
-=======
         engine: Engine::new(&config),
->>>>>>> 2a75f6de
     })
 }