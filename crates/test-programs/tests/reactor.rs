use anyhow::Result;
use wasmtime::{
    component::{Component, Linker},
    Config, Engine, Store,
};
use wasmtime_wasi::preview2::bindings::clocks::wall_clock;
use wasmtime_wasi::preview2::bindings::filesystem::types as filesystem;
use wasmtime_wasi::preview2::{self, Table, WasiCtx, WasiCtxBuilder, WasiView};

lazy_static::lazy_static! {
    static ref ENGINE: Engine = {
        let mut config = Config::new();
        config.wasm_backtrace_details(wasmtime::WasmBacktraceDetails::Enable);
        config.wasm_component_model(true);
        config.async_support(true);

        let engine = Engine::new(&config).unwrap();
        engine
    };
}

// uses ENGINE, creates a fn get_component(&str) -> Component
include!(concat!(env!("OUT_DIR"), "/reactor_tests_components.rs"));

wasmtime::component::bindgen!({
    path: "../wasi/wit",
    world: "test-reactor",
    async: true,
    with: {
       "wasi:io/streams": preview2::bindings::io::streams,
       "wasi:filesystem/types": preview2::bindings::filesystem::types,
       "wasi:filesystem/preopens": preview2::bindings::filesystem::preopens,
       "wasi:cli/environment": preview2::bindings::cli::environment,
       "wasi:cli/exit": preview2::bindings::cli::exit,
       "wasi:cli/stdin": preview2::bindings::cli::stdin,
       "wasi:cli/stdout": preview2::bindings::cli::stdout,
       "wasi:cli/stderr": preview2::bindings::cli::stderr,
       "wasi:cli/terminal_input": preview2::bindings::cli::terminal_input,
       "wasi:cli/terminal_output": preview2::bindings::cli::terminal_output,
       "wasi:cli/terminal_stdin": preview2::bindings::cli::terminal_stdin,
       "wasi:cli/terminal_stdout": preview2::bindings::cli::terminal_stdout,
       "wasi:cli/terminal_stderr": preview2::bindings::cli::terminal_stderr,
    },
    ownership: Borrowing {
        duplicate_if_necessary: false
    }
});

struct ReactorCtx {
    table: Table,
    wasi: WasiCtx,
}

impl WasiView for ReactorCtx {
    fn table(&self) -> &Table {
        &self.table
    }
    fn table_mut(&mut self) -> &mut Table {
        &mut self.table
    }
    fn ctx(&self) -> &WasiCtx {
        &self.wasi
    }
    fn ctx_mut(&mut self) -> &mut WasiCtx {
        &mut self.wasi
    }
}

async fn instantiate(
    component: Component,
    wasi_ctx: ReactorCtx,
) -> Result<(Store<ReactorCtx>, TestReactor)> {
    let mut linker = Linker::new(&ENGINE);
<<<<<<< HEAD

    // All of the imports available to the world are provided by the wasi-common crate:
    preview2::bindings::filesystem::types::add_to_linker(&mut linker, |x| x)?;
    preview2::bindings::filesystem::preopens::add_to_linker(&mut linker, |x| x)?;
    preview2::bindings::io::streams::add_to_linker(&mut linker, |x| x)?;
    preview2::bindings::poll::poll::add_to_linker(&mut linker, |x| x)?;
    preview2::bindings::cli::environment::add_to_linker(&mut linker, |x| x)?;
    preview2::bindings::cli::exit::add_to_linker(&mut linker, |x| x)?;
    preview2::bindings::cli::stdin::add_to_linker(&mut linker, |x| x)?;
    preview2::bindings::cli::stdout::add_to_linker(&mut linker, |x| x)?;
    preview2::bindings::cli::stderr::add_to_linker(&mut linker, |x| x)?;
    preview2::bindings::cli::terminal_input::add_to_linker(&mut linker, |x| x)?;
    preview2::bindings::cli::terminal_output::add_to_linker(&mut linker, |x| x)?;
    preview2::bindings::cli::terminal_stdin::add_to_linker(&mut linker, |x| x)?;
    preview2::bindings::cli::terminal_stdout::add_to_linker(&mut linker, |x| x)?;
    preview2::bindings::cli::terminal_stderr::add_to_linker(&mut linker, |x| x)?;
=======
    preview2::command::add_to_linker(&mut linker)?;
>>>>>>> f62baeed

    let mut store = Store::new(&ENGINE, wasi_ctx);
    let (testreactor, _instance) =
        TestReactor::instantiate_async(&mut store, &component, &linker).await?;
    Ok((store, testreactor))
}

#[test_log::test(tokio::test)]
async fn reactor_tests() -> Result<()> {
    let mut table = Table::new();
    let wasi = WasiCtxBuilder::new()
        .env("GOOD_DOG", "gussie")
        .build(&mut table)?;

    let (mut store, reactor) =
        instantiate(get_component("reactor_tests"), ReactorCtx { table, wasi }).await?;

    // Show that integration with the WASI context is working - the guest will
    // interpolate $GOOD_DOG to gussie here using the environment:
    let r = reactor
        .call_add_strings(&mut store, &["hello", "$GOOD_DOG"])
        .await?;
    assert_eq!(r, 2);

    let contents = reactor.call_get_strings(&mut store).await?;
    assert_eq!(contents, &["hello", "gussie"]);

    // Show that we can pass in a resource type whose impls are defined in the
    // `host` and `wasi-common` crate.
    // Note, this works because of the add_to_linker invocations using the
    // `host` crate for `streams`, not because of `with` in the bindgen macro.
    let writepipe = preview2::pipe::MemoryOutputPipe::new(4096);
    let table_ix = preview2::TableStreamExt::push_output_stream(
        store.data_mut().table_mut(),
        Box::new(writepipe.clone()),
    )?;
    let r = reactor.call_write_strings_to(&mut store, table_ix).await?;
    assert_eq!(r, Ok(()));

    assert_eq!(writepipe.contents().as_ref(), b"hellogussie");

    // Show that the `with` invocation in the macro means we get to re-use the
    // type definitions from inside the `host` crate for these structures:
    let ds = filesystem::DescriptorStat {
        data_access_timestamp: wall_clock::Datetime {
            nanoseconds: 123,
            seconds: 45,
        },
        data_modification_timestamp: wall_clock::Datetime {
            nanoseconds: 789,
            seconds: 10,
        },
        link_count: 0,
        size: 0,
        status_change_timestamp: wall_clock::Datetime {
            nanoseconds: 0,
            seconds: 1,
        },
        type_: filesystem::DescriptorType::Unknown,
    };
    let expected = format!("{ds:?}");
    let got = reactor.call_pass_an_imported_record(&mut store, ds).await?;
    assert_eq!(expected, got);

    Ok(())
}<|MERGE_RESOLUTION|>--- conflicted
+++ resolved
@@ -71,26 +71,7 @@
     wasi_ctx: ReactorCtx,
 ) -> Result<(Store<ReactorCtx>, TestReactor)> {
     let mut linker = Linker::new(&ENGINE);
-<<<<<<< HEAD
-
-    // All of the imports available to the world are provided by the wasi-common crate:
-    preview2::bindings::filesystem::types::add_to_linker(&mut linker, |x| x)?;
-    preview2::bindings::filesystem::preopens::add_to_linker(&mut linker, |x| x)?;
-    preview2::bindings::io::streams::add_to_linker(&mut linker, |x| x)?;
-    preview2::bindings::poll::poll::add_to_linker(&mut linker, |x| x)?;
-    preview2::bindings::cli::environment::add_to_linker(&mut linker, |x| x)?;
-    preview2::bindings::cli::exit::add_to_linker(&mut linker, |x| x)?;
-    preview2::bindings::cli::stdin::add_to_linker(&mut linker, |x| x)?;
-    preview2::bindings::cli::stdout::add_to_linker(&mut linker, |x| x)?;
-    preview2::bindings::cli::stderr::add_to_linker(&mut linker, |x| x)?;
-    preview2::bindings::cli::terminal_input::add_to_linker(&mut linker, |x| x)?;
-    preview2::bindings::cli::terminal_output::add_to_linker(&mut linker, |x| x)?;
-    preview2::bindings::cli::terminal_stdin::add_to_linker(&mut linker, |x| x)?;
-    preview2::bindings::cli::terminal_stdout::add_to_linker(&mut linker, |x| x)?;
-    preview2::bindings::cli::terminal_stderr::add_to_linker(&mut linker, |x| x)?;
-=======
     preview2::command::add_to_linker(&mut linker)?;
->>>>>>> f62baeed
 
     let mut store = Store::new(&ENGINE, wasi_ctx);
     let (testreactor, _instance) =
