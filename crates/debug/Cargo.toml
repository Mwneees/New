--- conflicted
+++ resolved
@@ -17,18 +17,10 @@
 cranelift-codegen = { version = "0.50.0", features = ["enable-serde"] }
 cranelift-entity = { version = "0.50.0", features = ["enable-serde"] }
 cranelift-wasm = { version = "0.50.0", features = ["enable-serde"] }
-<<<<<<< HEAD
-faerie = "0.12.0"
+faerie = "0.13.0"
 wasmtime-environ = { path = "../environ" }
 target-lexicon = { version = "0.9.0", default-features = false }
-failure = { version = "0.1.3", default-features = false }
-=======
-faerie = "0.13.0"
-wasmtime-environ = { path = "../environ", default-features = false }
-target-lexicon = { version = "0.9.0", default-features = false }
 anyhow = "1.0"
-hashbrown = { version = "0.6.0", optional = true }
->>>>>>> c423a1c2
 thiserror = "1.0.4"
 more-asserts = "0.2.1"
 
