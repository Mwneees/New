[package]
name = "wasmtime-wasi-crypto"
version = "0.27.0"
authors = ["The Wasmtime Project Developers"]
description = "Wasmtime implementation of the wasi-crypto API"
documentation = "https://docs.rs/wasmtime-wasi-crypto"
license = "Apache-2.0 WITH LLVM-exception"
categories = ["wasm", "cryptography"]
keywords = ["webassembly", "wasm", "crypto"]
repository = "https://github.com/bytecodealliance/wasmtime"
readme = "README.md"
edition = "2018"

[dependencies]
anyhow = "1.0"
wasi-crypto = { path = "spec/implementations/hostcalls/rust", version = "0.1.4" }
<<<<<<< HEAD
wasmtime = { path = "../wasmtime", version = "0.26.0", default-features = false }
wiggle = { path = "../wiggle", version = "0.26.0" }
=======
wasmtime = { path = "../wasmtime", version = "0.27.0", default-features = false }
wasmtime-wiggle = { path = "../wiggle/wasmtime", version = "0.27.0" }
wiggle = { path = "../wiggle", version = "0.27.0" }
>>>>>>> 95559c01

[badges]
maintenance = { status = "experimental" }<|MERGE_RESOLUTION|>--- conflicted
+++ resolved
@@ -14,14 +14,8 @@
 [dependencies]
 anyhow = "1.0"
 wasi-crypto = { path = "spec/implementations/hostcalls/rust", version = "0.1.4" }
-<<<<<<< HEAD
-wasmtime = { path = "../wasmtime", version = "0.26.0", default-features = false }
-wiggle = { path = "../wiggle", version = "0.26.0" }
-=======
 wasmtime = { path = "../wasmtime", version = "0.27.0", default-features = false }
-wasmtime-wiggle = { path = "../wiggle/wasmtime", version = "0.27.0" }
 wiggle = { path = "../wiggle", version = "0.27.0" }
->>>>>>> 95559c01
 
 [badges]
 maintenance = { status = "experimental" }