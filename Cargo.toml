--- conflicted
+++ resolved
@@ -123,31 +123,7 @@
 rust-version = "1.66.0"
 
 [workspace.dependencies]
-<<<<<<< HEAD
 wasm-valgrind = { path = "crates/valgrind", version = "0.1.0" }
-wasmtime = { path = "crates/wasmtime", version = "11.0.0", default-features = false }
-wasmtime-cache = { path = "crates/cache", version = "=11.0.0" }
-wasmtime-cli-flags = { path = "crates/cli-flags", version = "=11.0.0" }
-wasmtime-cranelift = { path = "crates/cranelift", version = "=11.0.0" }
-wasmtime-cranelift-shared = { path = "crates/cranelift-shared", version = "=11.0.0" }
-wasmtime-winch = { path = "crates/winch", version = "=11.0.0" }
-wasmtime-environ = { path = "crates/environ", version = "=11.0.0" }
-wasmtime-explorer = { path = "crates/explorer", version = "=11.0.0" }
-wasmtime-fiber = { path = "crates/fiber", version = "=11.0.0" }
-wasmtime-types = { path = "crates/types", version = "11.0.0" }
-wasmtime-jit = { path = "crates/jit", version = "=11.0.0" }
-wasmtime-jit-debug = { path = "crates/jit-debug", version = "=11.0.0" }
-wasmtime-runtime = { path = "crates/runtime", version = "=11.0.0" }
-wasmtime-wast = { path = "crates/wast", version = "=11.0.0" }
-wasmtime-wasi = { path = "crates/wasi", version = "11.0.0" }
-wasmtime-wasi-crypto = { path = "crates/wasi-crypto", version = "11.0.0" }
-wasmtime-wasi-http = { path = "crates/wasi-http", version = "=11.0.0" }
-wasmtime-wasi-nn = { path = "crates/wasi-nn", version = "11.0.0" }
-wasmtime-wasi-threads = { path = "crates/wasi-threads", version = "11.0.0" }
-wasmtime-component-util = { path = "crates/component-util", version = "=11.0.0" }
-wasmtime-component-macro = { path = "crates/component-macro", version = "=11.0.0" }
-wasmtime-asm-macros = { path = "crates/asm-macros", version = "=11.0.0" }
-=======
 wasmtime = { path = "crates/wasmtime", version = "13.0.0", default-features = false }
 wasmtime-cache = { path = "crates/cache", version = "=13.0.0" }
 wasmtime-cli-flags = { path = "crates/cli-flags", version = "=13.0.0" }
@@ -170,7 +146,6 @@
 wasmtime-component-macro = { path = "crates/component-macro", version = "=13.0.0" }
 wasmtime-asm-macros = { path = "crates/asm-macros", version = "=13.0.0" }
 wasmtime-versioned-export-macros = { path = "crates/versioned-export-macros", version = "=13.0.0" }
->>>>>>> bf51c6ac
 component-test-util = { path = "crates/misc/component-test-util" }
 component-fuzz-util = { path = "crates/misc/component-fuzz-util" }
 wiggle = { path = "crates/wiggle", version = "=13.0.0", default-features = false }
