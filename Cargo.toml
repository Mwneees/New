--- conflicted
+++ resolved
@@ -161,14 +161,9 @@
 cranelift-object = { path = "cranelift/object", version = "0.96.0" }
 cranelift-jit = { path = "cranelift/jit", version = "0.96.0" }
 cranelift-fuzzgen = { path = "cranelift/fuzzgen" }
-<<<<<<< HEAD
-cranelift-bforest = { path = "cranelift/bforest", version = "0.95.0" }
-cranelift-control = { path = "cranelift/control", version = "0.95.0" }
-cranelift = { path = "cranelift/umbrella", version = "0.95.0" }
-=======
 cranelift-bforest = { path = "cranelift/bforest", version = "0.96.0" }
+cranelift-control = { path = "cranelift/control", version = "0.96.0" }
 cranelift = { path = "cranelift/umbrella", version = "0.96.0" }
->>>>>>> 52e90532
 
 winch-codegen = { path = "winch/codegen", version = "=0.7.0" }
 winch-environ = { path = "winch/environ", version = "=0.7.0" }
