[package]
name = "wasmtime-cli"
version.workspace = true
authors.workspace = true
description = "Command-line interface for Wasmtime"
license = "Apache-2.0 WITH LLVM-exception"
documentation = "https://bytecodealliance.github.io/wasmtime/cli.html"
categories = ["wasm"]
keywords = ["webassembly", "wasm"]
repository = "https://github.com/bytecodealliance/wasmtime"
readme = "README.md"
edition.workspace = true
default-run = "wasmtime"
rust-version.workspace = true

[lints]
workspace = true

[lib]
doctest = false

[[bin]]
name = "wasmtime"
path = "src/bin/wasmtime.rs"
doc = false

[dependencies]
wasmtime = { workspace = true }
wasmtime-cache = { workspace = true, optional = true }
wasmtime-cli-flags = { workspace = true }
wasmtime-cranelift = { workspace = true, optional = true }
wasmtime-environ = { workspace = true }
wasmtime-explorer = { workspace = true, optional = true }
wasmtime-wast = { workspace = true, optional = true }
wasi-common = { workspace = true, default-features = true, features = ["exit" ], optional = true }
wasmtime-wasi = { workspace = true, default-features = true, optional = true }
wasmtime-wasi-nn = { workspace = true, optional = true }
wasmtime-wasi-threads = { workspace = true, optional = true }
wasmtime-wasi-http = { workspace = true, optional = true }
wasmtime-runtime = { workspace = true, optional = true }
clap = { workspace = true }
anyhow = { workspace = true }
target-lexicon = { workspace = true }
once_cell = { workspace = true }
listenfd = { version = "1.0.0", optional = true }
wat = { workspace = true, optional = true }
serde = { workspace = true }
serde_derive = { workspace = true }
serde_json = { workspace = true }
wasmparser = { workspace = true }
tracing = { workspace = true }
log = { workspace = true }
humantime = { workspace = true }

async-trait = { workspace = true }
bytes = { workspace = true }
cfg-if = { workspace = true }
tokio = { workspace = true, optional = true, features = [ "signal", "macros" ] }
hyper = { workspace = true, optional = true }
http = { workspace = true, optional = true }
http-body-util = { workspace = true, optional = true }

[target.'cfg(unix)'.dependencies]
rustix = { workspace = true, features = ["mm", "param", "process"] }

[dev-dependencies]
# depend again on wasmtime to activate its default features for tests
wasmtime = { workspace = true, features = ['component-model', 'async', 'default', 'winch', 'debug-builtins'] }
env_logger = { workspace = true }
log = { workspace = true }
filecheck = { workspace = true }
tempfile = { workspace = true }
wasmtime-runtime = { workspace = true }
tokio = { workspace = true, features = ["rt", "time", "macros", "rt-multi-thread"] }
wast = { workspace = true }
criterion = "0.5.0"
num_cpus = "1.13.0"
memchr = "2.4"
async-trait = { workspace = true }
wat = { workspace = true }
rayon = "1.5.0"
wasmtime-wast = { workspace = true, features = ['component-model'] }
wasmtime-component-util = { workspace = true }
component-macro-test = { path = "crates/misc/component-macro-test" }
component-test-util = { workspace = true }
bstr = "1.6.0"
libc = { workspace = true }
serde = { workspace = true }
serde_json = { workspace = true }
walkdir = { workspace = true }
test-programs-artifacts = { workspace = true }
bytesize = "1.3.0"
wit-component = { workspace = true }

[target.'cfg(windows)'.dev-dependencies]
windows-sys = { workspace = true, features = ["Win32_System_Memory"] }

[build-dependencies]
anyhow = { workspace = true }

[profile.release.build-override]
opt-level = 0

[workspace]
resolver = '2'
members = [
  "cranelift",
  "cranelift/isle/fuzz",
  "cranelift/isle/islec",
  "cranelift/serde",
  "crates/bench-api",
  "crates/c-api/artifact",
  "crates/environ/fuzz",
  "crates/test-programs",
  "crates/wasi-preview1-component-adapter",
  "crates/wasi-preview1-component-adapter/verify",
  "crates/winch",
  "examples/fib-debug/wasm",
  "examples/wasi/wasm",
  "examples/tokio/wasm",
  "examples/component/wasm",
  "examples/min-platform",
  "examples/min-platform/embedding",
  "fuzz",
  "winch",
  "winch/codegen", "crates/slab",
]
exclude = [
  'docs/rust_wasi_markdown_parser',
]

[workspace.package]
version = "20.0.0"
authors = ["The Wasmtime Project Developers"]
edition = "2021"
# Wasmtime's current policy is that this number can be no larger than the
# current stable release of Rust minus 2.
rust-version = "1.73.0"

[workspace.lints.rust]
# Turn on some lints which are otherwise allow-by-default in rustc.
unused_extern_crates = 'warn'
trivial_numeric_casts = 'warn'
unstable_features = 'warn'
unused_import_braces = 'warn'

[workspace.lints.clippy]
# The default set of lints in Clippy is viewed as "too noisy" right now so
# they're all turned off by default. Selective lints are then enabled below as
# necessary.
all = 'allow'

[workspace.dependencies]
arbitrary = { version = "1.3.1" }
wasmtime-wmemcheck = { path = "crates/wmemcheck", version = "=20.0.0" }
wasmtime = { path = "crates/wasmtime", version = "20.0.0", default-features = false }
wasmtime-c-api-macros = { path = "crates/c-api-macros", version = "=20.0.0" }
wasmtime-cache = { path = "crates/cache", version = "=20.0.0" }
wasmtime-cli-flags = { path = "crates/cli-flags", version = "=20.0.0" }
wasmtime-cranelift = { path = "crates/cranelift", version = "=20.0.0" }
wasmtime-cranelift-shared = { path = "crates/cranelift-shared", version = "=20.0.0" }
wasmtime-winch = { path = "crates/winch", version = "=20.0.0" }
wasmtime-environ = { path = "crates/environ", version = "=20.0.0" }
wasmtime-explorer = { path = "crates/explorer", version = "=20.0.0" }
wasmtime-fiber = { path = "crates/fiber", version = "=20.0.0" }
wasmtime-types = { path = "crates/types", version = "20.0.0" }
wasmtime-jit-debug = { path = "crates/jit-debug", version = "=20.0.0" }
wasmtime-runtime = { path = "crates/runtime", version = "=20.0.0" }
wasmtime-wast = { path = "crates/wast", version = "=20.0.0" }
wasmtime-wasi = { path = "crates/wasi", version = "20.0.0", default-features = false }
wasmtime-wasi-http = { path = "crates/wasi-http", version = "=20.0.0", default-features = false }
wasmtime-wasi-nn = { path = "crates/wasi-nn", version = "20.0.0" }
wasmtime-wasi-threads = { path = "crates/wasi-threads", version = "20.0.0" }
wasmtime-component-util = { path = "crates/component-util", version = "=20.0.0" }
wasmtime-component-macro = { path = "crates/component-macro", version = "=20.0.0" }
wasmtime-asm-macros = { path = "crates/asm-macros", version = "=20.0.0" }
wasmtime-versioned-export-macros = { path = "crates/versioned-export-macros", version = "=20.0.0" }
wasmtime-slab = { path = "crates/slab", version = "=20.0.0" }
component-test-util = { path = "crates/misc/component-test-util" }
component-fuzz-util = { path = "crates/misc/component-fuzz-util" }
wiggle = { path = "crates/wiggle", version = "=20.0.0", default-features = false }
wiggle-macro = { path = "crates/wiggle/macro", version = "=20.0.0" }
wiggle-generate = { path = "crates/wiggle/generate", version = "=20.0.0" }
wasi-common = { path = "crates/wasi-common", version = "=20.0.0", default-features = false }
wasmtime-fuzzing = { path = "crates/fuzzing" }
wasmtime-jit-icache-coherence = { path = "crates/jit-icache-coherence", version = "=20.0.0" }
wasmtime-wit-bindgen = { path = "crates/wit-bindgen", version = "=20.0.0" }
test-programs-artifacts = { path = 'crates/test-programs/artifacts' }

cranelift-wasm = { path = "cranelift/wasm", version = "0.107.0" }
cranelift-codegen = { path = "cranelift/codegen", version = "0.107.0", default-features = false, features = ["std", "unwind"] }
cranelift-frontend = { path = "cranelift/frontend", version = "0.107.0" }
cranelift-entity = { path = "cranelift/entity", version = "0.107.0" }
cranelift-native = { path = "cranelift/native", version = "0.107.0" }
cranelift-module = { path = "cranelift/module", version = "0.107.0" }
cranelift-interpreter = { path = "cranelift/interpreter", version = "0.107.0" }
cranelift-reader = { path = "cranelift/reader", version = "0.107.0" }
cranelift-filetests = { path = "cranelift/filetests" }
cranelift-object = { path = "cranelift/object", version = "0.107.0" }
cranelift-jit = { path = "cranelift/jit", version = "0.107.0" }
cranelift-fuzzgen = { path = "cranelift/fuzzgen" }
cranelift-bforest = { path = "cranelift/bforest", version = "0.107.0" }
cranelift-control = { path = "cranelift/control", version = "0.107.0" }
cranelift = { path = "cranelift/umbrella", version = "0.107.0" }

winch-codegen = { path = "winch/codegen", version = "=0.18.0" }
winch-filetests = { path = "winch/filetests" }
winch-test-macros = { path = "winch/test-macros" }

wasi-preview1-component-adapter = { path = "crates/wasi-preview1-component-adapter" }
byte-array-literals = { path = "crates/wasi-preview1-component-adapter/byte-array-literals" }

# Bytecode Alliance maintained dependencies:
# ---------------------------
regalloc2 = "0.9.3"

# cap-std family:
target-lexicon = { version = "0.12.13", default-features = false, features = ["std"] }
cap-std = "3.0.0"
cap-rand = { version = "3.0.0", features = ["small_rng"] }
cap-fs-ext = "3.0.0"
cap-net-ext = "3.0.0"
cap-time-ext = "3.0.0"
cap-tempfile = "3.0.0"
fs-set-times = "0.20.1"
system-interface = { version = "0.27.1", features = ["cap_std_impls"] }
io-lifetimes = { version = "2.0.3", default-features = false }
io-extras = "0.18.1"
rustix = "0.38.31"
# wit-bindgen:
wit-bindgen = { version = "0.20.0", default-features = false }

# wasm-tools family:
wasmparser = "0.201.0"
wat = "1.201.0"
wast = "201.0.0"
wasmprinter = "0.201.0"
wasm-encoder = "0.201.0"
wasm-smith = "0.201.0"
wasm-mutate = "0.201.0"
wit-parser = "0.201.0"
wit-component = "0.201.0"

# Non-Bytecode Alliance maintained dependencies:
# --------------------------
<<<<<<< HEAD
object = { version = "0.32", default-features = false, features = ['read_core', 'elf', 'std', 'wasm'] }
gimli = { version = "0.28.1" }
=======
object = { version = "0.33", default-features = false, features = ['read_core', 'elf', 'std'] }
gimli = { version = "0.28.0", default-features = false, features = ['read', 'std'] }
>>>>>>> bd2ea901
anyhow = "1.0.22"
windows-sys = "0.52.0"
env_logger = "0.10"
log = { version = "0.4.8", default-features = false }
clap = { version = "4.3.12", default-features = false, features = ["std", "derive"] }
hashbrown = { version = "0.14", default-features = false }
capstone = "0.12.0"
once_cell = "1.12.0"
smallvec = { version = "1.6.1", features = ["union"] }
tracing = "0.1.26"
bitflags = "2.0"
thiserror = "1.0.43"
async-trait = "0.1.71"
heck = "0.4"
similar = "2.1.0"
toml = "0.8.10"
# serde and serde_derive must have the same version
serde = "1.0.188"
serde_derive = "1.0.188"
serde_json = "1.0.80"
glob = "0.3.0"
libfuzzer-sys = "0.4.0"
walkdir = "2.3.3"
cfg-if = "1.0"
tempfile = "3.1.0"
filecheck = "0.5.0"
libc = "0.2.60"
file-per-thread-logger = "0.2.0"
tokio = { version = "1.26.0", features = [ "rt", "time" ] }
hyper = "1.0.1"
http = "1.0.0"
http-body = "1.0.0"
http-body-util = "0.1.0"
bytes = "1.4"
futures = { version = "0.3.27", default-features = false }
indexmap = "2.0.0"
pretty_env_logger = "0.5.0"
syn = "2.0.25"
test-log = { version = "0.2", default-features = false, features = ["trace"] }
tracing-subscriber = { version = "0.3.1", default-features = false, features = ['fmt', 'env-filter', 'ansi', 'tracing-log'] }
url = "2.3.1"
humantime = "2.0.0"

# =============================================================================
#
# Features for the Wasmtime CLI executable
#
#
# Note that many of these features are inherited from Wasmtime itself or
# otherwise configure the `wasmtime` crate's execution. Features are provided as
# compile-time switches to disable functionality primarily if one is interested
# in configuring binary size and or exploring the binary size implications of
# various features. Most features are enabled by default but most embeddings
# likely won't need all features.
[features]
default = [
  # All subcommands are included by default.
  "run",
  "compile",
  "explore",
  "serve",
  "wast",
  "config",

  # On-by-default WASI features
  "wasi-nn",
  "wasi-threads",
  "wasi-http",

  # Most features of Wasmtime are enabled by default.
  "wat",
  "parallel-compilation",
  "pooling-allocator",
  "cache",
  "logging",
  "demangle",
  "cranelift",
  "profiling",
  "coredump",
  "addr2line",
  "debug-builtins",
  "component-model",

  # Enable some nice features of clap by default, but they come at a binary size
  # cost, so allow disabling this through disabling of our own `default`
  # feature.
  "clap/default",

  # By default include compatibility with the "old" CLI from Wasmtime 13 and
  # prior.
  "old-cli",
]

# ========================================
# Off-by-default features
#
# These features are off-by-default but may optionally be enabled.
all-arch = ["wasmtime/all-arch"]
winch = ["wasmtime/winch"]
wmemcheck = ["wasmtime/wmemcheck"]

# This feature, when enabled, will statically compile out all logging statements
# throughout Wasmtime and its dependencies.
disable-logging = ["log/max_level_off", "tracing/max_level_off"]

# ========================================
# On-by-default features
#
# These features are all included in the `default` set above and this is
# the internal mapping for what they enable in Wasmtime itself.
wasi-nn = ["dep:wasmtime-wasi-nn"]
wasi-threads = ["dep:wasmtime-wasi-threads"]
wasi-http = ["component-model", "dep:wasmtime-wasi-http", "dep:tokio", "dep:hyper"]
pooling-allocator = ["wasmtime/pooling-allocator", "wasmtime-cli-flags/pooling-allocator"]
component-model = [
  "wasmtime/component-model",
  "wasmtime-wast?/component-model",
  "wasmtime-cli-flags/component-model"
]
wat = ["dep:wat", "wasmtime/wat"]
cache = ["dep:wasmtime-cache", "wasmtime-cli-flags/cache"]
parallel-compilation = ["wasmtime-cli-flags/parallel-compilation"]
logging = ["wasmtime-cli-flags/logging"]
demangle = ["wasmtime/demangle"]
cranelift = ["wasmtime-cli-flags/cranelift", "dep:wasmtime-cranelift"]
profiling = ["wasmtime/profiling"]
coredump = ["wasmtime-cli-flags/coredump"]
addr2line = ["wasmtime/addr2line"]
debug-builtins = ["wasmtime/debug-builtins"]

# Enables compatibility shims with Wasmtime 13 and prior's CLI.
old-cli = []

# CLI subcommands for the `wasmtime` executable. See `wasmtime $cmd --help`
# for more information on each subcommand.
serve = ["wasi-http", "component-model", "dep:http-body-util", "dep:http"]
explore = ["dep:wasmtime-explorer"]
wast = ["dep:wasmtime-wast"]
config = ["cache"]
compile = ["cranelift"]
run = ["dep:wasmtime-wasi", "wasmtime/runtime", "wasmtime-runtime", "dep:listenfd", "dep:wasi-common"]

[[test]]
name = "host_segfault"
harness = false

[[example]]
name = "tokio"
required-features = ["wasi-common/tokio"]

[[bench]]
name = "instantiation"
harness = false

[[bench]]
name = "thread_eager_init"
harness = false

[[bench]]
name = "trap"
harness = false

[[bench]]
name = "call"
harness = false

[[bench]]
name = "wasi"
harness = false

[profile.release.package.wasi-preview1-component-adapter]
opt-level = 's'
strip = 'debuginfo'

[profile.dev.package.wasi-preview1-component-adapter]
# Make dev look like a release build since this adapter module won't work with
# a debug build that uses data segments and such.
incremental = false
opt-level = 's'
# Omit assertions, which include failure messages which require string
# initializers.
debug-assertions = false
# Omit integer overflow checks, which include failure messages which require
# string initializers.
overflow-checks = false

# Same as `wasi-preview1-component-adapter` above
[profile.dev.package.wit-bindgen]
incremental = false
debug-assertions = false
overflow-checks = false
opt-level = 's'<|MERGE_RESOLUTION|>--- conflicted
+++ resolved
@@ -243,13 +243,8 @@
 
 # Non-Bytecode Alliance maintained dependencies:
 # --------------------------
-<<<<<<< HEAD
-object = { version = "0.32", default-features = false, features = ['read_core', 'elf', 'std', 'wasm'] }
+object = { version = "0.33", default-features = false, features = ['read_core', 'elf', 'std', 'wasm'] }
 gimli = { version = "0.28.1" }
-=======
-object = { version = "0.33", default-features = false, features = ['read_core', 'elf', 'std'] }
-gimli = { version = "0.28.0", default-features = false, features = ['read', 'std'] }
->>>>>>> bd2ea901
 anyhow = "1.0.22"
 windows-sys = "0.52.0"
 env_logger = "0.10"
