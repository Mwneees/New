--- conflicted
+++ resolved
@@ -187,7 +187,6 @@
 
 # cap-std family:
 target-lexicon = { version = "0.12.3", default-features = false, features = ["std"] }
-<<<<<<< HEAD
 cap-std = "1.0.0"
 cap-rand = "1.0.0"
 io-lifetimes = { version = "1.0.0", default-features = false }
@@ -196,19 +195,7 @@
 # wit-bindgen:
 wit-bindgen = "0.6.0"
 
-# FIXME: the above wit-bindgen depends on versions ahead of the wasm-tools
-# dependencies below. When the below are updated, remove the exception
-# for duplicate wasm-encoder, wasmparser, and wit-parser from deny.toml
 # wasm-tools family:
-wasmparser = "0.104.0"
-wat = "1.0.63"
-wast = "57.0.0"
-wasmprinter = "0.2.56"
-wasm-encoder = "0.26.0"
-wasm-smith = "0.12.7"
-wasm-mutate = "0.2.24"
-=======
-anyhow = "1.0.22"
 wasmparser = "0.105.0"
 wat = "1.0.64"
 wast = "58.0.0"
@@ -216,9 +203,8 @@
 wasm-encoder = "0.27.0"
 wasm-smith = "0.12.8"
 wasm-mutate = "0.2.25"
->>>>>>> fe99d461
 wit-parser = "0.7.1"
-wit-component = "0.7.2"
+wit-component = "0.9.0"
 
 # Non-Bytecode Alliance maintained dependencies:
 # --------------------------
