--- conflicted
+++ resolved
@@ -233,19 +233,14 @@
     let module = Module::new(store.engine(), &binary)?;
     let sig = FuncType::new(Box::new([]), Box::new([]));
     let func = Func::new(&store, sig, |_, _, _| Err(Trap::new("user trap")));
-<<<<<<< HEAD
     let err = Instance::new(&store, &module, &[func.into()])
         .err()
         .unwrap();
-    assert_eq!(err.downcast_ref::<Trap>().unwrap().message(), "user trap");
-=======
-    let err = Instance::new(&module, &[func.into()]).err().unwrap();
     assert!(err
         .downcast_ref::<Trap>()
         .unwrap()
         .to_string()
         .contains("user trap"));
->>>>>>> c32c2e82
     Ok(())
 }
 
