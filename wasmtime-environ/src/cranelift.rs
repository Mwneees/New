--- conflicted
+++ resolved
@@ -124,11 +124,7 @@
         isa: &dyn isa::TargetIsa,
         generate_debug_info: bool,
     ) -> Result<(Compilation, Relocations, ModuleAddressMap), CompileError> {
-<<<<<<< HEAD
-        let cache_entry = ModuleCacheEntry::new(module, isa, generate_debug_info);
-=======
         let cache_entry = ModuleCacheEntry::new(module, isa, "cranelift", generate_debug_info);
->>>>>>> b7d86af0
 
         let data = match cache_entry.get_data() {
             Some(data) => data,
