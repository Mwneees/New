--- conflicted
+++ resolved
@@ -229,8 +229,6 @@
 
 function %vselect_i16x8(i16x8, i16x8, i16x8) -> i16x8 {
 block0(v0: i16x8, v1: i16x8, v2: i16x8):
-<<<<<<< HEAD
-=======
     v3 = vselect v0, v1, v2
     return v3
 }
@@ -260,7 +258,6 @@
 
 function %vselect_f32x4(i32x4, f32x4, f32x4) -> f32x4 {
 block0(v0: i32x4, v1: f32x4, v2: f32x4):
->>>>>>> db9efcb0
     v3 = vselect v0, v1, v2
     return v3
 }
@@ -270,11 +267,7 @@
 ;   movq    %rsp, %rbp
 ; block0:
 ;   movdqa  %xmm2, %xmm4
-<<<<<<< HEAD
-;   pblendvb %xmm4, %xmm1, %xmm4
-=======
 ;   blendvps %xmm4, %xmm1, %xmm4
->>>>>>> db9efcb0
 ;   movdqa  %xmm4, %xmm0
 ;   movq    %rbp, %rsp
 ;   popq    %rbp
@@ -286,81 +279,52 @@
 ;   movq %rsp, %rbp
 ; block1: ; offset 0x4
 ;   movdqa %xmm2, %xmm4
-<<<<<<< HEAD
-;   pblendvb %xmm0, %xmm1, %xmm4
-=======
 ;   blendvps %xmm0, %xmm1, %xmm4
->>>>>>> db9efcb0
 ;   movdqa %xmm4, %xmm0
 ;   movq %rbp, %rsp
 ;   popq %rbp
 ;   retq
 
-<<<<<<< HEAD
-function %vselect_f32x4(i32x4, f32x4, f32x4) -> f32x4 {
-block0(v0: i32x4, v1: f32x4, v2: f32x4):
-=======
-function %vselect_f64x2(i64x2, f64x2, f64x2) -> f64x2 {
-block0(v0: i64x2, v1: f64x2, v2: f64x2):
->>>>>>> db9efcb0
-    v3 = vselect v0, v1, v2
-    return v3
-}
-
-; VCode:
-;   pushq   %rbp
-;   movq    %rsp, %rbp
-; block0:
-;   movdqa  %xmm2, %xmm4
-<<<<<<< HEAD
-;   blendvps %xmm4, %xmm1, %xmm4
-=======
-;   blendvpd %xmm4, %xmm1, %xmm4
->>>>>>> db9efcb0
-;   movdqa  %xmm4, %xmm0
-;   movq    %rbp, %rsp
-;   popq    %rbp
-;   ret
-; 
-; Disassembled:
-; block0: ; offset 0x0
-;   pushq %rbp
-;   movq %rsp, %rbp
-; block1: ; offset 0x4
-;   movdqa %xmm2, %xmm4
-<<<<<<< HEAD
-;   blendvps %xmm0, %xmm1, %xmm4
-=======
-;   blendvpd %xmm0, %xmm1, %xmm4
->>>>>>> db9efcb0
-;   movdqa %xmm4, %xmm0
-;   movq %rbp, %rsp
-;   popq %rbp
-;   retq
-
-<<<<<<< HEAD
 function %vselect_f64x2(i64x2, f64x2, f64x2) -> f64x2 {
 block0(v0: i64x2, v1: f64x2, v2: f64x2):
     v3 = vselect v0, v1, v2
     return v3
-=======
+}
+
+; VCode:
+;   pushq   %rbp
+;   movq    %rsp, %rbp
+; block0:
+;   movdqa  %xmm2, %xmm4
+;   blendvpd %xmm4, %xmm1, %xmm4
+;   movdqa  %xmm4, %xmm0
+;   movq    %rbp, %rsp
+;   popq    %rbp
+;   ret
+; 
+; Disassembled:
+; block0: ; offset 0x0
+;   pushq %rbp
+;   movq %rsp, %rbp
+; block1: ; offset 0x4
+;   movdqa %xmm2, %xmm4
+;   blendvpd %xmm0, %xmm1, %xmm4
+;   movdqa %xmm4, %xmm0
+;   movq %rbp, %rsp
+;   popq %rbp
+;   retq
+
 function %ishl_i8x16(i32) -> i8x16 {
 block0(v0: i32):
     v1 = vconst.i8x16 [0 1 2 3 4 5 6 7 8 9 10 11 12 13 14 15]
     v2 = ishl v1, v0
     return v2
->>>>>>> db9efcb0
-}
-
-; VCode:
-;   pushq   %rbp
-;   movq    %rsp, %rbp
-; block0:
-<<<<<<< HEAD
-;   movdqa  %xmm2, %xmm4
-;   blendvpd %xmm4, %xmm1, %xmm4
-;   movdqa  %xmm4, %xmm0
-=======
+}
+
+; VCode:
+;   pushq   %rbp
+;   movq    %rsp, %rbp
+; block0:
 ;   movdqu  const(1), %xmm0
 ;   movq    %rdi, %r10
 ;   andq    %r10, $7, %r10
@@ -370,24 +334,15 @@
 ;   shlq    $4, %r10, %r10
 ;   movdqu  0(%rsi,%r10,1), %xmm13
 ;   pand    %xmm0, %xmm13, %xmm0
->>>>>>> db9efcb0
-;   movq    %rbp, %rsp
-;   popq    %rbp
-;   ret
-; 
-; Disassembled:
-; block0: ; offset 0x0
-;   pushq %rbp
-;   movq %rsp, %rbp
-; block1: ; offset 0x4
-<<<<<<< HEAD
-;   movdqa %xmm2, %xmm4
-;   blendvpd %xmm0, %xmm1, %xmm4
-;   movdqa %xmm4, %xmm0
-;   movq %rbp, %rsp
-;   popq %rbp
-;   retq
-=======
+;   movq    %rbp, %rsp
+;   popq    %rbp
+;   ret
+; 
+; Disassembled:
+; block0: ; offset 0x0
+;   pushq %rbp
+;   movq %rsp, %rbp
+; block1: ; offset 0x4
 ;   movdqu 0xb4(%rip), %xmm0
 ;   movq %rdi, %r10
 ;   andq $7, %r10
@@ -411,7 +366,6 @@
     v2 = ishl v0, v1
     return v2
 }
->>>>>>> db9efcb0
 
 ; VCode:
 ;   pushq   %rbp
@@ -450,46 +404,16 @@
 ;   pushq   %rbp
 ;   movq    %rsp, %rbp
 ; block0:
-<<<<<<< HEAD
-;   movdqu  const(1), %xmm0
-;   movq    %rdi, %r10
-;   andq    %r10, $7, %r10
-;   movd    %r10d, %xmm5
-;   psllw   %xmm0, %xmm5, %xmm0
-;   lea     const(0), %rsi
-;   shlq    $4, %r10, %r10
-;   movdqu  0(%rsi,%r10,1), %xmm13
-;   pand    %xmm0, %xmm13, %xmm0
-=======
 ;   psllw   %xmm0, $1, %xmm0
->>>>>>> db9efcb0
-;   movq    %rbp, %rsp
-;   popq    %rbp
-;   ret
-; 
-; Disassembled:
-; block0: ; offset 0x0
-;   pushq %rbp
-;   movq %rsp, %rbp
-; block1: ; offset 0x4
-<<<<<<< HEAD
-;   movdqu 0xb4(%rip), %xmm0
-;   movq %rdi, %r10
-;   andq $7, %r10
-;   movd %r10d, %xmm5
-;   psllw %xmm5, %xmm0
-;   leaq 0x1d(%rip), %rsi
-;   shlq $4, %r10
-;   movdqu (%rsi, %r10), %xmm13
-;   pand %xmm13, %xmm0
-;   movq %rbp, %rsp
-;   popq %rbp
-;   retq
-;   addb %al, (%rax)
-;   addb %al, (%rax)
-;   addb %al, (%rax)
-;   addb %al, (%rax)
-=======
+;   movq    %rbp, %rsp
+;   popq    %rbp
+;   ret
+; 
+; Disassembled:
+; block0: ; offset 0x0
+;   pushq %rbp
+;   movq %rsp, %rbp
+; block1: ; offset 0x4
 ;   psllw $1, %xmm0
 ;   movq %rbp, %rsp
 ;   popq %rbp
@@ -546,7 +470,6 @@
 ;   movq %rbp, %rsp
 ;   popq %rbp
 ;   retq
->>>>>>> db9efcb0
 
 function %ushr_i8x16_imm() -> i8x16 {
 block0:
@@ -561,53 +484,27 @@
 ;   movq    %rsp, %rbp
 ; block0:
 ;   movdqu  const(1), %xmm0
-<<<<<<< HEAD
-;   movl    $1, %r9d
-;   andq    %r9, $7, %r9
-;   movd    %r9d, %xmm5
-;   psrlw   %xmm0, %xmm5, %xmm0
-;   lea     const(0), %rsi
-;   shlq    $4, %r9, %r9
-;   movdqu  0(%rsi,%r9,1), %xmm13
-;   pand    %xmm0, %xmm13, %xmm0
-=======
 ;   psrlw   %xmm0, $1, %xmm0
 ;   movdqu  const(0), %xmm3
 ;   pand    %xmm0, %xmm3, %xmm0
->>>>>>> db9efcb0
-;   movq    %rbp, %rsp
-;   popq    %rbp
-;   ret
-; 
-; Disassembled:
-; block0: ; offset 0x0
-;   pushq %rbp
-;   movq %rsp, %rbp
-; block1: ; offset 0x4
-<<<<<<< HEAD
-;   movdqu 0xb4(%rip), %xmm0
-;   movl $1, %r9d
-;   andq $7, %r9
-;   movd %r9d, %xmm5
-;   psrlw %xmm5, %xmm0
-;   leaq 0x1a(%rip), %rsi
-;   shlq $4, %r9
-;   movdqu (%rsi, %r9), %xmm13
-;   pand %xmm13, %xmm0
-=======
+;   movq    %rbp, %rsp
+;   popq    %rbp
+;   ret
+; 
+; Disassembled:
+; block0: ; offset 0x0
+;   pushq %rbp
+;   movq %rsp, %rbp
+; block1: ; offset 0x4
 ;   movdqu 0x34(%rip), %xmm0
 ;   psrlw $1, %xmm0
 ;   movdqu 0x17(%rip), %xmm3
 ;   pand %xmm3, %xmm0
->>>>>>> db9efcb0
-;   movq %rbp, %rsp
-;   popq %rbp
-;   retq
-;   addb %al, (%rax)
-;   addb %al, (%rax)
-<<<<<<< HEAD
-;   addb %bh, %bh
-=======
+;   movq %rbp, %rsp
+;   popq %rbp
+;   retq
+;   addb %al, (%rax)
+;   addb %al, (%rax)
 ;   addb %al, (%rax)
 ;   addb %al, (%rax)
 ;   addb %al, (%rax)
@@ -702,7 +599,6 @@
 ;   movq %rbp, %rsp
 ;   popq %rbp
 ;   retq
->>>>>>> db9efcb0
 
 function %sshr_i8x16(i32) -> i8x16 {
 block0(v0: i32):
@@ -763,21 +659,6 @@
 ;   pushq   %rbp
 ;   movq    %rsp, %rbp
 ; block0:
-<<<<<<< HEAD
-;   movl    $3, %r10d
-;   andq    %r10, $7, %r10
-;   movdqa  %xmm0, %xmm13
-;   punpcklbw %xmm13, %xmm0, %xmm13
-;   movdqa  %xmm13, %xmm12
-;   movdqa  %xmm0, %xmm13
-;   punpckhbw %xmm13, %xmm0, %xmm13
-;   addl    %r10d, $8, %r10d
-;   movd    %r10d, %xmm14
-;   movdqa  %xmm12, %xmm0
-;   psraw   %xmm0, %xmm14, %xmm0
-;   psraw   %xmm13, %xmm14, %xmm13
-;   packsswb %xmm0, %xmm13, %xmm0
-=======
 ;   movdqa  %xmm0, %xmm7
 ;   punpcklbw %xmm7, %xmm0, %xmm7
 ;   movdqa  %xmm7, %xmm8
@@ -787,31 +668,15 @@
 ;   psraw   %xmm0, $11, %xmm0
 ;   psraw   %xmm7, $11, %xmm7
 ;   packsswb %xmm0, %xmm7, %xmm0
->>>>>>> db9efcb0
-;   movq    %rbp, %rsp
-;   popq    %rbp
-;   ret
-; 
-; Disassembled:
-; block0: ; offset 0x0
-;   pushq %rbp
-;   movq %rsp, %rbp
-; block1: ; offset 0x4
-<<<<<<< HEAD
-;   movl $3, %r10d
-;   andq $7, %r10
-;   movdqa %xmm0, %xmm13
-;   punpcklbw %xmm0, %xmm13
-;   movdqa %xmm13, %xmm12
-;   movdqa %xmm0, %xmm13
-;   punpckhbw %xmm0, %xmm13
-;   addl $8, %r10d
-;   movd %r10d, %xmm14
-;   movdqa %xmm12, %xmm0
-;   psraw %xmm14, %xmm0
-;   psraw %xmm14, %xmm13
-;   packsswb %xmm13, %xmm0
-=======
+;   movq    %rbp, %rsp
+;   popq    %rbp
+;   ret
+; 
+; Disassembled:
+; block0: ; offset 0x0
+;   pushq %rbp
+;   movq %rsp, %rbp
+; block1: ; offset 0x4
 ;   movdqa %xmm0, %xmm7
 ;   punpcklbw %xmm0, %xmm7
 ;   movdqa %xmm7, %xmm8
@@ -910,7 +775,6 @@
 ;   sarq $0x24, %r9
 ;   pinsrq $0, %rdx, %xmm0
 ;   pinsrq $1, %r9, %xmm0
->>>>>>> db9efcb0
 ;   movq %rbp, %rsp
 ;   popq %rbp
 ;   retq
