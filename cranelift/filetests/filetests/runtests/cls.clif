test interpret
test run
target aarch64
<<<<<<< HEAD
;; target riscv64 has_b
=======
target s390x
>>>>>>> 81bff71d
; not implemented on `x86_64`

function %cls_i8(i8) -> i8 {
block0(v0: i8):
    v1 = cls v0
    return v1
}
; run: %cls_i8(1) == 6
; run: %cls_i8(0x40) == 0
; run: %cls_i8(-1) == 7
; run: %cls_i8(0) == 7

function %cls_i16(i16) -> i16 {
block0(v0: i16):
    v1 = cls v0
    return v1
}
; run: %cls_i16(1) == 14
; run: %cls_i16(0x4000) == 0
; run: %cls_i16(-1) == 15
; run: %cls_i16(0) == 15

function %cls_i32(i32) -> i32 {
block0(v0: i32):
    v1 = cls v0
    return v1
}
; run: %cls_i32(1) == 30
; run: %cls_i32(0x40000000) == 0
; run: %cls_i32(-1) == 31
; run: %cls_i32(0) == 31

function %cls_i64(i64) -> i64 {
block0(v0: i64):
    v1 = cls v0
    return v1
}
; run: %cls_i64(1) == 62
; run: %cls_i64(0x4000000000000000) == 0
; run: %cls_i64(-1) == 63
; run: %cls_i64(0) == 63<|MERGE_RESOLUTION|>--- conflicted
+++ resolved
@@ -1,11 +1,8 @@
 test interpret
 test run
 target aarch64
-<<<<<<< HEAD
 ;; target riscv64 has_b
-=======
 target s390x
->>>>>>> 81bff71d
 ; not implemented on `x86_64`
 
 function %cls_i8(i8) -> i8 {
