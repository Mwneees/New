--- conflicted
+++ resolved
@@ -2,11 +2,8 @@
 set enable_llvm_abi_extensions=true
 target x86_64
 target aarch64
-<<<<<<< HEAD
 target riscv64
-=======
 target s390x
->>>>>>> c5e3c0ca
 
 function %i128_stack_store_load(i128) -> b1 {
     ss0 = explicit_slot 16
