--- conflicted
+++ resolved
@@ -1,10 +1,7 @@
 test run
 target aarch64
-<<<<<<< HEAD
 target riscv64
-=======
 target s390x
->>>>>>> c5e3c0ca
 
 function %i128_bricmp_eq(i128, i128) -> b1 {
 block0(v0: i128, v1: i128):
