//! Jump table representation.
//!
//! Jump tables are declared in the preamble and assigned an `ir::entities::JumpTable` reference.
//! The actual table of destinations is stored in a `JumpTableData` struct defined in this module.

use crate::ir::instructions::ValueListPool;
use crate::ir::BlockCall;
use alloc::vec::Vec;
use core::fmt::{self, Display, Formatter};
use core::slice::{Iter, IterMut};

#[cfg(feature = "enable-serde")]
use serde::{Deserialize, Serialize};

/// Contents of a jump table.
///
/// All jump tables use 0-based indexing and are densely populated.
///
/// The default block for the jump table is stored as the first element of the underlying vector.
/// It can be accessed through the `default_block` and `default_block_mut` functions. All blocks
/// may be iterated using the `all_branches` and `all_branches_mut` functions, which will both
/// iterate over the default block first.
#[derive(Clone, PartialEq, Hash)]
#[cfg_attr(feature = "enable-serde", derive(Serialize, Deserialize))]
pub struct JumpTableData {
    // Table entries.
    table: Vec<BlockCall>,
}

impl JumpTableData {
    /// Create a new jump table with the provided blocks
<<<<<<< HEAD
    pub fn new(def: Block, table: &[Block]) -> Self {
=======
    pub fn new(def: BlockCall, table: &[BlockCall]) -> Self {
>>>>>>> db9efcb0
        Self {
            table: std::iter::once(def).chain(table.iter().copied()).collect(),
        }
    }

    /// Fetch the default block for this jump table.
<<<<<<< HEAD
    pub fn default_block(&self) -> Block {
        *self.table.first().unwrap()
    }

    /// Mutable access to the default block of this jump table.
    pub fn default_block_mut(&mut self) -> &mut Block {
        self.table.first_mut().unwrap()
    }

    /// The jump table and default block as a single slice. The default block will always be first.
    pub fn all_branches(&self) -> &[Block] {
        self.table.as_slice()
    }

    /// The jump table and default block as a single mutable slice. The default block will always
    /// be first.
    pub fn all_branches_mut(&mut self) -> &mut [Block] {
        self.table.as_mut_slice()
    }

    /// Access the jump table as a slice. This excludes the default block.
    pub fn as_slice(&self) -> &[Block] {
        &self.table.as_slice()[1..]
    }

    /// Access the jump table as a mutable slice. This excludes the default block.
    pub fn as_mut_slice(&mut self) -> &mut [Block] {
        &mut self.table.as_mut_slice()[1..]
    }

    /// Returns an iterator to the jump table, excluding the default block.
    #[deprecated(since = "7.0.0", note = "please use `.as_slice()` instead")]
    pub fn iter(&self) -> Iter<Block> {
        self.as_slice().iter()
    }

    /// Returns an iterator that allows modifying each value, excluding the default block.
    #[deprecated(since = "7.0.0", note = "please use `.as_mut_slice()` instead")]
    pub fn iter_mut(&mut self) -> IterMut<Block> {
        self.as_mut_slice().iter_mut()
    }

    /// Clears all entries in this jump table, except for the default block.
    pub fn clear(&mut self) {
        self.table.drain(1..);
    }
}

impl Display for JumpTableData {
    fn fmt(&self, fmt: &mut Formatter) -> fmt::Result {
        write!(fmt, "{}, [", self.default_block())?;
        if let Some((first, rest)) = self.as_slice().split_first() {
            write!(fmt, "{}", first)?;
            for block in rest {
                write!(fmt, ", {}", block)?;
=======
    pub fn default_block(&self) -> BlockCall {
        *self.table.first().unwrap()
    }

    /// Mutable access to the default block of this jump table.
    pub fn default_block_mut(&mut self) -> &mut BlockCall {
        self.table.first_mut().unwrap()
    }

    /// The jump table and default block as a single slice. The default block will always be first.
    pub fn all_branches(&self) -> &[BlockCall] {
        self.table.as_slice()
    }

    /// The jump table and default block as a single mutable slice. The default block will always
    /// be first.
    pub fn all_branches_mut(&mut self) -> &mut [BlockCall] {
        self.table.as_mut_slice()
    }

    /// Access the jump table as a slice. This excludes the default block.
    pub fn as_slice(&self) -> &[BlockCall] {
        &self.table.as_slice()[1..]
    }

    /// Access the jump table as a mutable slice. This excludes the default block.
    pub fn as_mut_slice(&mut self) -> &mut [BlockCall] {
        &mut self.table.as_mut_slice()[1..]
    }

    /// Returns an iterator to the jump table, excluding the default block.
    #[deprecated(since = "7.0.0", note = "please use `.as_slice()` instead")]
    pub fn iter(&self) -> Iter<BlockCall> {
        self.as_slice().iter()
    }

    /// Returns an iterator that allows modifying each value, excluding the default block.
    #[deprecated(since = "7.0.0", note = "please use `.as_mut_slice()` instead")]
    pub fn iter_mut(&mut self) -> IterMut<BlockCall> {
        self.as_mut_slice().iter_mut()
    }

    /// Clears all entries in this jump table, except for the default block.
    pub fn clear(&mut self) {
        self.table.drain(1..);
    }

    /// Return a value that can display the contents of this jump table.
    pub fn display<'a>(&'a self, pool: &'a ValueListPool) -> DisplayJumpTable<'a> {
        DisplayJumpTable { jt: self, pool }
    }
}

/// A wrapper for the context required to display a [JumpTableData].
pub struct DisplayJumpTable<'a> {
    jt: &'a JumpTableData,
    pool: &'a ValueListPool,
}

impl<'a> Display for DisplayJumpTable<'a> {
    fn fmt(&self, fmt: &mut Formatter<'_>) -> fmt::Result {
        write!(fmt, "{}, [", self.jt.default_block().display(self.pool))?;
        if let Some((first, rest)) = self.jt.as_slice().split_first() {
            write!(fmt, "{}", first.display(self.pool))?;
            for block in rest {
                write!(fmt, ", {}", block.display(self.pool))?;
>>>>>>> db9efcb0
            }
        }
        write!(fmt, "]")
    }
}

#[cfg(test)]
mod tests {
    use super::JumpTableData;
    use crate::entity::EntityRef;
    use crate::ir::instructions::ValueListPool;
    use crate::ir::{Block, BlockCall, Value};
    use std::string::ToString;

    #[test]
    fn empty() {
<<<<<<< HEAD
        let def = Block::new(0);
=======
        let mut pool = ValueListPool::default();
        let def = BlockCall::new(Block::new(0), &[], &mut pool);
>>>>>>> db9efcb0

        let jt = JumpTableData::new(def, &[]);

        assert_eq!(jt.all_branches().get(0), Some(&def));

        assert_eq!(jt.as_slice().get(0), None);
        assert_eq!(jt.as_slice().get(10), None);

<<<<<<< HEAD
        assert_eq!(jt.to_string(), "block0, []");
=======
        assert_eq!(jt.display(&pool).to_string(), "block0, []");
>>>>>>> db9efcb0

        assert_eq!(jt.all_branches(), [def]);
        assert_eq!(jt.as_slice(), []);
    }

    #[test]
    fn insert() {
<<<<<<< HEAD
        let def = Block::new(0);
        let e1 = Block::new(1);
        let e2 = Block::new(2);

        let jt = JumpTableData::new(def, &[e1, e2, e1]);

        assert_eq!(jt.default_block(), def);
        assert_eq!(jt.to_string(), "block0, [block1, block2, block1]");

        assert_eq!(jt.all_branches(), [def, e1, e2, e1]);
        assert_eq!(jt.as_slice(), [e1, e2, e1]);
=======
        let mut pool = ValueListPool::default();

        let v0 = Value::new(0);
        let v1 = Value::new(1);

        let e0 = Block::new(0);
        let e1 = Block::new(1);
        let e2 = Block::new(2);

        let def = BlockCall::new(e0, &[], &mut pool);
        let b1 = BlockCall::new(e1, &[v0], &mut pool);
        let b2 = BlockCall::new(e2, &[], &mut pool);
        let b3 = BlockCall::new(e1, &[v1], &mut pool);

        let jt = JumpTableData::new(def, &[b1, b2, b3]);

        assert_eq!(jt.default_block(), def);
        assert_eq!(
            jt.display(&pool).to_string(),
            "block0, [block1(v0), block2, block1(v1)]"
        );

        assert_eq!(jt.all_branches(), [def, b1, b2, b3]);
        assert_eq!(jt.as_slice(), [b1, b2, b3]);

        assert_eq!(jt.as_slice()[0].args_slice(&pool), [v0]);
        assert_eq!(jt.as_slice()[1].args_slice(&pool), []);
        assert_eq!(jt.as_slice()[2].args_slice(&pool), [v1]);
>>>>>>> db9efcb0
    }
}<|MERGE_RESOLUTION|>--- conflicted
+++ resolved
@@ -29,74 +29,13 @@
 
 impl JumpTableData {
     /// Create a new jump table with the provided blocks
-<<<<<<< HEAD
-    pub fn new(def: Block, table: &[Block]) -> Self {
-=======
     pub fn new(def: BlockCall, table: &[BlockCall]) -> Self {
->>>>>>> db9efcb0
         Self {
             table: std::iter::once(def).chain(table.iter().copied()).collect(),
         }
     }
 
     /// Fetch the default block for this jump table.
-<<<<<<< HEAD
-    pub fn default_block(&self) -> Block {
-        *self.table.first().unwrap()
-    }
-
-    /// Mutable access to the default block of this jump table.
-    pub fn default_block_mut(&mut self) -> &mut Block {
-        self.table.first_mut().unwrap()
-    }
-
-    /// The jump table and default block as a single slice. The default block will always be first.
-    pub fn all_branches(&self) -> &[Block] {
-        self.table.as_slice()
-    }
-
-    /// The jump table and default block as a single mutable slice. The default block will always
-    /// be first.
-    pub fn all_branches_mut(&mut self) -> &mut [Block] {
-        self.table.as_mut_slice()
-    }
-
-    /// Access the jump table as a slice. This excludes the default block.
-    pub fn as_slice(&self) -> &[Block] {
-        &self.table.as_slice()[1..]
-    }
-
-    /// Access the jump table as a mutable slice. This excludes the default block.
-    pub fn as_mut_slice(&mut self) -> &mut [Block] {
-        &mut self.table.as_mut_slice()[1..]
-    }
-
-    /// Returns an iterator to the jump table, excluding the default block.
-    #[deprecated(since = "7.0.0", note = "please use `.as_slice()` instead")]
-    pub fn iter(&self) -> Iter<Block> {
-        self.as_slice().iter()
-    }
-
-    /// Returns an iterator that allows modifying each value, excluding the default block.
-    #[deprecated(since = "7.0.0", note = "please use `.as_mut_slice()` instead")]
-    pub fn iter_mut(&mut self) -> IterMut<Block> {
-        self.as_mut_slice().iter_mut()
-    }
-
-    /// Clears all entries in this jump table, except for the default block.
-    pub fn clear(&mut self) {
-        self.table.drain(1..);
-    }
-}
-
-impl Display for JumpTableData {
-    fn fmt(&self, fmt: &mut Formatter) -> fmt::Result {
-        write!(fmt, "{}, [", self.default_block())?;
-        if let Some((first, rest)) = self.as_slice().split_first() {
-            write!(fmt, "{}", first)?;
-            for block in rest {
-                write!(fmt, ", {}", block)?;
-=======
     pub fn default_block(&self) -> BlockCall {
         *self.table.first().unwrap()
     }
@@ -163,7 +102,6 @@
             write!(fmt, "{}", first.display(self.pool))?;
             for block in rest {
                 write!(fmt, ", {}", block.display(self.pool))?;
->>>>>>> db9efcb0
             }
         }
         write!(fmt, "]")
@@ -180,12 +118,8 @@
 
     #[test]
     fn empty() {
-<<<<<<< HEAD
-        let def = Block::new(0);
-=======
         let mut pool = ValueListPool::default();
         let def = BlockCall::new(Block::new(0), &[], &mut pool);
->>>>>>> db9efcb0
 
         let jt = JumpTableData::new(def, &[]);
 
@@ -194,11 +128,7 @@
         assert_eq!(jt.as_slice().get(0), None);
         assert_eq!(jt.as_slice().get(10), None);
 
-<<<<<<< HEAD
-        assert_eq!(jt.to_string(), "block0, []");
-=======
         assert_eq!(jt.display(&pool).to_string(), "block0, []");
->>>>>>> db9efcb0
 
         assert_eq!(jt.all_branches(), [def]);
         assert_eq!(jt.as_slice(), []);
@@ -206,19 +136,6 @@
 
     #[test]
     fn insert() {
-<<<<<<< HEAD
-        let def = Block::new(0);
-        let e1 = Block::new(1);
-        let e2 = Block::new(2);
-
-        let jt = JumpTableData::new(def, &[e1, e2, e1]);
-
-        assert_eq!(jt.default_block(), def);
-        assert_eq!(jt.to_string(), "block0, [block1, block2, block1]");
-
-        assert_eq!(jt.all_branches(), [def, e1, e2, e1]);
-        assert_eq!(jt.as_slice(), [e1, e2, e1]);
-=======
         let mut pool = ValueListPool::default();
 
         let v0 = Value::new(0);
@@ -247,6 +164,5 @@
         assert_eq!(jt.as_slice()[0].args_slice(&pool), [v0]);
         assert_eq!(jt.as_slice()[1].args_slice(&pool), []);
         assert_eq!(jt.as_slice()[2].args_slice(&pool), [v1]);
->>>>>>> db9efcb0
     }
 }