//! This module implements lowering (instruction selection) from Cranelift IR
//! to machine instructions with virtual registers. This is *almost* the final
//! machine code, except for register allocation.

// TODO: separate the IR-query core of `Lower` from the lowering logic built on
// top of it, e.g. the side-effect/coloring analysis and the scan support.

use crate::entity::SecondaryMap;
use crate::fx::{FxHashMap, FxHashSet};
use crate::inst_predicates::{has_lowering_side_effect, is_constant_64bit};
use crate::ir::{
    ArgumentPurpose, Block, Constant, ConstantData, DataFlowGraph, ExternalName, Function,
<<<<<<< HEAD
    GlobalValue, GlobalValueData, Immediate, Inst, InstructionData, MemFlags, Opcode, RelSourceLoc,
    Type, Value, ValueDef, ValueLabelAssignments, ValueLabelStart,
=======
    GlobalValue, GlobalValueData, Immediate, Inst, InstructionData, MemFlags, RelSourceLoc, Type,
    Value, ValueDef, ValueLabelAssignments, ValueLabelStart,
>>>>>>> db9efcb0
};
use crate::machinst::{
    writable_value_regs, BlockIndex, BlockLoweringOrder, Callee, LoweredBlock, MachLabel, Reg,
    SigSet, VCode, VCodeBuilder, VCodeConstant, VCodeConstantData, VCodeConstants, VCodeInst,
    ValueRegs, Writable,
};
use crate::{trace, CodegenResult};
use alloc::vec::Vec;
use regalloc2::{MachineEnv, PRegSet};
use smallvec::{smallvec, SmallVec};
use std::fmt::Debug;

use super::{VCodeBuildDirection, VRegAllocator};

/// A vector of ValueRegs, used to represent the outputs of an instruction.
pub type InstOutput = SmallVec<[ValueRegs<Reg>; 2]>;

/// An "instruction color" partitions CLIF instructions by side-effecting ops.
/// All instructions with the same "color" are guaranteed not to be separated by
/// any side-effecting op (for this purpose, loads are also considered
/// side-effecting, to avoid subtle questions w.r.t. the memory model), and
/// furthermore, it is guaranteed that for any two instructions A and B such
/// that color(A) == color(B), either A dominates B and B postdominates A, or
/// vice-versa. (For now, in practice, only ops in the same basic block can ever
/// have the same color, trivially providing the second condition.) Intuitively,
/// this means that the ops of the same color must always execute "together", as
/// part of one atomic contiguous section of the dynamic execution trace, and
/// they can be freely permuted (modulo true dataflow dependencies) without
/// affecting program behavior.
#[derive(Clone, Copy, Debug, PartialEq, Eq, Hash)]
struct InstColor(u32);
impl InstColor {
    fn new(n: u32) -> InstColor {
        InstColor(n)
    }

    /// Get an arbitrary index representing this color. The index is unique
    /// *within a single function compilation*, but indices may be reused across
    /// functions.
    pub fn get(self) -> u32 {
        self.0
    }
}

/// A representation of all of the ways in which a value is available, aside
/// from as a direct register.
///
/// - An instruction, if it would be allowed to occur at the current location
///   instead (see [Lower::get_input_as_source_or_const()] for more details).
///
/// - A constant, if the value is known to be a constant.
#[derive(Clone, Copy, Debug)]
pub struct NonRegInput {
    /// An instruction produces this value (as the given output), and its
    /// computation (and side-effect if applicable) could occur at the
    /// current instruction's location instead.
    ///
    /// If this instruction's operation is merged into the current instruction,
    /// the backend must call [Lower::sink_inst()].
    ///
    /// This enum indicates whether this use of the source instruction
    /// is unique or not.
    pub inst: InputSourceInst,
    /// The value is a known constant.
    pub constant: Option<u64>,
}

/// When examining an input to an instruction, this enum provides one
/// of several options: there is or isn't a single instruction (that
/// we can see and merge with) that produces that input's value, and
/// we are or aren't the single user of that instruction.
#[derive(Clone, Copy, Debug)]
pub enum InputSourceInst {
    /// The input in question is the single, unique use of the given
    /// instruction and output index, and it can be sunk to the
    /// location of this input.
    UniqueUse(Inst, usize),
    /// The input in question is one of multiple uses of the given
    /// instruction. It can still be sunk to the location of this
    /// input.
    Use(Inst, usize),
    /// We cannot determine which instruction produced the input, or
    /// it is one of several instructions (e.g., due to a control-flow
    /// merge and blockparam), or the source instruction cannot be
    /// allowed to sink to the current location due to side-effects.
    None,
}

impl InputSourceInst {
    /// Get the instruction and output index for this source, whether
    /// we are its single or one of many users.
    pub fn as_inst(&self) -> Option<(Inst, usize)> {
        match self {
            &InputSourceInst::UniqueUse(inst, output_idx)
            | &InputSourceInst::Use(inst, output_idx) => Some((inst, output_idx)),
            &InputSourceInst::None => None,
        }
    }
}

/// A machine backend.
pub trait LowerBackend {
    /// The machine instruction type.
    type MInst: VCodeInst;

    /// Lower a single instruction.
    ///
    /// For a branch, this function should not generate the actual branch
    /// instruction. However, it must force any values it needs for the branch
    /// edge (block-param actuals) into registers, because the actual branch
    /// generation (`lower_branch()`) happens *after* any possible merged
    /// out-edge.
    ///
    /// Returns `None` if no lowering for the instruction was found.
    fn lower(&self, ctx: &mut Lower<Self::MInst>, inst: Inst) -> Option<InstOutput>;

    /// Lower a block-terminating group of branches (which together can be seen
    /// as one N-way branch), given a vcode MachLabel for each target.
    ///
    /// Returns `None` if no lowering for the branch was found.
    fn lower_branch(
        &self,
        ctx: &mut Lower<Self::MInst>,
        inst: Inst,
        targets: &[MachLabel],
    ) -> Option<()>;

    /// A bit of a hack: give a fixed register that always holds the result of a
    /// `get_pinned_reg` instruction, if known.  This allows elision of moves
    /// into the associated vreg, instead using the real reg directly.
    fn maybe_pinned_reg(&self) -> Option<Reg> {
        None
    }
}

/// Machine-independent lowering driver / machine-instruction container. Maintains a correspondence
/// from original Inst to MachInsts.
pub struct Lower<'func, I: VCodeInst> {
    /// The function to lower.
    f: &'func Function,

    /// The set of allocatable registers.
    allocatable: PRegSet,

    /// Lowered machine instructions.
    vcode: VCodeBuilder<I>,

    /// VReg allocation context, given to the vcode field at build time to finalize the vcode.
    vregs: VRegAllocator<I>,

    /// Mapping from `Value` (SSA value in IR) to virtual register.
    value_regs: SecondaryMap<Value, ValueRegs<Reg>>,

    /// sret registers, if needed.
    sret_reg: Option<ValueRegs<Reg>>,

    /// Instruction colors at block exits. From this map, we can recover all
    /// instruction colors by scanning backward from the block end and
    /// decrementing on any color-changing (side-effecting) instruction.
    block_end_colors: SecondaryMap<Block, InstColor>,

    /// Instruction colors at side-effecting ops. This is the *entry* color,
    /// i.e., the version of global state that exists before an instruction
    /// executes.  For each side-effecting instruction, the *exit* color is its
    /// entry color plus one.
    side_effect_inst_entry_colors: FxHashMap<Inst, InstColor>,

    /// Current color as we scan during lowering. While we are lowering an
    /// instruction, this is equal to the color *at entry to* the instruction.
    cur_scan_entry_color: Option<InstColor>,

    /// Current instruction as we scan during lowering.
    cur_inst: Option<Inst>,

    /// Instruction constant values, if known.
    inst_constants: FxHashMap<Inst, u64>,

    /// Use-counts per SSA value, as counted in the input IR. These
    /// are "coarsened", in the abstract-interpretation sense: we only
    /// care about "0, 1, many" states, as this is all we need and
    /// this lets us do an efficient fixpoint analysis.
    ///
    /// See doc comment on `ValueUseState` for more details.
    value_ir_uses: SecondaryMap<Value, ValueUseState>,

    /// Actual uses of each SSA value so far, incremented while lowering.
    value_lowered_uses: SecondaryMap<Value, u32>,

    /// Effectful instructions that have been sunk; they are not codegen'd at
    /// their original locations.
    inst_sunk: FxHashSet<Inst>,

    /// Instructions collected for the CLIF inst in progress, in forward order.
    ir_insts: Vec<I>,

    /// The register to use for GetPinnedReg, if any, on this architecture.
    pinned_reg: Option<Reg>,
}

/// How is a value used in the IR?
///
/// This can be seen as a coarsening of an integer count. We only need
/// distinct states for zero, one, or many.
///
/// This analysis deserves further explanation. The basic idea is that
/// we want to allow instruction lowering to know whether a value that
/// an instruction references is *only* referenced by that one use, or
/// by others as well. This is necessary to know when we might want to
/// move a side-effect: we cannot, for example, duplicate a load, so
/// we cannot let instruction lowering match a load as part of a
/// subpattern and potentially incorporate it.
///
/// Note that a lot of subtlety comes into play once we have
/// *indirect* uses. The classical example of this in our development
/// history was the x86 compare instruction, which is incorporated
/// into flags users (e.g. `selectif`, `trueif`, branches) and can
/// subsequently incorporate loads, or at least we would like it
/// to. However, danger awaits: the compare might be the only user of
/// a load, so we might think we can just move the load (and nothing
/// is duplicated -- success!), except that the compare itself is
/// codegen'd in multiple places, where it is incorporated as a
/// subpattern itself.
///
/// So we really want a notion of "unique all the way along the
/// matching path". Rust's `&T` and `&mut T` offer a partial analogy
/// to the semantics that we want here: we want to know when we've
/// matched a unique use of an instruction, and that instruction's
/// unique use of another instruction, etc, just as `&mut T` can only
/// be obtained by going through a chain of `&mut T`. If one has a
/// `&T` to a struct containing `&mut T` (one of several uses of an
/// instruction that itself has a unique use of an instruction), one
/// can only get a `&T` (one can only get a "I am one of several users
/// of this instruction" result).
///
/// We could track these paths, either dynamically as one "looks up the operand
/// tree" or precomputed. But the former requires state and means that the
/// `Lower` API carries that state implicitly, which we'd like to avoid if we
/// can. And the latter implies O(n^2) storage: it is an all-pairs property (is
/// inst `i` unique from the point of view of `j`).
///
/// To make matters even a little more complex still, a value that is
/// not uniquely used when initially viewing the IR can *become*
/// uniquely used, at least as a root allowing further unique uses of
/// e.g. loads to merge, if no other instruction actually merges
/// it. To be more concrete, if we have `v1 := load; v2 := op v1; v3
/// := op v2; v4 := op v2` then `v2` is non-uniquely used, so from the
/// point of view of lowering `v4` or `v3`, we cannot merge the load
/// at `v1`. But if we decide just to use the assigned register for
/// `v2` at both `v3` and `v4`, then we only actually codegen `v2`
/// once, so it *is* a unique root at that point and we *can* merge
/// the load.
///
/// Note also that the color scheme is not sufficient to give us this
/// information, for various reasons: reasoning about side-effects
/// does not tell us about potential duplication of uses through pure
/// ops.
///
/// To keep things simple and avoid error-prone lowering APIs that
/// would extract more information about whether instruction merging
/// happens or not (we don't have that info now, and it would be
/// difficult to refactor to get it and make that refactor 100%
/// correct), we give up on the above "can become unique if not
/// actually merged" point. Instead, we compute a
/// transitive-uniqueness. That is what this enum represents.
///
/// To define it plainly: a value is `Unused` if no references exist
/// to it; `Once` if only one other op refers to it, *and* that other
/// op is `Unused` or `Once`; and `Multiple` otherwise. In other
/// words, `Multiple` is contagious: even if an op's result value is
/// directly used only once in the CLIF, that value is `Multiple` if
/// the op that uses it is itself used multiple times (hence could be
/// codegen'd multiple times). In brief, this analysis tells us
/// whether, if every op merged all of its operand tree, a given op
/// could be codegen'd in more than one place.
///
/// To compute this, we first consider direct uses. At this point
/// `Unused` answers are correct, `Multiple` answers are correct, but
/// some `Once`s may change to `Multiple`s. Then we propagate
/// `Multiple` transitively using a workqueue/fixpoint algorithm.
#[derive(Clone, Copy, Debug, PartialEq, Eq)]
enum ValueUseState {
    /// Not used at all.
    Unused,
    /// Used exactly once.
    Once,
    /// Used multiple times.
    Multiple,
}

impl ValueUseState {
    /// Add one use.
    fn inc(&mut self) {
        let new = match self {
            Self::Unused => Self::Once,
            Self::Once | Self::Multiple => Self::Multiple,
        };
        *self = new;
    }
}

/// Notion of "relocation distance". This gives an estimate of how far away a symbol will be from a
/// reference.
#[derive(Clone, Copy, Debug, PartialEq, Eq)]
pub enum RelocDistance {
    /// Target of relocation is "nearby". The threshold for this is fuzzy but should be interpreted
    /// as approximately "within the compiled output of one module"; e.g., within AArch64's +/-
    /// 128MB offset. If unsure, use `Far` instead.
    Near,
    /// Target of relocation could be anywhere in the address space.
    Far,
}

impl<'func, I: VCodeInst> Lower<'func, I> {
    /// Prepare a new lowering context for the given IR function.
    pub fn new(
        f: &'func Function,
        machine_env: &MachineEnv,
        abi: Callee<I::ABIMachineSpec>,
        emit_info: I::Info,
        block_order: BlockLoweringOrder,
        sigs: SigSet,
    ) -> CodegenResult<Self> {
        let constants = VCodeConstants::with_capacity(f.dfg.constants.len());
        let vcode = VCodeBuilder::new(
            sigs,
            abi,
            emit_info,
            block_order,
            constants,
            VCodeBuildDirection::Backward,
        );

        let mut vregs = VRegAllocator::new();

        let mut value_regs = SecondaryMap::with_default(ValueRegs::invalid());

        // Assign a vreg to each block param and each inst result.
        for bb in f.layout.blocks() {
            for &param in f.dfg.block_params(bb) {
                let ty = f.dfg.value_type(param);
                if value_regs[param].is_invalid() {
                    let regs = vregs.alloc(ty)?;
                    value_regs[param] = regs;
                    trace!("bb {} param {}: regs {:?}", bb, param, regs);
                }
            }
            for inst in f.layout.block_insts(bb) {
                for &result in f.dfg.inst_results(inst) {
                    let ty = f.dfg.value_type(result);
                    if value_regs[result].is_invalid() && !ty.is_invalid() {
                        let regs = vregs.alloc(ty)?;
                        value_regs[result] = regs;
                        trace!(
                            "bb {} inst {} ({:?}): result {} regs {:?}",
                            bb,
                            inst,
                            f.dfg.insts[inst],
                            result,
                            regs,
                        );
                    }
                }
            }
        }

        // Make a sret register, if one is needed.
        let mut sret_reg = None;
        for ret in &vcode.abi().signature().returns.clone() {
            if ret.purpose == ArgumentPurpose::StructReturn {
                assert!(sret_reg.is_none());
                sret_reg = Some(vregs.alloc(ret.value_type)?);
            }
        }

        // Compute instruction colors, find constant instructions, and find instructions with
        // side-effects, in one combined pass.
        let mut cur_color = 0;
        let mut block_end_colors = SecondaryMap::with_default(InstColor::new(0));
        let mut side_effect_inst_entry_colors = FxHashMap::default();
        let mut inst_constants = FxHashMap::default();
        for bb in f.layout.blocks() {
            cur_color += 1;
            for inst in f.layout.block_insts(bb) {
                let side_effect = has_lowering_side_effect(f, inst);

                trace!("bb {} inst {} has color {}", bb, inst, cur_color);
                if side_effect {
                    side_effect_inst_entry_colors.insert(inst, InstColor::new(cur_color));
                    trace!(" -> side-effecting; incrementing color for next inst");
                    cur_color += 1;
                }

                // Determine if this is a constant; if so, add to the table.
                if let Some(c) = is_constant_64bit(f, inst) {
                    trace!(" -> constant: {}", c);
                    inst_constants.insert(inst, c);
                }
            }

            block_end_colors[bb] = InstColor::new(cur_color);
        }

        let value_ir_uses = Self::compute_use_states(f);

        Ok(Lower {
            f,
            allocatable: PRegSet::from(machine_env),
            vcode,
            vregs,
            value_regs,
            sret_reg,
            block_end_colors,
            side_effect_inst_entry_colors,
            inst_constants,
            value_ir_uses,
            value_lowered_uses: SecondaryMap::default(),
            inst_sunk: FxHashSet::default(),
            cur_scan_entry_color: None,
            cur_inst: None,
            ir_insts: vec![],
            pinned_reg: None,
        })
    }

    pub fn sigs(&self) -> &SigSet {
        self.vcode.sigs()
    }

    pub fn sigs_mut(&mut self) -> &mut SigSet {
        self.vcode.sigs_mut()
    }

    /// Pre-analysis: compute `value_ir_uses`. See comment on
    /// `ValueUseState` for a description of what this analysis
    /// computes.
    fn compute_use_states<'a>(f: &'a Function) -> SecondaryMap<Value, ValueUseState> {
        // We perform the analysis without recursion, so we don't
        // overflow the stack on long chains of ops in the input.
        //
        // This is sort of a hybrid of a "shallow use-count" pass and
        // a DFS. We iterate over all instructions and mark their args
        // as used. However when we increment a use-count to
        // "Multiple" we push its args onto the stack and do a DFS,
        // immediately marking the whole dependency tree as
        // Multiple. Doing both (shallow use-counting over all insts,
        // and deep Multiple propagation) lets us trim both
        // traversals, stopping recursion when a node is already at
        // the appropriate state.
        //
        // In particular, note that the *coarsening* into {Unused,
        // Once, Multiple} is part of what makes this pass more
        // efficient than a full indirect-use-counting pass.

        let mut value_ir_uses = SecondaryMap::with_default(ValueUseState::Unused);

        // Stack of iterators over Values as we do DFS to mark
        // Multiple-state subtrees. The iterator type is whatever is
        // returned by `uses` below.
        let mut stack: SmallVec<[_; 16]> = smallvec![];

        // Find the args for the inst corresponding to the given value.
        let uses = |value| {
            trace!(" -> pushing args for {} onto stack", value);
            if let ValueDef::Result(src_inst, _) = f.dfg.value_def(value) {
                Some(f.dfg.inst_values(src_inst))
            } else {
                None
            }
        };

        // Do a DFS through `value_ir_uses` to mark a subtree as
        // Multiple.
        for inst in f
            .layout
            .blocks()
            .flat_map(|block| f.layout.block_insts(block))
        {
            // If this inst produces multiple values, we must mark all
            // of its args as Multiple, because otherwise two uses
            // could come in as Once on our two different results.
            let force_multiple = f.dfg.inst_results(inst).len() > 1;

            // Iterate over all values used by all instructions, noting an
            // additional use on each operand.
            for arg in f.dfg.inst_values(inst) {
                let arg = f.dfg.resolve_aliases(arg);
                let old = value_ir_uses[arg];
                if force_multiple {
                    trace!(
                        "forcing arg {} to Multiple because of multiple results of user inst",
                        arg
                    );
                    value_ir_uses[arg] = ValueUseState::Multiple;
                } else {
                    value_ir_uses[arg].inc();
                }
                let new = value_ir_uses[arg];
                trace!("arg {} used, old state {:?}, new {:?}", arg, old, new);

                // On transition to Multiple, do DFS.
                if old == ValueUseState::Multiple || new != ValueUseState::Multiple {
                    continue;
                }
                if let Some(iter) = uses(arg) {
                    stack.push(iter);
                }
                while let Some(iter) = stack.last_mut() {
                    if let Some(value) = iter.next() {
                        let value = f.dfg.resolve_aliases(value);
                        trace!(" -> DFS reaches {}", value);
                        if value_ir_uses[value] == ValueUseState::Multiple {
                            // Truncate DFS here: no need to go further,
                            // as whole subtree must already be Multiple.
                            // With debug asserts, check one level of
                            // that invariant at least.
                            debug_assert!(uses(value).into_iter().flatten().all(|arg| {
                                let arg = f.dfg.resolve_aliases(arg);
                                value_ir_uses[arg] == ValueUseState::Multiple
                            }));
                            continue;
                        }
                        value_ir_uses[value] = ValueUseState::Multiple;
                        trace!(" -> became Multiple");
                        if let Some(iter) = uses(value) {
                            stack.push(iter);
                        }
                    } else {
                        // Empty iterator, discard.
                        stack.pop();
                    }
                }
            }
        }

        value_ir_uses
    }

    fn gen_arg_setup(&mut self) {
        if let Some(entry_bb) = self.f.layout.entry_block() {
            trace!(
                "gen_arg_setup: entry BB {} args are:\n{:?}",
                entry_bb,
                self.f.dfg.block_params(entry_bb)
            );

            // Make the vmctx available in debuginfo.
            if let Some(vmctx_val) = self.f.special_param(ArgumentPurpose::VMContext) {
                self.emit_value_label_marks_for_value(vmctx_val);
            }

            for (i, param) in self.f.dfg.block_params(entry_bb).iter().enumerate() {
                if !self.vcode.abi().arg_is_needed_in_body(i) {
                    continue;
                }
                let regs = writable_value_regs(self.value_regs[*param]);
                for insn in self
                    .vcode
                    .vcode
                    .abi
                    .gen_copy_arg_to_regs(&self.vcode.vcode.sigs, i, regs, &mut self.vregs)
                    .into_iter()
                {
                    self.emit(insn);
                }
                if self.abi().signature().params[i].purpose == ArgumentPurpose::StructReturn {
                    assert!(regs.len() == 1);
                    let ty = self.abi().signature().params[i].value_type;
                    // The ABI implementation must have ensured that a StructReturn
                    // arg is present in the return values.
                    assert!(self
                        .abi()
                        .signature()
                        .returns
                        .iter()
                        .position(|ret| ret.purpose == ArgumentPurpose::StructReturn)
                        .is_some());
                    self.emit(I::gen_move(
                        Writable::from_reg(self.sret_reg.unwrap().regs()[0]),
                        regs.regs()[0].to_reg(),
                        ty,
                    ));
                }
            }
            if let Some(insn) = self
                .vcode
                .vcode
                .abi
                .gen_retval_area_setup(&self.vcode.vcode.sigs, &mut self.vregs)
            {
                self.emit(insn);
            }

            // The `args` instruction below must come first. Finish
            // the current "IR inst" (with a default source location,
            // as for other special instructions inserted during
            // lowering) and continue the scan backward.
            self.finish_ir_inst(Default::default());

            if let Some(insn) = self.vcode.vcode.abi.take_args() {
                self.emit(insn);
            }
        }
    }

    /// Generate the return instruction.
    pub fn gen_return(&mut self, rets: Vec<ValueRegs<Reg>>) {
        let mut out_rets = vec![];

        let mut rets = rets.into_iter();
        for (i, ret) in self
            .abi()
            .signature()
            .returns
            .clone()
            .into_iter()
            .enumerate()
        {
            let regs = if ret.purpose == ArgumentPurpose::StructReturn {
                self.sret_reg.unwrap().clone()
            } else {
                rets.next().unwrap()
            };

            let (regs, insns) = self.vcode.abi().gen_copy_regs_to_retval(
                self.vcode.sigs(),
                i,
                regs,
                &mut self.vregs,
            );
            out_rets.extend(regs);
            for insn in insns {
                self.emit(insn);
            }
        }

        // Hack: generate a virtual instruction that uses vmctx in
        // order to keep it alive for the duration of the function,
        // for the benefit of debuginfo.
        if self.f.dfg.values_labels.is_some() {
            if let Some(vmctx_val) = self.f.special_param(ArgumentPurpose::VMContext) {
                let vmctx_reg = self.value_regs[vmctx_val].only_reg().unwrap();
                self.emit(I::gen_dummy_use(vmctx_reg));
            }
        }

        let inst = self.abi().gen_ret(out_rets);
        self.emit(inst);
    }

    /// Has this instruction been sunk to a use-site (i.e., away from its
    /// original location)?
    fn is_inst_sunk(&self, inst: Inst) -> bool {
        self.inst_sunk.contains(&inst)
    }

    // Is any result of this instruction needed?
    fn is_any_inst_result_needed(&self, inst: Inst) -> bool {
        self.f
            .dfg
            .inst_results(inst)
            .iter()
            .any(|&result| self.value_lowered_uses[result] > 0)
    }

    fn lower_clif_block<B: LowerBackend<MInst = I>>(
        &mut self,
        backend: &B,
        block: Block,
    ) -> CodegenResult<()> {
        self.cur_scan_entry_color = Some(self.block_end_colors[block]);
        // Lowering loop:
        // - For each non-branch instruction, in reverse order:
        //   - If side-effecting (load, store, branch/call/return,
        //     possible trap), or if used outside of this block, or if
        //     demanded by another inst, then lower.
        //
        // That's it! Lowering of side-effecting ops will force all *needed*
        // (live) non-side-effecting ops to be lowered at the right places, via
        // the `use_input_reg()` callback on the `Lower` (that's us). That's
        // because `use_input_reg()` sets the eager/demand bit for any insts
        // whose result registers are used.
        //
        // We set the VCodeBuilder to "backward" mode, so we emit
        // blocks in reverse order wrt the BlockIndex sequence, and
        // emit instructions in reverse order within blocks.  Because
        // the machine backend calls `ctx.emit()` in forward order, we
        // collect per-IR-inst lowered instructions in `ir_insts`,
        // then reverse these and append to the VCode at the end of
        // each IR instruction.
        for inst in self.f.layout.block_insts(block).rev() {
            let data = &self.f.dfg.insts[inst];
            let has_side_effect = has_lowering_side_effect(self.f, inst);
            // If  inst has been sunk to another location, skip it.
            if self.is_inst_sunk(inst) {
                continue;
            }
            // Are any outputs used at least once?
            let value_needed = self.is_any_inst_result_needed(inst);
            trace!(
                "lower_clif_block: block {} inst {} ({:?}) is_branch {} side_effect {} value_needed {}",
                block,
                inst,
                data,
                data.opcode().is_branch(),
                has_side_effect,
                value_needed,
            );

            // Update scan state to color prior to this inst (as we are scanning
            // backward).
            self.cur_inst = Some(inst);
            if has_side_effect {
                let entry_color = *self
                    .side_effect_inst_entry_colors
                    .get(&inst)
                    .expect("every side-effecting inst should have a color-map entry");
                self.cur_scan_entry_color = Some(entry_color);
            }

            // Skip lowering branches; these are handled separately
            // (see `lower_clif_branches()` below).
            if self.f.dfg.insts[inst].opcode().is_branch() {
                continue;
            }

            // Normal instruction: codegen if the instruction is side-effecting
            // or any of its outputs its used.
            if has_side_effect || value_needed {
                trace!("lowering: inst {}: {:?}", inst, self.f.dfg.insts[inst]);
                let temp_regs = backend.lower(self, inst).unwrap_or_else(|| {
                    let ty = if self.num_outputs(inst) > 0 {
                        Some(self.output_ty(inst, 0))
                    } else {
                        None
                    };
                    panic!(
                        "should be implemented in ISLE: inst = `{}`, type = `{:?}`",
                        self.f.dfg.display_inst(inst),
                        ty
                    )
                });

                // The ISLE generated code emits its own registers to define the
                // instruction's lowered values in. However, other instructions
                // that use this SSA value will be lowered assuming that the value
                // is generated into a pre-assigned, different, register.
                //
                // To connect the two, we set up "aliases" in the VCodeBuilder
                // that apply when it is building the Operand table for the
                // regalloc to use. These aliases effectively rewrite any use of
                // the pre-assigned register to the register that was returned by
                // the ISLE lowering logic.
                debug_assert_eq!(temp_regs.len(), self.num_outputs(inst));
                for i in 0..self.num_outputs(inst) {
                    let regs = temp_regs[i];
                    let dsts = self.value_regs[self.f.dfg.inst_results(inst)[i]];
                    debug_assert_eq!(regs.len(), dsts.len());
                    for (dst, temp) in dsts.regs().iter().zip(regs.regs().iter()) {
                        self.set_vreg_alias(*dst, *temp);
                    }
                }
            }

            let loc = self.srcloc(inst);
            self.finish_ir_inst(loc);

            // Emit value-label markers if needed, to later recover
            // debug mappings. This must happen before the instruction
            // (so after we emit, in bottom-to-top pass).
            self.emit_value_label_markers_for_inst(inst);
        }

        // Add the block params to this block.
        self.add_block_params(block)?;

        self.cur_scan_entry_color = None;
        Ok(())
    }

    fn add_block_params(&mut self, block: Block) -> CodegenResult<()> {
        for &param in self.f.dfg.block_params(block) {
            let ty = self.f.dfg.value_type(param);
            let (_reg_rcs, reg_tys) = I::rc_for_type(ty)?;
            debug_assert_eq!(reg_tys.len(), self.value_regs[param].len());
            for (&reg, &rty) in self.value_regs[param].regs().iter().zip(reg_tys.iter()) {
                let vreg = reg.to_virtual_reg().unwrap();
                self.vregs.set_vreg_type(vreg, rty);
                self.vcode.add_block_param(vreg);
            }
        }
        Ok(())
    }

    fn get_value_labels<'a>(&'a self, val: Value, depth: usize) -> Option<&'a [ValueLabelStart]> {
        if let Some(ref values_labels) = self.f.dfg.values_labels {
            trace!(
                "get_value_labels: val {} -> {} -> {:?}",
                val,
                self.f.dfg.resolve_aliases(val),
                values_labels.get(&self.f.dfg.resolve_aliases(val))
            );
            let val = self.f.dfg.resolve_aliases(val);
            match values_labels.get(&val) {
                Some(&ValueLabelAssignments::Starts(ref list)) => Some(&list[..]),
                Some(&ValueLabelAssignments::Alias { value, .. }) if depth < 10 => {
                    self.get_value_labels(value, depth + 1)
                }
                _ => None,
            }
        } else {
            None
        }
    }

    fn emit_value_label_marks_for_value(&mut self, val: Value) {
        let regs = self.value_regs[val];
        if regs.len() > 1 {
            return;
        }
        let reg = regs.only_reg().unwrap();

        if let Some(label_starts) = self.get_value_labels(val, 0) {
            let labels = label_starts
                .iter()
                .map(|&ValueLabelStart { label, .. }| label)
                .collect::<FxHashSet<_>>();
            for label in labels {
                trace!(
                    "value labeling: defines val {:?} -> reg {:?} -> label {:?}",
                    val,
                    reg,
                    label,
                );
                self.vcode.add_value_label(reg, label);
            }
        }
    }

    fn emit_value_label_markers_for_inst(&mut self, inst: Inst) {
        if self.f.dfg.values_labels.is_none() {
            return;
        }

        trace!(
            "value labeling: srcloc {}: inst {}",
            self.srcloc(inst),
            inst
        );
        for &val in self.f.dfg.inst_results(inst) {
            self.emit_value_label_marks_for_value(val);
        }
    }

    fn emit_value_label_markers_for_block_args(&mut self, block: Block) {
        if self.f.dfg.values_labels.is_none() {
            return;
        }

        trace!("value labeling: block {}", block);
        for &arg in self.f.dfg.block_params(block) {
            self.emit_value_label_marks_for_value(arg);
        }
        self.finish_ir_inst(Default::default());
    }

    fn finish_ir_inst(&mut self, loc: RelSourceLoc) {
        self.vcode.set_srcloc(loc);
        // The VCodeBuilder builds in reverse order (and reverses at
        // the end), but `ir_insts` is in forward order, so reverse
        // it.
        for inst in self.ir_insts.drain(..).rev() {
            self.vcode.push(inst);
        }
    }

    fn finish_bb(&mut self) {
        self.vcode.end_bb();
    }

    fn lower_clif_branches<B: LowerBackend<MInst = I>>(
        &mut self,
        backend: &B,
        // Lowered block index:
        bindex: BlockIndex,
        // Original CLIF block:
        block: Block,
        branch: Inst,
        targets: &[MachLabel],
    ) -> CodegenResult<()> {
        trace!(
            "lower_clif_branches: block {} branch {:?} targets {:?}",
            block,
            branch,
            targets,
        );
        // A block should end with at most two branches. The first may be a
        // conditional branch; a conditional branch can be followed only by an
        // unconditional branch or fallthrough. Otherwise, if only one branch,
        // it may be an unconditional branch, a fallthrough, a return, or a
        // trap. These conditions are verified by `is_block_basic()` during the
        // verifier pass.
        assert!(branches.len() <= 2);
        if branches.len() == 2 {
            assert!(self.data(branches[1]).opcode() == Opcode::Jump);
        }
        // When considering code-motion opportunities, consider the current
<<<<<<< HEAD
        // program point to be the first branch.
        self.cur_inst = Some(branches[0]);
        // Lower the first branch in ISLE.  This will automatically handle
        // the second branch (if any) by emitting a two-way conditional branch.
        backend
            .lower_branch(self, branches[0], targets)
            .unwrap_or_else(|| {
                panic!(
                    "should be implemented in ISLE: branch = `{}`",
                    self.f.dfg.display_inst(branches[0]),
                )
            });
        let loc = self.srcloc(branches[0]);
=======
        // program point to be this branch.
        self.cur_inst = Some(branch);

        // Lower the branch in ISLE.
        backend
            .lower_branch(self, branch, targets)
            .unwrap_or_else(|| {
                panic!(
                    "should be implemented in ISLE: branch = `{}`",
                    self.f.dfg.display_inst(branch),
                )
            });
        let loc = self.srcloc(branch);
>>>>>>> db9efcb0
        self.finish_ir_inst(loc);
        // Add block param outputs for current block.
        self.lower_branch_blockparam_args(bindex);
        Ok(())
    }

    fn lower_branch_blockparam_args(&mut self, block: BlockIndex) {
        for succ_idx in 0..self.vcode.block_order().succ_indices(block).len() {
            // Avoid immutable borrow by explicitly indexing.
            let (inst, succ) = self.vcode.block_order().succ_indices(block)[succ_idx];

<<<<<<< HEAD
            // Get branch args and convert to Regs.
            let branch_args = match &self.f.dfg.insts[inst] {
                InstructionData::Jump {
                    destination: block, ..
                } => block.args_slice(&self.f.dfg.value_lists),
                InstructionData::Brif {
                    blocks: [then_block, else_block],
                    ..
                } => {
                    // NOTE: `succ_idx == 0` implying that we're traversing the `then_block` is
                    // enforced by the traversal order defined in `visit_block_succs`. Eventually
                    // we should traverse the `branch_destination` slice there, which would
                    // simplify computing the branch args significantly.
                    if succ_idx == 0 {
                        then_block.args_slice(&self.f.dfg.value_lists)
                    } else {
                        assert!(succ_idx == 1);
                        else_block.args_slice(&self.f.dfg.value_lists)
                    }
                }
                InstructionData::BranchTable { .. } => &[],
                _ => unreachable!(),
            };
=======
            // The use of `succ_idx` to index `branch_destination` is valid on the assumption that
            // the traversal order defined in `visit_block_succs` mirrors the order returned by
            // `branch_destination`. If that assumption is violated, the branch targets returned
            // here will not match the clif.
            let branches = self.f.dfg.insts[inst].branch_destination(&self.f.dfg.jump_tables);
            let branch_args = branches[succ_idx].args_slice(&self.f.dfg.value_lists);

>>>>>>> db9efcb0
            let mut branch_arg_vregs: SmallVec<[Reg; 16]> = smallvec![];
            for &arg in branch_args {
                let arg = self.f.dfg.resolve_aliases(arg);
                let regs = self.put_value_in_regs(arg);
                for &vreg in regs.regs() {
                    let vreg = self.vcode.resolve_vreg_alias(vreg.into());
                    branch_arg_vregs.push(vreg.into());
                }
            }
            self.vcode.add_succ(succ, &branch_arg_vregs[..]);
        }
        self.finish_ir_inst(Default::default());
    }

    fn collect_branches_and_targets(
        &self,
        bindex: BlockIndex,
        _bb: Block,
        targets: &mut SmallVec<[MachLabel; 2]>,
    ) -> Option<Inst> {
        targets.clear();
        let mut last_inst = None;
        for &(inst, succ) in self.vcode.block_order().succ_indices(bindex) {
<<<<<<< HEAD
            // Avoid duplicates: this ensures a br_table is only inserted once.
            if last_inst != Some(inst) {
                branches.push(inst);
            } else {
                debug_assert!(
                    self.f.dfg.insts[inst].opcode() == Opcode::BrTable
                        || self.f.dfg.insts[inst].opcode() == Opcode::Brif
                );
                debug_assert!(branches.len() == 1);
            }
=======
            // Basic blocks may end in a single branch instruction, but those instructions may have
            // multiple destinations. As such, all `inst` values in `succ_indices` must be the
            // same, or this basic block would have multiple branch instructions present.
            debug_assert!(last_inst.map_or(true, |prev| prev == inst));
>>>>>>> db9efcb0
            last_inst = Some(inst);
            targets.push(MachLabel::from_block(succ));
        }

        last_inst
    }

    /// Lower the function.
    pub fn lower<B: LowerBackend<MInst = I>>(mut self, backend: &B) -> CodegenResult<VCode<I>> {
        trace!("about to lower function: {:?}", self.f);

        // Initialize the ABI object, giving it temps if requested.
        let temps = self
            .vcode
            .abi()
            .temps_needed(self.sigs())
            .into_iter()
            .map(|temp_ty| self.alloc_tmp(temp_ty).only_reg().unwrap())
            .collect::<Vec<_>>();
        self.vcode.init_abi(temps);

        // Get the pinned reg here (we only parameterize this function on `B`,
        // not the whole `Lower` impl).
        self.pinned_reg = backend.maybe_pinned_reg();

        self.vcode.set_entry(BlockIndex::new(0));

        // Reused vectors for branch lowering.
        let mut targets: SmallVec<[MachLabel; 2]> = SmallVec::new();

        // get a copy of the lowered order; we hold this separately because we
        // need a mut ref to the vcode to mutate it below.
        let lowered_order: SmallVec<[LoweredBlock; 64]> = self
            .vcode
            .block_order()
            .lowered_order()
            .iter()
            .cloned()
            .collect();

        // Main lowering loop over lowered blocks.
        for (bindex, lb) in lowered_order.iter().enumerate().rev() {
            let bindex = BlockIndex::new(bindex);

            // Lower the block body in reverse order (see comment in
            // `lower_clif_block()` for rationale).

            // End branches.
            if let Some(bb) = lb.orig_block() {
                if let Some(branch) = self.collect_branches_and_targets(bindex, bb, &mut targets) {
                    self.lower_clif_branches(backend, bindex, bb, branch, &targets)?;
                    self.finish_ir_inst(self.srcloc(branch));
                }
            } else {
                // If no orig block, this must be a pure edge block;
                // get the successor and emit a jump. Add block params
                // according to the one successor, and pass them
                // through; note that the successor must have an
                // original block.
                let (_, succ) = self.vcode.block_order().succ_indices(bindex)[0];

                let orig_succ = lowered_order[succ.index()];
                let orig_succ = orig_succ
                    .orig_block()
                    .expect("Edge block succ must be body block");

                let mut branch_arg_vregs: SmallVec<[Reg; 16]> = smallvec![];
                for ty in self.f.dfg.block_param_types(orig_succ) {
                    let regs = self.vregs.alloc(ty)?;
                    for &reg in regs.regs() {
                        branch_arg_vregs.push(reg);
                        let vreg = reg.to_virtual_reg().unwrap();
                        self.vcode.add_block_param(vreg);
                    }
                }
                self.vcode.add_succ(succ, &branch_arg_vregs[..]);

                self.emit(I::gen_jump(MachLabel::from_block(succ)));
                self.finish_ir_inst(Default::default());
            }

            // Original block body.
            if let Some(bb) = lb.orig_block() {
                self.lower_clif_block(backend, bb)?;
                self.emit_value_label_markers_for_block_args(bb);
            }

            if bindex.index() == 0 {
                // Set up the function with arg vreg inits.
                self.gen_arg_setup();
                self.finish_ir_inst(Default::default());
            }

            self.finish_bb();
        }

        // Now that we've emitted all instructions into the
        // VCodeBuilder, let's build the VCode.
        let vcode = self.vcode.build(self.allocatable, self.vregs);
        trace!("built vcode: {:?}", vcode);

        Ok(vcode)
    }
}

/// Function-level queries.
impl<'func, I: VCodeInst> Lower<'func, I> {
    pub fn dfg(&self) -> &DataFlowGraph {
        &self.f.dfg
    }

    /// Get the `Callee`.
    pub fn abi(&self) -> &Callee<I::ABIMachineSpec> {
        self.vcode.abi()
    }

    /// Get the `Callee`.
    pub fn abi_mut(&mut self) -> &mut Callee<I::ABIMachineSpec> {
        self.vcode.abi_mut()
    }
}

/// Instruction input/output queries.
impl<'func, I: VCodeInst> Lower<'func, I> {
    /// Get the instdata for a given IR instruction.
    pub fn data(&self, ir_inst: Inst) -> &InstructionData {
        &self.f.dfg.insts[ir_inst]
    }

    /// Likewise, but starting with a GlobalValue identifier.
    pub fn symbol_value_data<'b>(
        &'b self,
        global_value: GlobalValue,
    ) -> Option<(&'b ExternalName, RelocDistance, i64)> {
        let gvdata = &self.f.global_values[global_value];
        match gvdata {
            &GlobalValueData::Symbol {
                ref name,
                ref offset,
                ..
            } => {
                let offset = offset.bits();
                let dist = gvdata.maybe_reloc_distance().unwrap();
                Some((name, dist, offset))
            }
            _ => None,
        }
    }

    /// Returns the memory flags of a given memory access.
    pub fn memflags(&self, ir_inst: Inst) -> Option<MemFlags> {
        match &self.f.dfg.insts[ir_inst] {
            &InstructionData::AtomicCas { flags, .. } => Some(flags),
            &InstructionData::AtomicRmw { flags, .. } => Some(flags),
            &InstructionData::Load { flags, .. }
            | &InstructionData::LoadNoOffset { flags, .. }
            | &InstructionData::Store { flags, .. } => Some(flags),
            &InstructionData::StoreNoOffset { flags, .. } => Some(flags),
            _ => None,
        }
    }

    /// Get the source location for a given instruction.
    pub fn srcloc(&self, ir_inst: Inst) -> RelSourceLoc {
        self.f.rel_srclocs()[ir_inst]
    }

    /// Get the number of inputs to the given IR instruction. This is a count only of the Value
    /// arguments to the instruction: block arguments will not be included in this count.
    pub fn num_inputs(&self, ir_inst: Inst) -> usize {
        self.f.dfg.inst_args(ir_inst).len()
    }

    /// Get the number of outputs to the given IR instruction.
    pub fn num_outputs(&self, ir_inst: Inst) -> usize {
        self.f.dfg.inst_results(ir_inst).len()
    }

    /// Get the type for an instruction's input.
    pub fn input_ty(&self, ir_inst: Inst, idx: usize) -> Type {
        self.value_ty(self.input_as_value(ir_inst, idx))
    }

    /// Get the type for a value.
    pub fn value_ty(&self, val: Value) -> Type {
        self.f.dfg.value_type(val)
    }

    /// Get the type for an instruction's output.
    pub fn output_ty(&self, ir_inst: Inst, idx: usize) -> Type {
        self.f.dfg.value_type(self.f.dfg.inst_results(ir_inst)[idx])
    }

    /// Get the value of a constant instruction (`iconst`, etc.) as a 64-bit
    /// value, if possible.
    pub fn get_constant(&self, ir_inst: Inst) -> Option<u64> {
        self.inst_constants.get(&ir_inst).cloned()
    }

    /// Get the input as one of two options other than a direct register:
    ///
    /// - An instruction, given that it is effect-free or able to sink its
    ///   effect to the current instruction being lowered, and given it has only
    ///   one output, and if effect-ful, given that this is the only use;
    /// - A constant, if the value is a constant.
    ///
    /// The instruction input may be available in either of these forms.  It may
    /// be available in neither form, if the conditions are not met; if so, use
    /// `put_input_in_regs()` instead to get it in a register.
    ///
    /// If the backend merges the effect of a side-effecting instruction, it
    /// must call `sink_inst()`. When this is called, it indicates that the
    /// effect has been sunk to the current scan location. The sunk
    /// instruction's result(s) must have *no* uses remaining, because it will
    /// not be codegen'd (it has been integrated into the current instruction).
    pub fn input_as_value(&self, ir_inst: Inst, idx: usize) -> Value {
        let val = self.f.dfg.inst_args(ir_inst)[idx];
        self.f.dfg.resolve_aliases(val)
    }

    /// Like `get_input_as_source_or_const` but with a `Value`.
    pub fn get_input_as_source_or_const(&self, ir_inst: Inst, idx: usize) -> NonRegInput {
        let val = self.input_as_value(ir_inst, idx);
        self.get_value_as_source_or_const(val)
    }

    /// Resolves a particular input of an instruction to the `Value` that it is
    /// represented with.
    pub fn get_value_as_source_or_const(&self, val: Value) -> NonRegInput {
        trace!(
            "get_input_for_val: val {} at cur_inst {:?} cur_scan_entry_color {:?}",
            val,
            self.cur_inst,
            self.cur_scan_entry_color,
        );
        let inst = match self.f.dfg.value_def(val) {
            // OK to merge source instruction if (i) we have a source
            // instruction, and:
            // - It has no side-effects, OR
            // - It has a side-effect, has one output value, that one
            //   output has only one use, directly or indirectly (so
            //   cannot be duplicated -- see comment on
            //   `ValueUseState`), and the instruction's color is *one
            //   less than* the current scan color.
            //
            //   This latter set of conditions is testing whether a
            //   side-effecting instruction can sink to the current scan
            //   location; this is possible if the in-color of this inst is
            //   equal to the out-color of the producing inst, so no other
            //   side-effecting ops occur between them (which will only be true
            //   if they are in the same BB, because color increments at each BB
            //   start).
            //
            //   If it is actually sunk, then in `merge_inst()`, we update the
            //   scan color so that as we scan over the range past which the
            //   instruction was sunk, we allow other instructions (that came
            //   prior to the sunk instruction) to sink.
            ValueDef::Result(src_inst, result_idx) => {
                let src_side_effect = has_lowering_side_effect(self.f, src_inst);
                trace!(" -> src inst {}", src_inst);
                trace!(" -> has lowering side effect: {}", src_side_effect);
                if !src_side_effect {
                    // Pure instruction: always possible to
                    // sink. Let's determine whether we are the only
                    // user or not.
                    if self.value_ir_uses[val] == ValueUseState::Once {
                        InputSourceInst::UniqueUse(src_inst, result_idx)
                    } else {
                        InputSourceInst::Use(src_inst, result_idx)
                    }
                } else {
                    // Side-effect: test whether this is the only use of the
                    // only result of the instruction, and whether colors allow
                    // the code-motion.
                    trace!(
                        " -> side-effecting op {} for val {}: use state {:?}",
                        src_inst,
                        val,
                        self.value_ir_uses[val]
                    );
                    if self.cur_scan_entry_color.is_some()
                        && self.value_ir_uses[val] == ValueUseState::Once
                        && self.num_outputs(src_inst) == 1
                        && self
                            .side_effect_inst_entry_colors
                            .get(&src_inst)
                            .unwrap()
                            .get()
                            + 1
                            == self.cur_scan_entry_color.unwrap().get()
                    {
                        InputSourceInst::UniqueUse(src_inst, 0)
                    } else {
                        InputSourceInst::None
                    }
                }
            }
            _ => InputSourceInst::None,
        };
        let constant = inst.as_inst().and_then(|(inst, _)| self.get_constant(inst));

        NonRegInput { inst, constant }
    }

    /// Increment the reference count for the Value, ensuring that it gets lowered.
    pub fn increment_lowered_uses(&mut self, val: Value) {
        self.value_lowered_uses[val] += 1
    }

    /// Put the `idx`th input into register(s) and return the assigned register.
    pub fn put_input_in_regs(&mut self, ir_inst: Inst, idx: usize) -> ValueRegs<Reg> {
        let val = self.f.dfg.inst_args(ir_inst)[idx];
        self.put_value_in_regs(val)
    }

    /// Put the given value into register(s) and return the assigned register.
    pub fn put_value_in_regs(&mut self, val: Value) -> ValueRegs<Reg> {
        let val = self.f.dfg.resolve_aliases(val);
        trace!("put_value_in_regs: val {}", val);

        if let Some(inst) = self.f.dfg.value_def(val).inst() {
            assert!(!self.inst_sunk.contains(&inst));
        }

        let regs = self.value_regs[val];
        trace!(" -> regs {:?}", regs);
        assert!(regs.is_valid());

        self.value_lowered_uses[val] += 1;

        regs
    }
}

/// Codegen primitives: allocate temps, emit instructions, set result registers,
/// ask for an input to be gen'd into a register.
impl<'func, I: VCodeInst> Lower<'func, I> {
    /// Get a new temp.
    pub fn alloc_tmp(&mut self, ty: Type) -> ValueRegs<Writable<Reg>> {
        writable_value_regs(self.vregs.alloc(ty).unwrap())
    }

    /// Emit a machine instruction.
    pub fn emit(&mut self, mach_inst: I) {
        trace!("emit: {:?}", mach_inst);
        self.ir_insts.push(mach_inst);
    }

    /// Indicate that the side-effect of an instruction has been sunk to the
    /// current scan location. This should only be done with the instruction's
    /// original results are not used (i.e., `put_input_in_regs` is not invoked
    /// for the input produced by the sunk instruction), otherwise the
    /// side-effect will occur twice.
    pub fn sink_inst(&mut self, ir_inst: Inst) {
        assert!(has_lowering_side_effect(self.f, ir_inst));
        assert!(self.cur_scan_entry_color.is_some());

        for result in self.dfg().inst_results(ir_inst) {
            assert!(self.value_lowered_uses[*result] == 0);
        }

        let sunk_inst_entry_color = self
            .side_effect_inst_entry_colors
            .get(&ir_inst)
            .cloned()
            .unwrap();
        let sunk_inst_exit_color = InstColor::new(sunk_inst_entry_color.get() + 1);
        assert!(sunk_inst_exit_color == self.cur_scan_entry_color.unwrap());
        self.cur_scan_entry_color = Some(sunk_inst_entry_color);
        self.inst_sunk.insert(ir_inst);
    }

    /// Retrieve immediate data given a handle.
    pub fn get_immediate_data(&self, imm: Immediate) -> &ConstantData {
        self.f.dfg.immediates.get(imm).unwrap()
    }

    /// Retrieve constant data given a handle.
    pub fn get_constant_data(&self, constant_handle: Constant) -> &ConstantData {
        self.f.dfg.constants.get(constant_handle)
    }

    /// Indicate that a constant should be emitted.
    pub fn use_constant(&mut self, constant: VCodeConstantData) -> VCodeConstant {
        self.vcode.constants().insert(constant)
    }

    /// Cause the value in `reg` to be in a virtual reg, by copying it into a new virtual reg
    /// if `reg` is a real reg.  `ty` describes the type of the value in `reg`.
    pub fn ensure_in_vreg(&mut self, reg: Reg, ty: Type) -> Reg {
        if reg.to_virtual_reg().is_some() {
            reg
        } else {
            let new_reg = self.alloc_tmp(ty).only_reg().unwrap();
            self.emit(I::gen_move(new_reg, reg, ty));
            new_reg.to_reg()
        }
    }

    /// Note that one vreg is to be treated as an alias of another.
    pub fn set_vreg_alias(&mut self, from: Reg, to: Reg) {
        trace!("set vreg alias: from {:?} to {:?}", from, to);
        self.vcode.set_vreg_alias(from, to);
    }
}<|MERGE_RESOLUTION|>--- conflicted
+++ resolved
@@ -10,13 +10,8 @@
 use crate::inst_predicates::{has_lowering_side_effect, is_constant_64bit};
 use crate::ir::{
     ArgumentPurpose, Block, Constant, ConstantData, DataFlowGraph, ExternalName, Function,
-<<<<<<< HEAD
-    GlobalValue, GlobalValueData, Immediate, Inst, InstructionData, MemFlags, Opcode, RelSourceLoc,
-    Type, Value, ValueDef, ValueLabelAssignments, ValueLabelStart,
-=======
     GlobalValue, GlobalValueData, Immediate, Inst, InstructionData, MemFlags, RelSourceLoc, Type,
     Value, ValueDef, ValueLabelAssignments, ValueLabelStart,
->>>>>>> db9efcb0
 };
 use crate::machinst::{
     writable_value_regs, BlockIndex, BlockLoweringOrder, Callee, LoweredBlock, MachLabel, Reg,
@@ -912,32 +907,7 @@
             branch,
             targets,
         );
-        // A block should end with at most two branches. The first may be a
-        // conditional branch; a conditional branch can be followed only by an
-        // unconditional branch or fallthrough. Otherwise, if only one branch,
-        // it may be an unconditional branch, a fallthrough, a return, or a
-        // trap. These conditions are verified by `is_block_basic()` during the
-        // verifier pass.
-        assert!(branches.len() <= 2);
-        if branches.len() == 2 {
-            assert!(self.data(branches[1]).opcode() == Opcode::Jump);
-        }
         // When considering code-motion opportunities, consider the current
-<<<<<<< HEAD
-        // program point to be the first branch.
-        self.cur_inst = Some(branches[0]);
-        // Lower the first branch in ISLE.  This will automatically handle
-        // the second branch (if any) by emitting a two-way conditional branch.
-        backend
-            .lower_branch(self, branches[0], targets)
-            .unwrap_or_else(|| {
-                panic!(
-                    "should be implemented in ISLE: branch = `{}`",
-                    self.f.dfg.display_inst(branches[0]),
-                )
-            });
-        let loc = self.srcloc(branches[0]);
-=======
         // program point to be this branch.
         self.cur_inst = Some(branch);
 
@@ -951,7 +921,6 @@
                 )
             });
         let loc = self.srcloc(branch);
->>>>>>> db9efcb0
         self.finish_ir_inst(loc);
         // Add block param outputs for current block.
         self.lower_branch_blockparam_args(bindex);
@@ -963,31 +932,6 @@
             // Avoid immutable borrow by explicitly indexing.
             let (inst, succ) = self.vcode.block_order().succ_indices(block)[succ_idx];
 
-<<<<<<< HEAD
-            // Get branch args and convert to Regs.
-            let branch_args = match &self.f.dfg.insts[inst] {
-                InstructionData::Jump {
-                    destination: block, ..
-                } => block.args_slice(&self.f.dfg.value_lists),
-                InstructionData::Brif {
-                    blocks: [then_block, else_block],
-                    ..
-                } => {
-                    // NOTE: `succ_idx == 0` implying that we're traversing the `then_block` is
-                    // enforced by the traversal order defined in `visit_block_succs`. Eventually
-                    // we should traverse the `branch_destination` slice there, which would
-                    // simplify computing the branch args significantly.
-                    if succ_idx == 0 {
-                        then_block.args_slice(&self.f.dfg.value_lists)
-                    } else {
-                        assert!(succ_idx == 1);
-                        else_block.args_slice(&self.f.dfg.value_lists)
-                    }
-                }
-                InstructionData::BranchTable { .. } => &[],
-                _ => unreachable!(),
-            };
-=======
             // The use of `succ_idx` to index `branch_destination` is valid on the assumption that
             // the traversal order defined in `visit_block_succs` mirrors the order returned by
             // `branch_destination`. If that assumption is violated, the branch targets returned
@@ -995,7 +939,6 @@
             let branches = self.f.dfg.insts[inst].branch_destination(&self.f.dfg.jump_tables);
             let branch_args = branches[succ_idx].args_slice(&self.f.dfg.value_lists);
 
->>>>>>> db9efcb0
             let mut branch_arg_vregs: SmallVec<[Reg; 16]> = smallvec![];
             for &arg in branch_args {
                 let arg = self.f.dfg.resolve_aliases(arg);
@@ -1019,23 +962,10 @@
         targets.clear();
         let mut last_inst = None;
         for &(inst, succ) in self.vcode.block_order().succ_indices(bindex) {
-<<<<<<< HEAD
-            // Avoid duplicates: this ensures a br_table is only inserted once.
-            if last_inst != Some(inst) {
-                branches.push(inst);
-            } else {
-                debug_assert!(
-                    self.f.dfg.insts[inst].opcode() == Opcode::BrTable
-                        || self.f.dfg.insts[inst].opcode() == Opcode::Brif
-                );
-                debug_assert!(branches.len() == 1);
-            }
-=======
             // Basic blocks may end in a single branch instruction, but those instructions may have
             // multiple destinations. As such, all `inst` values in `succ_indices` must be the
             // same, or this basic block would have multiple branch instructions present.
             debug_assert!(last_inst.map_or(true, |prev| prev == inst));
->>>>>>> db9efcb0
             last_inst = Some(inst);
             targets.push(MachLabel::from_block(succ));
         }
