--- conflicted
+++ resolved
@@ -421,13 +421,9 @@
             write!(w, " {}, {}", arg, block_then.display(pool))?;
             write!(w, ", {}", block_else.display(pool))
         }
-<<<<<<< HEAD
-        BranchTable { arg, table, .. } => write!(w, " {}, {}", arg, jump_tables[table]),
-=======
         BranchTable { arg, table, .. } => {
             write!(w, " {}, {}", arg, jump_tables[table].display(pool))
         }
->>>>>>> db9efcb0
         Call {
             func_ref, ref args, ..
         } => write!(w, " {}({})", func_ref, DisplayValues(args.as_slice(pool))),
