//! Binary machine code emission.
//!
//! The `binemit` module contains code for translating Cranelift's intermediate representation into
//! binary machine code.

mod stack_map;

pub use self::stack_map::StackMap;
use core::fmt;
#[cfg(feature = "enable-serde")]
use serde::{Deserialize, Serialize};

/// Offset in bytes from the beginning of the function.
///
/// Cranelift can be used as a cross compiler, so we don't want to use a type like `usize` which
/// depends on the *host* platform, not the *target* platform.
pub type CodeOffset = u32;

/// Addend to add to the symbol value.
pub type Addend = i64;

/// Relocation kinds for every ISA
#[derive(Copy, Clone, Debug, PartialEq, Eq)]
#[cfg_attr(feature = "enable-serde", derive(Serialize, Deserialize))]
pub enum Reloc {
    /// absolute 4-byte
    Abs4,
    /// absolute 8-byte
    Abs8,
    /// x86 PC-relative 4-byte
    X86PCRel4,
    /// x86 call to PC-relative 4-byte
    X86CallPCRel4,
    /// x86 call to PLT-relative 4-byte
    X86CallPLTRel4,
    /// x86 GOT PC-relative 4-byte
    X86GOTPCRel4,
    /// Arm32 call target
    Arm32Call,
    /// Arm64 call target. Encoded as bottom 26 bits of instruction. This
    /// value is sign-extended, multiplied by 4, and added to the PC of
    /// the call instruction to form the destination address.
    Arm64Call,
    /// s390x PC-relative 4-byte offset
    S390xPCRel32Dbl,
    /// s390x PC-relative 4-byte offset to PLT
    S390xPLTRel32Dbl,

    /// Elf x86_64 32 bit signed PC relative offset to two GOT entries for GD symbol.
    ElfX86_64TlsGd,

    /// Mach-O x86_64 32 bit signed PC relative offset to a `__thread_vars` entry.
    MachOX86_64Tlv,

    /// AArch64 TLS GD
    /// Set an ADRP immediate field to the top 21 bits of the final address. Checks for overflow.
    /// This is equivalent to `R_AARCH64_TLSGD_ADR_PAGE21` in the [aaelf64](https://github.com/ARM-software/abi-aa/blob/2bcab1e3b22d55170c563c3c7940134089176746/aaelf64/aaelf64.rst#relocations-for-thread-local-storage)
    Aarch64TlsGdAdrPage21,

    /// AArch64 TLS GD
    /// Set the add immediate field to the low 12 bits of the final address. Does not check for overflow.
    /// This is equivalent to `R_AARCH64_TLSGD_ADD_LO12_NC` in the [aaelf64](https://github.com/ARM-software/abi-aa/blob/2bcab1e3b22d55170c563c3c7940134089176746/aaelf64/aaelf64.rst#relocations-for-thread-local-storage)
    Aarch64TlsGdAddLo12Nc,

<<<<<<< HEAD
    /// procedure call.
    /// call symbol
    /// expands to the following assembly and relocation:
    /// auipc ra, 0
    /// jalr ra, ra, 0
    RiscvCall,
=======
    /// s390x TLS GD64 - 64-bit offset of tls_index for GD symbol in GOT
    S390xTlsGd64,
    /// s390x TLS GDCall - marker to enable optimization of TLS calls
    S390xTlsGdCall,
>>>>>>> c3e31c99
}

impl fmt::Display for Reloc {
    /// Display trait implementation drops the arch, since its used in contexts where the arch is
    /// already unambiguous, e.g. clif syntax with isa specified. In other contexts, use Debug.
    fn fmt(&self, f: &mut fmt::Formatter) -> fmt::Result {
        match *self {
            Self::Abs4 => write!(f, "Abs4"),
            Self::Abs8 => write!(f, "Abs8"),
            Self::S390xPCRel32Dbl => write!(f, "PCRel32Dbl"),
            Self::S390xPLTRel32Dbl => write!(f, "PLTRel32Dbl"),
            Self::X86PCRel4 => write!(f, "PCRel4"),
            Self::X86CallPCRel4 => write!(f, "CallPCRel4"),
            Self::X86CallPLTRel4 => write!(f, "CallPLTRel4"),
            Self::X86GOTPCRel4 => write!(f, "GOTPCRel4"),
            Self::Arm32Call | Self::Arm64Call => write!(f, "Call"),
            Self::RiscvCall => write!(f, "RiscvCall"),

            Self::ElfX86_64TlsGd => write!(f, "ElfX86_64TlsGd"),
            Self::MachOX86_64Tlv => write!(f, "MachOX86_64Tlv"),
            Self::Aarch64TlsGdAdrPage21 => write!(f, "Aarch64TlsGdAdrPage21"),
            Self::Aarch64TlsGdAddLo12Nc => write!(f, "Aarch64TlsGdAddLo12Nc"),
            Self::S390xTlsGd64 => write!(f, "TlsGd64"),
            Self::S390xTlsGdCall => write!(f, "TlsGdCall"),
        }
    }
}

/// Container for information about a vector of compiled code and its supporting read-only data.
///
/// The code starts at offset 0 and is followed optionally by relocatable jump tables and copyable
/// (raw binary) read-only data.  Any padding between sections is always part of the section that
/// precedes the boundary between the sections.
#[derive(PartialEq)]
pub struct CodeInfo {
    /// Number of bytes in total.
    pub total_size: CodeOffset,
}<|MERGE_RESOLUTION|>--- conflicted
+++ resolved
@@ -62,19 +62,17 @@
     /// This is equivalent to `R_AARCH64_TLSGD_ADD_LO12_NC` in the [aaelf64](https://github.com/ARM-software/abi-aa/blob/2bcab1e3b22d55170c563c3c7940134089176746/aaelf64/aaelf64.rst#relocations-for-thread-local-storage)
     Aarch64TlsGdAddLo12Nc,
 
-<<<<<<< HEAD
     /// procedure call.
     /// call symbol
     /// expands to the following assembly and relocation:
     /// auipc ra, 0
     /// jalr ra, ra, 0
     RiscvCall,
-=======
+
     /// s390x TLS GD64 - 64-bit offset of tls_index for GD symbol in GOT
     S390xTlsGd64,
     /// s390x TLS GDCall - marker to enable optimization of TLS calls
     S390xTlsGdCall,
->>>>>>> c3e31c99
 }
 
 impl fmt::Display for Reloc {
