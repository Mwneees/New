--- conflicted
+++ resolved
@@ -1057,21 +1057,12 @@
                             _ => panic!("Unspported size for LDR from constant pool!"),
                         }
                     }
-<<<<<<< HEAD
-                    &AMode::PreIndexed { rn, simm9 } => {
-                        let reg = allocs.next(rn.to_reg());
-                        sink.put4(enc_ldst_simm9(op, simm9, 0b11, reg, rd));
-                    }
-                    &AMode::PostIndexed { rn, simm9 } => {
-                        let reg = allocs.next(rn.to_reg());
-=======
-                    &AMode::SPPreIndexed(simm9) => {
+                    &AMode::SPPreIndexed { simm9 } => {
                         let reg = stack_reg();
                         sink.put4(enc_ldst_simm9(op, simm9, 0b11, reg, rd));
                     }
-                    &AMode::SPPostIndexed(simm9) => {
+                    &AMode::SPPostIndexed { simm9 } => {
                         let reg = stack_reg();
->>>>>>> 385bd0cb
                         sink.put4(enc_ldst_simm9(op, simm9, 0b01, reg, rd));
                     }
                     // Eliminated by `mem_finalize()` above.
@@ -1162,21 +1153,12 @@
                     &AMode::Label { .. } => {
                         panic!("Store to a MemLabel not implemented!");
                     }
-<<<<<<< HEAD
-                    &AMode::PreIndexed { rn, simm9 } => {
-                        let reg = allocs.next(rn.to_reg());
-                        sink.put4(enc_ldst_simm9(op, simm9, 0b11, reg, rd));
-                    }
-                    &AMode::PostIndexed { rn, simm9 } => {
-                        let reg = allocs.next(rn.to_reg());
-=======
-                    &AMode::SPPreIndexed(simm9) => {
+                    &AMode::SPPreIndexed { simm9 } => {
                         let reg = stack_reg();
                         sink.put4(enc_ldst_simm9(op, simm9, 0b11, reg, rd));
                     }
-                    &AMode::SPPostIndexed(simm9) => {
+                    &AMode::SPPostIndexed { simm9 } => {
                         let reg = stack_reg();
->>>>>>> 385bd0cb
                         sink.put4(enc_ldst_simm9(op, simm9, 0b01, reg, rd));
                     }
                     // Eliminated by `mem_finalize()` above.
