;; Instruction formats.
(type MInst
  (enum
    ;; A no-op of zero size.
    (Nop0)
    (Nop4)

    ;; load immediate
    (Lui
      (rd WritableReg)
      (imm Imm20))

     (Auipc
      (rd WritableReg)
      (imm Imm20))
    
    ;; An ALU operation with one register sources and a register destination.
    (FpuRR
      (alu_op FpuOPRR)
      (frm OptionFloatRoundingMode)
      (rd WritableReg)
      (rs Reg))


    ;; An ALU operation with two register sources and a register destination.
    (AluRRR
      (alu_op AluOPRRR)
      (rd WritableReg)
      (rs1 Reg)
      (rs2 Reg))

    ;; An ALU operation with two register sources and a register destination.
    (FpuRRR
      (alu_op FpuOPRRR)
      (frm OptionFloatRoundingMode)
      (rd WritableReg)
      (rs1 Reg)
      (rs2 Reg))

    ;; An ALU operation with three register sources and a register destination.
    (FpuRRRR
      (alu_op FpuOPRRRR)
      (frm OptionFloatRoundingMode)
      (rd WritableReg)
      (rs1 Reg)
      (rs2 Reg)
      (rs3 Reg))
      
    ;; An ALU operation with a register source and an immediate-12 source, and a register
    ;; destination.
    (AluRRImm12
      (alu_op AluOPRRI)
      (rd WritableReg)
      (rs Reg)
      (imm12 Imm12))

    ;; An load
    (Load
      (rd WritableReg)
      (op LoadOP)
      (flags MemFlags)
      (from AMode)) 
    ;; An Store 
    (Store
      (to AMode)
      (op StoreOP)
      (flags MemFlags)
      (src Reg))

    ;; A pseudo-instruction that captures register arguments in vregs.
    (Args
      (args VecArgPair))

    (Ret (rets VecRetPair))

     (Extend
      (rd WritableReg)
      (rn Reg)
      (signed bool)
      (from_bits u8)
      (to_bits u8))
  
    (AjustSp
      (amount i64))
    (Call
      (info BoxCallInfo))

      ;; A machine indirect-call instruction.
    (CallInd
      (info BoxCallIndInfo))

    (TrapIf
      (test Reg)
      (trap_code TrapCode))
    
    ;; use a simple compare to decide to cause trap or not.
    (TrapIfC
      (rs1 Reg)
      (rs2 Reg)
      (cc IntCC)
      (trap_code TrapCode))
    (TrapFf
      (cc FloatCC)
      (x Reg)
      (y Reg)
      (ty Type)
      (tmp WritableReg)
      (trap_code TrapCode))

    (Jal
      ;; (rd WritableReg) don't use 
      (dest BranchTarget))
  
     (CondBr
      (taken BranchTarget)
      (not_taken BranchTarget)
      (kind IntegerCompare))

    ;; Load an inline symbol reference.
    (LoadExtName
      (rd WritableReg)
      (name BoxExternalName)
      (offset i64))
    
    ;; Load address referenced by `mem` into `rd`.
    (LoadAddr
      (rd WritableReg)
      (mem AMode))
    
    ;; Marker, no-op in generated code: SP "virtual offset" is adjusted. This
    ;; controls how AMode::NominalSPOffset args are lowered.
    (VirtualSPOffsetAdj
      (amount i64))

    ;; A MOV instruction. These are encoded as OrR's (AluRRR form) but we
    ;; keep them separate at the `Inst` level for better pretty-printing
    ;; and faster `is_move()` logic.
    (Mov
      (rd WritableReg)
      (rm Reg)
      (ty Type))

    (Fence
      (pred FenceReq)
      (succ FenceReq))

    (FenceI)

    (ECall)

    (EBreak)

    ;; An instruction guaranteed to always be undefined and to trigger an illegal instruction at
    ;; runtime.
    (Udf
      (trap_code TrapCode))
    ;; a jump and link register operation 
    (Jalr
      ;;Plain unconditional jumps (assembler pseudo-op J) are encoded as a JAL with rd=x0.
      (rd WritableReg)
      (base Reg)
      (offset Imm12))

    ;; atomic operations.
    (Atomic 
      (op AtomicOP)
      (rd WritableReg)
      (addr Reg)
      (src Reg)
      (amo AMO))
    ;; an atomic store
    (AtomicStore 
      (src Reg)
      (ty Type)
      (p Reg))
    ;; an atomic load.
    (AtomicLoad
      (rd WritableReg)
      (ty Type)
      (p Reg))
      
    ;; an atomic nand need using loop to implement.
    (AtomicRmwLoop
      (offset Reg)
      (op AtomicRmwOp)
      (dst WritableReg)
      (ty Type)
      (p Reg)
      (x Reg)
      (t0 WritableReg))

    ;; a float compare 
    (Fcmp 
      (cc FloatCC)
      (rd WritableReg)
      (rs1 Reg)
      (rs2 Reg)
      (ty Type))

    ;; select x or y base on condition 
    (Select 
      (dst VecWritableReg)
      (ty Type)
      (condition Reg)
      (x ValueRegs)
      (y ValueRegs))

    (ReferenceCheck
      (rd WritableReg)
      (op ReferenceCheckOP)
      (x Reg))
    
    (BrTableCheck
      (index Reg)
      (targets_len i32)
      (default_ BranchTarget))
    (BrTable
      (index Reg)
      (tmp1 WritableReg)
      (targets VecBranchTarget))

    ;; atomic compare and set operation
    (AtomicCas
      (offset Reg)
      (t0 WritableReg)
      (dst WritableReg)
      (e Reg)
      (addr Reg)
      (v Reg)
      (ty Type))
    ;; select x or y base on op_code 
    (IntSelect
      (op IntSelectOP)
      (dst VecWritableReg)
      (x ValueRegs)
      (y ValueRegs)
      (ty Type))
    ;; risc-v csr operations.
    (Csr
      (csr_op CsrOP)
      (rd WritableReg)
      (rs OptionReg)
      (imm OptionUimm5)
      (csr CsrAddress))
    ;; an integer compare.
    (Icmp
      (cc IntCC)
      (rd WritableReg)
      (a ValueRegs) 
      (b ValueRegs)
      (ty Type))
    ;; select a reg base on condition.
    ;; very useful because in lowering stage we can not have condition branch.
    (SelectReg
      (rd WritableReg)
      (rs1 Reg)
      (rs2 Reg)
      (condition IntegerCompare))
    ;; 
    (FcvtToInt
      (is_sat bool)
      (rd WritableReg)
      (tmp WritableReg) ;; a float register to load bounds.
      (rs Reg)
      (is_signed bool)
      (in_type Type)
      (out_type Type))
    (SelectIf 
      (if_spectre_guard bool)
      (rd VecWritableReg)
      (test Reg)
      (x ValueRegs)
      (y ValueRegs))
    (RawData (data VecU8))
    
    ;; An unwind pseudo-instruction.
       (Unwind
        (inst UnwindInst))
        
    ;; A dummy use, useful to keep a value alive.
       (DummyUse
        (reg Reg))
    ;;; 
    (FloatRound
      (op FloatRoundOP) 
      (rd WritableReg)
      (int_tmp WritableReg)
      (f_tmp WritableReg)
      (rs Reg)
      (ty Type))
    ;;;; FMax 
    (FloatSelect
      (op FloatSelectOP)
      (rd WritableReg)
      ;; a integer register
      (tmp WritableReg)
      (rs1 Reg)
      (rs2 Reg)
      (ty Type))
    (FloatSelectPseudo
      (op FloatSelectOP)
      (rd WritableReg)
      ;; a integer register
      (tmp WritableReg)
      (rs1 Reg)
      (rs2 Reg)
      (ty Type))
    
    ;; popcnt  if target doesn't support extension B 
    ;; use iteration to implement.
    (Popcnt
      (sum WritableReg)
      (step WritableReg)
      (tmp WritableReg)
      (rs Reg)
      (ty Type))

    ;;; counting leading or trailing zeros.
    (Cltz
      ;; leading or trailing.
      (leading bool)
      (sum WritableReg)
      (step WritableReg)
      (tmp WritableReg)
      (rs Reg)
      (ty Type))
    ;; Byte-reverse register
    (Rev8
      (rs Reg)
      (step WritableReg)
      (tmp WritableReg)
      (rd WritableReg))
    ;; 
    (Brev8
      (rs Reg)
      (ty Type)
      (step WritableReg)
      (tmp WritableReg)
      (tmp2 WritableReg)
      (rd WritableReg))
    (StackProbeLoop
      (guard_size u32)
      (probe_count u32)
      (tmp WritableReg))
    (ElfTlsGetAddr
      (symbol ExternalName)
      (rd WritableReg))
))


(type FloatSelectOP (enum
  (Max)
  (Min)
))

(type FloatRoundOP (enum
  (Nearest)
  (Ceil)
  (Floor)
  (Trunc)
))

(type CsrOP (enum 
  (Csrrw)
  (Csrrs)
  (Csrrc)
  (Csrrwi)
  (Csrrsi)
  (Csrrci)
))

(type IntSelectOP (enum
  (Smax)
  (Umax)
  (Smin)
  (Umin)
))

(type ReferenceCheckOP (enum
  (IsNull)
  (IsInvalid)
))

(type AtomicOP (enum
  (LrW)
  (ScW)
  (AmoswapW)
  (AmoaddW)
  (AmoxorW)
  (AmoandW)
  (AmoorW)
  (AmominW)
  (AmomaxW)
  (AmominuW)
  (AmomaxuW)
  (LrD)
  (ScD)
  (AmoswapD)
  (AmoaddD)
  (AmoxorD)
  (AmoandD)
  (AmoorD)
  (AmominD)
  (AmomaxD)
  (AmominuD)
  (AmomaxuD)
))

(type FpuOPRRRR (enum 
  ;; float32
  (FmaddS)
  (FmsubS)
  (FnmsubS)
  (FnmaddS)
  ;; float64
  (FmaddD)
  (FmsubD)
  (FnmsubD)
  (FnmaddD)
))

(type FClassResult (enum 
  ;;0 rs1 is −∞.
  (NegInfinite)
  ;; 1 rs1 is a negative normal number.
  (NegNormal)
  ;; 2 rs1 is a negative subnormal number.
  (NegSubNormal)
  ;; 3 rs1 is −0.
  (NegZero)
  ;; 4 rs1 is +0.
  (PosZero)
  ;; 5 rs1 is a positive subnormal number.
  (PosSubNormal)
  ;; 6 rs1 is a positive normal number.
  (PosNormal)
  ;; 7 rs1 is +∞.
  (PosInfinite)
  ;; 8 rs1 is a signaling NaN.
  (SNaN)
  ;; 9 rs1 is a quiet NaN.
  (QNaN)
))

(type FpuOPRR (enum 
  ;; RV32F Standard Extension
  (FsqrtS)
  (FcvtWS)
  (FcvtWuS)
  (FmvXW)
  (FclassS)
  (FcvtSw)
  (FcvtSwU)
  (FmvWX)


  ;; RV64F Standard Extension (in addition to RV32F)
  (FcvtLS)
  (FcvtLuS)
  (FcvtSL)
  (FcvtSLU)
  

  ;; RV64D Standard Extension (in addition to RV32D)
  (FcvtLD)
  (FcvtLuD)
  (FmvXD)
  (FcvtDL)
  (FcvtDLu)
  (FmvDX)

  ;; RV32D Standard Extension
  (FsqrtD)
  (FcvtSD)
  (FcvtDS)
  (FclassD)
  (FcvtWD)
  (FcvtWuD)
  (FcvtDW)
  (FcvtDWU)
  ;; bitmapip
  
))

(type LoadOP (enum  
  (Lb)
  (Lh)
  (Lw)
  (Lbu)
  (Lhu)
  (Lwu)
  (Ld)
  (Flw)
  (Fld)
))

(type StoreOP (enum
  (Sb)
  (Sh)
  (Sw)
  (Sd)
  (Fsw)
  (Fsd)
))

(type AluOPRRR (enum 
  ;; base set
  (Add)
  (Sub)
  (Sll)
  (Slt)
  (SltU)
  (Sgt)
  (Sgtu)
  (Xor)
  (Srl)
  (Sra)
  (Or)
  (And)
  
  ;; RV64I Base Instruction Set (in addition to RV32I)
  (Addw)
  (Subw)
  (Sllw)
  (Srlw)
  (Sraw)

  
  ;;RV32M Standard Extension
  (Mul)
  (Mulh)
  (Mulhsu)
  (Mulhu)
  (Div)
  (DivU)
  (Rem)
  (RemU)

  ;; RV64M Standard Extension (in addition to RV32M)

  (Mulw)
  (Divw)
  (Divuw)
  (Remw)
  (Remuw)

  ;; bitmapip
  (Adduw)
  (Andn)
  (Bclr)
  (Bext)
  (Binv)
  (Bset)
  (Clmul)
  (Clmulh)
  (Clmulr)
  (Max)
  (Maxu)
  (Min)
  (Minu)
  (Orn)
  (Rol)
  (Rolw)
  (Ror)
  (Rorw)
  (Sh1add)
  (Sh1adduw)
  (Sh2add)
  (Sh2adduw)
  (Sh3add)
  (Sh3adduw)
  (Xnor)
))


(type FpuOPRRR (enum
  ;; RV32F Standard Extension
  (FaddS)
  (FsubS)
  (FmulS)
  (FdivS)

  (FsgnjS)
  (FsgnjnS)
  (FsgnjxS)
  (FminS)
  (FmaxS)
  (FeqS)
  (FltS)
  (FleS)
 
  ;; RV32D Standard Extension
  (FaddD)
  (FsubD)
  (FmulD)
  (FdivD)
  (FsgnjD)
  (FsgnjnD)
  (FsgnjxD)
  (FminD)
  (FmaxD)
  (FeqD)
  (FltD)
  (FleD)
))



(type AluOPRRI (enum 
  (Addi)
  (Slti)
  (SltiU)
  (Xori)
  (Ori)
  (Andi)
  (Slli)
  (Srli)
  (Srai)
  (Addiw)
  (Slliw)
  (SrliW)
  (Sraiw)
  (Bclri)
  (Bexti)
  (Binvi)
  (Bseti)
  (Rori)
  (Roriw)
  (SlliUw)
  (Clz)
  (Clzw)
  (Cpop)
  (Cpopw)
  (Ctz)
  (Ctzw)
  (Rev8)
  (Sextb)
  (Sexth)
  (Zexth)
  (Orcb)
  (Brev8)
))


(type FRM (enum 
  ;; Round to Nearest, ties to Even
  (RNE)
  ;; Round towards Zero
  (RTZ)
  ;;  Round Down (towards −∞)
  (RDN)
  ;; Round Up (towards +∞)
  (RUP)
  ;; Round to Nearest, ties to Max Magnitude
  (RMM)
  ;; In instruction’s rm field, selects dynamic rounding mode;
  ;;In Rounding Mode register, Invalid.
  (Fcsr)
))

(type FFlagsException (enum
  ;; Invalid Operation
  (NV)
  ;; Divide by Zero
  (DZ)
  ;; Overflow
  (OF)
  ;; Underflow
  (UF)
  ;; Inexact
  (NX)
))

;;;; input output read write
;;;; SI SO SR SW
;;;; PI PO PR PW
;;;; lowest four bit are used.
(type FenceReq (primitive u8))

(type FenceFm (enum 
    (None)
    (Tso)
))


(type VecBranchTarget (primitive VecBranchTarget))
(type BoxCallInfo (primitive BoxCallInfo))
(type BoxCallIndInfo (primitive BoxCallIndInfo))
(type IntegerCompare (primitive IntegerCompare))
(type AMode (primitive AMode))
(type OptionReg (primitive OptionReg))
(type OptionImm12 (primitive OptionImm12))
(type OptionUimm5 (primitive OptionUimm5))
(type Imm12 (primitive Imm12))
(type UImm5 (primitive UImm5))
(type Imm20 (primitive Imm20))
(type Imm3 (primitive Imm3))
(type BranchTarget (primitive BranchTarget))
(type CsrAddress (primitive CsrAddress))
(type OptionFloatRoundingMode (primitive OptionFloatRoundingMode))
(type VecU8 (primitive VecU8))
(type AMO (primitive AMO))
(type VecMachLabel extern (enum))

;; Helper for creating the zero register.
(decl zero_reg () Reg)
(extern constructor zero_reg zero_reg)

(decl value_regs_zero () ValueRegs)
(rule (value_regs_zero)
  (value_regs (imm $I64 0) (imm $I64 0)))

(decl gen_float_round (FloatRoundOP Reg Type) Reg)
(rule
  (gen_float_round op rs ty)
  (let
    ((rd WritableReg (temp_writable_reg ty))
      (tmp WritableReg (temp_writable_reg $I64))
      (tmp2 WritableReg (temp_writable_reg $F64))
      (_ Unit (emit (MInst.FloatRound op rd tmp tmp2 rs ty))))
    (writable_reg_to_reg rd)))

(decl gen_float_select_pseudo (FloatSelectOP Reg Reg Type) Reg)
(rule
  (gen_float_select_pseudo op x y ty)
  (let
    ((rd WritableReg (temp_writable_reg ty))
      (tmp WritableReg (temp_writable_reg $I64))
      (_ Unit (emit (MInst.FloatSelectPseudo op rd tmp x y ty))))
    (writable_reg_to_reg rd)))

(decl gen_float_select (FloatSelectOP Reg Reg Type) Reg)
(rule
  (gen_float_select op x y ty)
  (let
    ((rd WritableReg (temp_writable_reg ty))
      (tmp WritableReg (temp_writable_reg $I64))
      (_ Unit (emit (MInst.FloatSelect op rd tmp x y ty))))
    (writable_reg_to_reg rd)))

;; for load immediate
(decl imm (Type u64) Reg)
(extern constructor imm imm)

;; for load immediate
(decl imm_from_bits (u64) Imm12)
(extern constructor imm_from_bits imm_from_bits)

(decl imm_from_neg_bits (i64) Imm12)
(extern constructor imm_from_neg_bits imm_from_neg_bits)
;;
(decl imm12_from_u64 (Imm12) u64)
(extern extractor imm12_from_u64 imm12_from_u64)

(decl writable_zero_reg () WritableReg)
(extern constructor writable_zero_reg writable_zero_reg)

(decl gen_default_frm () OptionFloatRoundingMode)
(extern constructor gen_default_frm gen_default_frm)

;; Helper for emitting `MInst.FpuRR` instructions.
(decl fpu_rr (FpuOPRR Type Reg) Reg)
(rule (fpu_rr op ty src)
      (let ((dst WritableReg (temp_writable_reg ty))
            (_ Unit (emit (MInst.FpuRR op (gen_default_frm) dst src))))
        dst))

;; Helper for emitting `MInst.AluRRR` instructions.
(decl alu_rrr (AluOPRRR Reg Reg) Reg)
(rule (alu_rrr op src1 src2)
      (let ((dst WritableReg (temp_writable_reg $I64))
            (_ Unit (emit (MInst.AluRRR op dst src1 src2))))
        dst))

;; Helper for emit rd = rs1 + rs2 for Interger.
(decl alu_add (Reg Reg) Reg)
(rule
  (alu_add rs1 rs2)
  (alu_rrr (AluOPRRR.Add) rs1 rs2))

(decl alu_and (Reg Reg) Reg)
(rule
  (alu_and rs1 rs2)
  (alu_rrr (AluOPRRR.And) rs1 rs2))


;; Helper for emit rd = rs1 - rs2 for Interger.
(decl alu_sub (Reg Reg) Reg)
(rule
  (alu_sub rs1 rs2)
  (alu_rrr (AluOPRRR.Sub) rs1 rs2))

(decl pack_float_rounding_mode (FRM) OptionFloatRoundingMode)
(extern constructor pack_float_rounding_mode pack_float_rounding_mode)

;; Helper for emitting `MInst.AluRRR` instructions.
(decl fpu_rrr (FpuOPRRR Type Reg Reg) Reg)
(rule (fpu_rrr op ty src1 src2)
      (let ((dst WritableReg (temp_writable_reg ty))
            (_ Unit (emit (MInst.FpuRRR op (gen_default_frm) dst src1 src2))))
        dst))


;; Helper for emitting `MInst.FpuRRRR` instructions.
(decl fpu_rrrr (FpuOPRRRR Type Reg Reg Reg) Reg)
(rule (fpu_rrrr op ty src1 src2 src3)
      (let ((dst WritableReg (temp_writable_reg ty))
            (_ Unit (emit (MInst.FpuRRRR op (gen_default_frm) dst src1 src2 src3))))
        dst))


;; Helper for emitting `MInst.AluRRImm12` instructions.
(decl alu_rr_imm12 (AluOPRRI Reg Imm12) Reg)
(rule (alu_rr_imm12 op src imm)
      (let ((dst WritableReg (temp_writable_reg $I64))
            (_ Unit (emit (MInst.AluRRImm12 op dst src imm))))
        dst))

(decl alu_andi (Reg i32) Reg)
(rule (alu_andi r i) 
  (alu_rr_imm12 (AluOPRRI.Andi) r (imm12_const i)))


(decl alu_slli (Reg i32) Reg)
(rule (alu_slli r i) 
  (alu_rr_imm12 (AluOPRRI.Slli) r (imm12_const i)))
(decl alu_srli (Reg i32) Reg)
(rule (alu_srli r i) 
  (alu_rr_imm12 (AluOPRRI.Srli) r (imm12_const i)))

;; some instruction use imm12 as funct12.
;; so we don't need the imm12 paramter.
(decl alu_rr_funct12 (AluOPRRI Reg) Reg)
(rule (alu_rr_funct12 op src)
      (let ((dst WritableReg (temp_writable_reg $I64))
            (_ Unit (emit (MInst.AluRRImm12 op dst src (imm12_zero)))))
        dst))

;; extend int if need.
(decl ext_int_if_need (bool ValueRegs Type) ValueRegs)
;;; for I8 and I16 ...
(rule -1
  (ext_int_if_need signed val (fits_in_32 ty))
  (gen_extend val signed (ty_bits ty) 64))
;;; otherwise this is a I64 or I128 
;;; no need to extend.
(rule
  (ext_int_if_need _ r  $I64)
  r)
(rule
  (ext_int_if_need _ r  $I128)
  r)


;; Helper for get negative of Imm12 
(decl neg_imm12 (Imm12) Imm12)
(extern constructor neg_imm12 neg_imm12) 


;; Helper to go directly from a `Value`, when it's an `iconst`, to an `Imm12`.
(decl imm12_from_value (Imm12) Value)
(extractor
  (imm12_from_value n)
  (def_inst (iconst (u64_from_imm64 (imm12_from_u64 n)))))

(decl select_addi (Type) AluOPRRI)
(rule 1 (select_addi (fits_in_32 ty)) (AluOPRRI.Addiw))
(rule (select_addi (fits_in_64 ty)) (AluOPRRI.Addi))


(decl bnot_128 (ValueRegs) ValueRegs)
(rule 
  (bnot_128 val)
  (let
    (;; low part.
      (low Reg (gen_bit_not (value_regs_get val 0)))
      ;; high part.
      (high Reg (gen_bit_not (value_regs_get val 1))))
    (value_regs low high)))

(decl lower_bit_reverse (Reg Type) Reg)

(rule
  (lower_bit_reverse r $I8)
  (gen_brev8 r $I8))

(rule
  (lower_bit_reverse r $I16)
  (let 
    ((tmp Reg (gen_brev8 r $I16))
      (tmp2 Reg (gen_rev8 tmp))
      (result Reg (alu_rr_imm12 (AluOPRRI.Srli) tmp2 (imm12_const 48))))
    result))

(rule
  (lower_bit_reverse r $I32)
  (let 
    ((tmp Reg (gen_brev8 r $I32))
      (tmp2 Reg (gen_rev8 tmp))
      (result Reg (alu_rr_imm12 (AluOPRRI.Srli) tmp2 (imm12_const 32))))
    result))

(rule
  (lower_bit_reverse r $I64)
  (let 
    ((tmp Reg (gen_rev8 r)))
    (gen_brev8 tmp $I64)))


(decl imm12_zero () Imm12)
(rule 
  (imm12_zero)
  (imm12_const 0))

(decl lower_ctz (Type Reg) Reg)
(rule
  (lower_ctz ty x)
  (if-let $false (has_b))
  (gen_cltz $false x ty))

(rule 2
  (lower_ctz $I64 x)
  (if-let $true (has_b))
  (alu_rr_funct12 (AluOPRRI.Ctz) x))

(rule 2
  (lower_ctz $I32 x)
  (if-let $true (has_b))
  (alu_rr_funct12 (AluOPRRI.Ctzw) x))
;;;; for I8 and I16
(rule 1
  (lower_ctz ty x)
  (if-let $true (has_b))
  (let
    ((tmp Reg (alu_rr_imm12 (AluOPRRI.Bseti) x (imm12_const (ty_bits ty)))))
    (alu_rr_funct12 (AluOPRRI.Ctzw) x)))

;;;; 
(decl lower_ctz_128 (ValueRegs) ValueRegs)
(rule
  (lower_ctz_128 x)
  (let
    (;; count the low part.
      (low Reg (lower_ctz $I64 (value_regs_get x 0)))
      ;; count the high part.
      (high_part Reg (lower_ctz $I64 (value_regs_get x 1)))
      ;;;
      (constant_64 Reg (load_u64_constant 64))
      ;;; 
      (high Reg (gen_select_reg (IntCC.Equal) constant_64 low high_part (zero_reg)))

      ;; add low and high together.
      (result Reg (alu_add low high)))
    (value_regs result (load_u64_constant 0))))

(convert u8 i32 u8_as_i32)
(decl u8_as_i32 (u8) i32)
(extern constructor u8_as_i32 u8_as_i32)

(convert u8 u64 u8_as_u64)
(decl lower_clz (Type Reg) Reg)
(rule
  (lower_clz ty rs)
  (if-let $false (has_b))
  (gen_cltz $true rs ty))
(rule 2
  (lower_clz $I64 r)
  (if-let $true (has_b))
  (alu_rr_funct12 (AluOPRRI.Clz) r))
(rule 2
  (lower_clz $I32 r)
  (if-let $true (has_b))
  (alu_rr_funct12 (AluOPRRI.Clzw) r))

;;; for I8 and I16
(rule 1
  (lower_clz ty r)
  (if-let $true (has_b))
  (let
    ( ;; narrow int make all upper bits are zeros.
      (tmp Reg (ext_int_if_need $false r ty ))
      ;; 
      (count Reg (alu_rr_funct12 (AluOPRRI.Clz) tmp))
      ;;make result
      (result Reg (alu_rr_imm12 (AluOPRRI.Addi) count (imm12_const_add (ty_bits ty) -64))))
    result))

;; paramter is "intcc compare_a compare_b rs1 rs2". 
(decl gen_select_reg (IntCC Reg Reg Reg Reg) Reg)
(extern constructor gen_select_reg gen_select_reg)

;; load a constant into reg.
(decl load_u64_constant (u64) Reg)
(extern constructor load_u64_constant load_u64_constant)

(decl lower_clz_i128 (ValueRegs) ValueRegs)
(rule
  (lower_clz_i128 x)
  (let
    ( ;; count high part.
      (high Reg (lower_clz $I64 (value_regs_get x 1)))
      ;; coumt low part.
      (low_part Reg (lower_clz $I64 (value_regs_get x 0)))
      ;;; load constant 64.
      (constant_64 Reg (load_u64_constant 64))
      (low Reg (gen_select_reg (IntCC.Equal) constant_64 high low_part (zero_reg)))
      ;; add low and high together.
      (result Reg (alu_add high low)))
    (value_regs result (load_u64_constant 0))))

(decl gen_extend (Reg bool u8 u8) Reg)
(rule
  (gen_extend r is_signed from_bits to_bits)
  (let
    ((tmp WritableReg (temp_writable_reg $I16))
      (_ Unit (emit (MInst.Extend tmp r is_signed from_bits to_bits))))
    tmp))

;; val is_signed from_bits to_bits
(decl lower_extend (Reg bool u8 u8) ValueRegs)
(rule -1
  (lower_extend r is_signed from_bits to_bits)
  (gen_extend r is_signed from_bits to_bits))

;;;; for I128 signed extend.
(rule 1
  (lower_extend r $true 64 128)
  (let
    ((tmp Reg (alu_rrr (AluOPRRR.Slt) r (zero_reg)))
      (high Reg (gen_extend tmp $true 1 64)))
    (value_regs (gen_move2 r $I64 $I64) high)))

(rule
  (lower_extend r $true from_bits 128)
  (let
    ((tmp Reg (gen_extend r $true from_bits 64))
      (tmp2 Reg (alu_rrr (AluOPRRR.Slt) tmp (zero_reg)))
      (high Reg (gen_extend tmp2 $true 1 64)))
    (value_regs (gen_move2 r $I64 $I64) high)))


;;;; for I128 unsigned extend.
(rule 1
  (lower_extend r $false 64 128)
  (value_regs (gen_move2 r $I64 $I64) (load_u64_constant 0)))

(rule
  (lower_extend r $false from_bits 128)
  (value_regs (gen_extend r $false from_bits 64) (load_u64_constant 0)))

;; extract the sign bit of integer.
(decl ext_sign_bit (Type Reg) Reg)
(extern constructor ext_sign_bit ext_sign_bit)

(decl lower_b128_binary (AluOPRRR ValueRegs ValueRegs) ValueRegs)
(rule 
  (lower_b128_binary op a b)
  (let
    ( ;; low part.
      (low Reg (alu_rrr op (value_regs_get a 0) (value_regs_get b 0)))
      ;; high part.
      (high Reg (alu_rrr op (value_regs_get a 1) (value_regs_get b 1))))
    (value_regs low high)))

(decl lower_umlhi (Type Reg Reg) Reg)
(rule 1
  (lower_umlhi $I64 rs1 rs2)
  (alu_rrr (AluOPRRR.Mulhu) rs1 rs2))

(rule
  (lower_umlhi ty rs1 rs2)
  (let
    ((tmp Reg (alu_rrr (AluOPRRR.Mul) (ext_int_if_need $false rs1 ty) (ext_int_if_need $false rs2 ty))))
    (alu_rr_imm12 (AluOPRRI.Srli) tmp (imm12_const (ty_bits ty)))))

(decl lower_smlhi (Type Reg Reg) Reg)
(rule 1
  (lower_smlhi $I64 rs1 rs2)
  (alu_rrr (AluOPRRR.Mulh) rs1 rs2))

(rule
  (lower_smlhi ty rs1 rs2)
  (let
    ((tmp Reg (alu_rrr (AluOPRRR.Mul) rs1 rs2)))
    (alu_rr_imm12 (AluOPRRI.Srli) tmp (imm12_const (ty_bits ty)))))


;;; has extension B??
(decl pure has_b () bool)
(extern constructor has_b has_b)

(decl lower_rotl (Type Reg Reg) Reg)

(rule 1
  (lower_rotl $I64 rs amount)
  (if-let $true (has_b))
  (alu_rrr (AluOPRRR.Rol) rs amount))

(rule
  (lower_rotl $I64 rs amount)
  (if-let $false (has_b))
  (lower_rotl_shift $I64 rs amount))

(rule 1
  (lower_rotl $I32 rs amount)
  (if-let $true (has_b))
  (alu_rrr (AluOPRRR.Rolw) rs amount))

(rule
  (lower_rotl $I32 rs amount)
  (if-let $false (has_b))
  (lower_rotl_shift $I32 rs amount))

(rule -1
  (lower_rotl ty rs amount)
  (lower_rotl_shift ty rs amount))

;;; using shift to implement rotl.
(decl lower_rotl_shift (Type Reg Reg) Reg)

;;; for I8 and I16 ... 
(rule
  (lower_rotl_shift ty rs amount)
  (let
    ((x ValueRegs (gen_shamt ty amount))
      (shamt Reg (value_regs_get x 0))
      (len_sub_shamt Reg (value_regs_get x 1))
      ;;
      (part1 Reg (alu_rrr (AluOPRRR.Sll) rs shamt))
      ;;
      (part2 Reg (alu_rrr (AluOPRRR.Srl) rs len_sub_shamt))
      (part3 Reg (gen_select_reg (IntCC.Equal) shamt (zero_reg) (zero_reg) part2)))
    (alu_rrr (AluOPRRR.Or) part1 part3)))


;;;; construct shift amount
;;;; this will return shift amount and (ty_bits - "shift amount")
(decl gen_shamt (Type Reg) ValueRegs)
(extern constructor gen_shamt gen_shamt)

(decl lower_rotr (Type Reg Reg) Reg)

(rule 1
  (lower_rotr $I64 rs amount)
  (if-let $true (has_b))
  (alu_rrr (AluOPRRR.Ror) rs amount))
(rule
  (lower_rotr $I64 rs amount)
  (if-let $false (has_b))
  (lower_rotr_shift $I64 rs amount))

(rule 1
  (lower_rotr $I32 rs amount)
  (if-let $true (has_b))
  (alu_rrr (AluOPRRR.Rorw) rs amount))

(rule
  (lower_rotr $I32 rs amount)
  (if-let $false (has_b))
  (lower_rotr_shift $I32 rs amount))

(rule -1
  (lower_rotr ty rs amount)
  (lower_rotr_shift ty rs amount))

(decl lower_rotr_shift (Type Reg Reg) Reg)

;;; 
(rule
  (lower_rotr_shift ty rs amount)
  (let
    ((x ValueRegs (gen_shamt ty amount))
      (shamt Reg (value_regs_get x 0))
      (len_sub_shamt Reg (value_regs_get x 1))
      ;;
      (part1 Reg (alu_rrr (AluOPRRR.Srl) rs shamt))
      ;;
      (part2 Reg (alu_rrr (AluOPRRR.Sll) rs len_sub_shamt))
      ;;
      (part3 Reg (gen_select_reg (IntCC.Equal) shamt (zero_reg) (zero_reg) part2)))
    (alu_rrr (AluOPRRR.Or) part1 part3)))

(decl lower_cls (Reg Type) Reg)
(rule
  (lower_cls r ty)
  (let
    ( ;; extract sign bit.
      (tmp Reg (ext_int_if_need $true r ty))
      ;;
      (tmp2 Reg (gen_select_reg (IntCC.SignedLessThan) tmp (zero_reg) (gen_bit_not r) r))
      ;; 
      (tmp3 Reg (lower_clz ty tmp2)))
    (alu_rr_imm12 (AluOPRRI.Addi) tmp3 (imm12_const -1))))

(decl gen_cltz (bool Reg Type) Reg)
(rule
  (gen_cltz leading rs ty)
  (let
    ((tmp WritableReg (temp_writable_reg $I64))
      (step WritableReg (temp_writable_reg $I64))
      (sum WritableReg (temp_writable_reg $I64))
      (_ Unit (emit (MInst.Cltz leading sum step tmp rs ty))))
    (writable_reg_to_reg sum)))

(decl gen_popcnt (Reg Type) Reg)
(rule
  (gen_popcnt rs ty)
  (let
    ((tmp WritableReg (temp_writable_reg $I64))
      (step WritableReg (temp_writable_reg $I64))
      (sum WritableReg (temp_writable_reg $I64))
      (_ Unit (emit (MInst.Popcnt sum step tmp rs ty))))
    (writable_reg_to_reg sum)))

(decl lower_popcnt (Reg Type) Reg)
(rule 1 (lower_popcnt rs ty )
  (if-let $true (has_b))
  (alu_rr_funct12 (AluOPRRI.Cpop) (ext_int_if_need $false rs ty)))
(rule (lower_popcnt rs ty)
  (if-let $false (has_b))
  (gen_popcnt rs ty))

(decl lower_popcnt_i128 (ValueRegs) ValueRegs)
(rule 
  (lower_popcnt_i128 a)
  (let
    ( ;; low part.
      (low Reg (lower_popcnt (value_regs_get a 0) $I64))
      ;; high part.
      (high Reg (lower_popcnt (value_regs_get a 1) $I64))
      ;; add toghter.
      (result Reg (alu_add low high)))
    (value_regs result (load_u64_constant 0))))

(decl lower_i128_rotl (ValueRegs ValueRegs) ValueRegs)
(rule
  (lower_i128_rotl x y)
  (let
    ((tmp ValueRegs (gen_shamt $I128 (value_regs_get y 0)))
      (shamt Reg (value_regs_get tmp 0))
      (len_sub_shamt Reg (value_regs_get tmp 1))
      ;;
      (low_part1 Reg (alu_rrr (AluOPRRR.Sll) (value_regs_get x 0) shamt))
      (low_part2 Reg (alu_rrr (AluOPRRR.Srl) (value_regs_get x 1) len_sub_shamt))
      ;;; if shamt == 0 low_part2 will overflow we should zero instead.
      (low_part3 Reg (gen_select_reg (IntCC.Equal) shamt (zero_reg) (zero_reg) low_part2))
      (low Reg (alu_rrr (AluOPRRR.Or) low_part1 low_part3))
      ;;
      (high_part1 Reg (alu_rrr (AluOPRRR.Sll) (value_regs_get x 1) shamt))
      (high_part2 Reg (alu_rrr (AluOPRRR.Srl) (value_regs_get x 0) len_sub_shamt))
      (high_part3 Reg (gen_select_reg (IntCC.Equal) shamt (zero_reg) (zero_reg) high_part2))
      (high Reg (alu_rrr (AluOPRRR.Or) high_part1 high_part3))
      ;;
      (const64 Reg (load_u64_constant 64)))
    ;; right now we only rotate less than 64 bits.
    ;; if shamt is greater than 64 , we should switch low and high.
    (value_regs 
      (gen_select_reg (IntCC.UnsignedGreaterThanOrEqual) shamt const64 high low)
      (gen_select_reg (IntCC.UnsignedGreaterThanOrEqual) shamt const64 low high)
    )))


(decl lower_i128_rotr (ValueRegs ValueRegs) ValueRegs)
(rule
  (lower_i128_rotr x y)
  (let
    ((tmp ValueRegs (gen_shamt $I128 (value_regs_get y 0)))
      (shamt Reg (value_regs_get tmp 0))
      (len_sub_shamt Reg (value_regs_get tmp 1))
      ;;
      (low_part1 Reg (alu_rrr (AluOPRRR.Srl) (value_regs_get x 0) shamt))
      (low_part2 Reg (alu_rrr (AluOPRRR.Sll) (value_regs_get x 1) len_sub_shamt))
      ;;; if shamt == 0 low_part2 will overflow we should zero instead.
      (low_part3 Reg (gen_select_reg (IntCC.Equal) shamt (zero_reg) (zero_reg) low_part2))
      (low Reg (alu_rrr (AluOPRRR.Or) low_part1 low_part3))
      ;;
      (high_part1 Reg (alu_rrr (AluOPRRR.Srl) (value_regs_get x 1) shamt))
      (high_part2 Reg (alu_rrr (AluOPRRR.Sll) (value_regs_get x 0) len_sub_shamt))
      (high_part3 Reg (gen_select_reg (IntCC.Equal) shamt (zero_reg) (zero_reg) high_part2))
      (high Reg (alu_rrr (AluOPRRR.Or) high_part1 high_part3))

      ;;
      (const64 Reg (load_u64_constant 64)))
    ;; right now we only rotate less than 64 bits.
    ;; if shamt is greater than 64 , we should switch low and high.
    (value_regs 
      (gen_select_reg (IntCC.UnsignedGreaterThanOrEqual) shamt const64 high low)
      (gen_select_reg (IntCC.UnsignedGreaterThanOrEqual) shamt const64 low high)
    )))


(decl lower_i128_ishl (ValueRegs ValueRegs) ValueRegs)
(rule
  (lower_i128_ishl x y)
  (let
    ((tmp ValueRegs (gen_shamt $I128 (value_regs_get y 0)))
      (shamt Reg (value_regs_get tmp 0))
      (len_sub_shamt Reg (value_regs_get tmp 1))
      ;;
      (low Reg (alu_rrr (AluOPRRR.Sll) (value_regs_get x 0) shamt))
      ;; high part.
      (high_part1 Reg (alu_rrr (AluOPRRR.Srl) (value_regs_get x 0) len_sub_shamt))
      (high_part2 Reg (gen_select_reg (IntCC.Equal) shamt (zero_reg) (zero_reg) high_part1))
      ;; 
      (high_part3 Reg (alu_rrr (AluOPRRR.Sll) (value_regs_get x 1) shamt))
      (high Reg (alu_rrr (AluOPRRR.Or) high_part2 high_part3 ))
      ;; 
      (const64 Reg (load_u64_constant 64)))
    (value_regs 
      (gen_select_reg (IntCC.UnsignedGreaterThanOrEqual) shamt const64 (zero_reg) low)
      (gen_select_reg (IntCC.UnsignedGreaterThanOrEqual) shamt const64 low high))))

(decl lower_i128_ushr (ValueRegs ValueRegs) ValueRegs)
(rule
  (lower_i128_ushr x y)
  (let
    ((tmp ValueRegs (gen_shamt $I128 (value_regs_get y 0)))
      (shamt Reg (value_regs_get tmp 0))
      (len_sub_shamt Reg (value_regs_get tmp 1))

      ;; low part.
      (low_part1 Reg (alu_rrr (AluOPRRR.Sll) (value_regs_get x 1) len_sub_shamt))
      (low_part2 Reg (gen_select_reg (IntCC.Equal) shamt (zero_reg) (zero_reg) low_part1))
      ;; 
      (low_part3 Reg (alu_rrr (AluOPRRR.Srl) (value_regs_get x 0) shamt))
      (low Reg (alu_rrr (AluOPRRR.Or) low_part2 low_part3 ))
      ;; 
      (const64 Reg (load_u64_constant 64))

      ;;
      (high Reg (alu_rrr (AluOPRRR.Srl) (value_regs_get x 1) shamt)))
    (value_regs 
      (gen_select_reg (IntCC.UnsignedGreaterThanOrEqual) shamt const64 high low)
      (gen_select_reg (IntCC.UnsignedGreaterThanOrEqual) shamt const64 (zero_reg) high))))


(decl lower_i128_sshr (ValueRegs ValueRegs) ValueRegs)
(rule
  (lower_i128_sshr x y)
  (let
    ((tmp ValueRegs (gen_shamt $I128 (value_regs_get y 0)))
      (shamt Reg (value_regs_get tmp 0))
      (len_sub_shamt Reg (value_regs_get tmp 1))

      ;; low part.
      (low_part1 Reg (alu_rrr (AluOPRRR.Sll) (value_regs_get x 1) len_sub_shamt))
      (low_part2 Reg (gen_select_reg (IntCC.Equal) shamt (zero_reg) (zero_reg) low_part1))
      ;; 
      (low_part3 Reg (alu_rrr (AluOPRRR.Srl) (value_regs_get x 0) shamt))
      (low Reg (alu_rrr (AluOPRRR.Or) low_part2 low_part3 ))
      ;; 
      (const64 Reg (load_u64_constant 64))
      ;;
      (high Reg (alu_rrr (AluOPRRR.Sra) (value_regs_get x 1) shamt))
      ;;
      (const_neg_1 Reg (load_imm12 -1))
      ;;
      (high_replacement Reg (gen_select_reg (IntCC.SignedLessThan) (value_regs_get x 1) (zero_reg) const_neg_1 (zero_reg))))
    (value_regs 
      (gen_select_reg (IntCC.UnsignedGreaterThanOrEqual) shamt const64 high low)
      (gen_select_reg (IntCC.UnsignedGreaterThanOrEqual) shamt const64 high_replacement high))))

(decl load_imm12 (i32) Reg)
(rule
  (load_imm12 x)
  (alu_rr_imm12 (AluOPRRI.Addi) (zero_reg) (imm12_const x)))

;; Let me always get low part of ValueRegs.
;; Sometimes I only need lowest bits, like `I8 << I128`.
(decl valueregs_2_reg (Reg) Value)
(extern extractor infallible valueregs_2_reg valueregs_2_reg)

(decl lower_cls_i128 (ValueRegs) ValueRegs)
(rule
  (lower_cls_i128 x)
  (let
    ( ;;; we use clz to implement cls 
      ;;; if value is negtive we need inverse all bits.
      (low Reg 
        (gen_select_reg (IntCC.SignedLessThan) (value_regs_get x 1) (zero_reg) (gen_bit_not (value_regs_get x 0)) (value_regs_get x 0)))
      ;;;
       (high Reg 
        (gen_select_reg (IntCC.SignedLessThan) (value_regs_get x 1) (zero_reg) (gen_bit_not (value_regs_get x 1)) (value_regs_get x 1)))
      ;; count leading zeros.
      (tmp  ValueRegs (lower_clz_i128 (value_regs low high)))
      (count Reg (value_regs_get tmp 0))
      (result Reg (alu_rr_imm12 (AluOPRRI.Addi) count (imm12_const -1))))
    (value_regs result (load_u64_constant 0))))

(decl imm12_const (i32) Imm12)
(extern constructor imm12_const imm12_const)

;;;;
(decl imm12_const_add (i32 i32) Imm12)
(extern constructor imm12_const_add imm12_const_add)

(decl imm12_and (Imm12 i32) Imm12)
(extern constructor imm12_and imm12_and)


(decl gen_amode (Reg Offset32 Type) AMode)
(extern constructor gen_amode gen_amode)

(decl offset32_imm (i32) Offset32)
(extern constructor offset32_imm offset32_imm)

;; helper function to load from memory.
(decl gen_load (Reg Offset32 LoadOP MemFlags Type) Reg)
(rule 
  (gen_load p offset op flags ty) 
  (let
    ((tmp WritableReg (temp_writable_reg ty))
      (_ Unit (emit (MInst.Load tmp op flags (gen_amode p offset $I64)))))
    tmp))

(decl gen_load_128 (Reg Offset32 MemFlags) ValueRegs)
(rule 
  (gen_load_128 p offset flags)
  (let
    ((low Reg (gen_load p offset (LoadOP.Ld) flags $I64))
      (high Reg (gen_load p (offset32_add offset 8) (LoadOP.Ld) flags $I64)))
    (value_regs low high)))

(decl default_memflags () MemFlags)
(extern constructor default_memflags default_memflags)

(decl offset32_add (Offset32 i64) Offset32)
(extern constructor offset32_add offset32_add)

;; helper function to store to memory.
(decl gen_store (Reg Offset32 StoreOP MemFlags Reg) InstOutput)
(rule 
  (gen_store base offset op flags src)
  (side_effect (SideEffectNoResult.Inst (MInst.Store (gen_amode base offset $I64) op flags src)))
)

(decl gen_store_128 (Reg Offset32 MemFlags ValueRegs) InstOutput)
(rule 
  (gen_store_128 p offset flags src)
  (side_effect 
    (SideEffectNoResult.Inst2
      (MInst.Store (gen_amode p offset $I64) (StoreOP.Sd) flags (value_regs_get src 0))
      (MInst.Store (gen_amode p (offset32_add offset 8) $I64) (StoreOP.Sd) flags (value_regs_get src 1)))))

(decl valid_atomic_transaction (Type) Type)
(extern extractor valid_atomic_transaction valid_atomic_transaction)

;;helper function.
;;construct an atomic instruction.
(decl gen_atomic (AtomicOP Reg Reg AMO) Reg)
(rule 
  (gen_atomic op addr src amo)
  (let
    ((tmp WritableReg (temp_writable_reg $I64))
      (_ Unit (emit (MInst.Atomic op tmp addr src amo))))
    tmp))

;; helper function 
(decl get_atomic_rmw_op (Type AtomicRmwOp) AtomicOP)
(rule 
  (get_atomic_rmw_op $I32 (AtomicRmwOp.Add))
  (AtomicOP.AmoaddW))
(rule 
  (get_atomic_rmw_op $I64 (AtomicRmwOp.Add))
  (AtomicOP.AmoaddD))

(rule 
  (get_atomic_rmw_op $I32 (AtomicRmwOp.And))
  (AtomicOP.AmoandW))

(rule 
  (get_atomic_rmw_op $I64 (AtomicRmwOp.And))
  (AtomicOP.AmoandD))

(rule 
  (get_atomic_rmw_op $I32 (AtomicRmwOp.Or))
  (AtomicOP.AmoorW))

(rule 
  (get_atomic_rmw_op $I64 (AtomicRmwOp.Or))
  (AtomicOP.AmoorD))

(rule 
  (get_atomic_rmw_op $I32 (AtomicRmwOp.Smax))
  (AtomicOP.AmomaxW))

(rule 
  (get_atomic_rmw_op $I64 (AtomicRmwOp.Smax))
  (AtomicOP.AmomaxD))

(rule 
  (get_atomic_rmw_op $I32 (AtomicRmwOp.Smin))
  (AtomicOP.AmominW))

(rule 
  (get_atomic_rmw_op $I64 (AtomicRmwOp.Smin))
  (AtomicOP.AmominD))

(rule 
  (get_atomic_rmw_op $I32 (AtomicRmwOp.Umax))
  (AtomicOP.AmomaxuW)
)

(rule 
  (get_atomic_rmw_op $I64 (AtomicRmwOp.Umax))
  (AtomicOP.AmomaxuD))

(rule 
  (get_atomic_rmw_op $I32 (AtomicRmwOp.Umin))
  (AtomicOP.AmominuW))

(rule 
  (get_atomic_rmw_op $I64 (AtomicRmwOp.Umin))
  (AtomicOP.AmominuD))

(rule 
  (get_atomic_rmw_op $I32 (AtomicRmwOp.Xchg))
  (AtomicOP.AmoswapW))

(rule 
  (get_atomic_rmw_op $I64 (AtomicRmwOp.Xchg))
  (AtomicOP.AmoswapD))

(rule 
  (get_atomic_rmw_op $I32 (AtomicRmwOp.Xor))
  (AtomicOP.AmoxorW))

(rule
  (get_atomic_rmw_op $I64 (AtomicRmwOp.Xor))
  (AtomicOP.AmoxorD))

(decl atomic_amo () AMO)
(extern constructor atomic_amo atomic_amo)


(decl gen_atomic_load (Reg Type) Reg)
(rule
  (gen_atomic_load p ty)
  (let
    ((tmp WritableReg (temp_writable_reg $I64))
      (_ Unit (emit (MInst.AtomicLoad tmp ty p))))
    (writable_reg_to_reg tmp)))

;;; 
(decl gen_atomic_store (Reg Type Reg) InstOutput)
(rule
  (gen_atomic_store p ty src)
  (side_effect (SideEffectNoResult.Inst (MInst.AtomicStore src ty p)))
)

;; helper function to inverse all bits.
(decl gen_bit_not (Reg) Reg)
(rule (gen_bit_not r)
  (alu_rr_imm12 (AluOPRRI.Xori) r (imm12_const -1)))


;; float arithmatic op
(decl f_arithmatic_op (Type Opcode) FpuOPRRR)
(rule 
  (f_arithmatic_op $F32 (Opcode.Fadd))
  (FpuOPRRR.FaddS))

(rule 
  (f_arithmatic_op $F64 (Opcode.Fadd))
  (FpuOPRRR.FaddD))

(rule 
  (f_arithmatic_op $F32 (Opcode.Fsub))
  (FpuOPRRR.FsubS))
(rule 
  (f_arithmatic_op $F64 (Opcode.Fsub))
  (FpuOPRRR.FsubD))

(rule 
  (f_arithmatic_op $F32 (Opcode.Fmul))
  (FpuOPRRR.FmulS))

(rule 
  (f_arithmatic_op $F64 (Opcode.Fmul))
  (FpuOPRRR.FmulD))

(rule 
  (f_arithmatic_op $F32 (Opcode.Fdiv))
  (FpuOPRRR.FdivS))

(rule 
  (f_arithmatic_op $F64 (Opcode.Fdiv))
  (FpuOPRRR.FdivD))


(decl move_f_to_x (Reg Type) Reg)
(extern constructor move_f_to_x move_f_to_x)

(decl move_x_to_f (Reg Type) Reg)
(extern constructor move_x_to_f move_x_to_f)


;;float copy sign bit op.
(decl f_copysign_op (Type) FpuOPRRR)
(rule (f_copysign_op $F32) (FpuOPRRR.FsgnjS))
(rule (f_copysign_op $F64) (FpuOPRRR.FsgnjD))

;;float copy neg sign bit op.
(decl f_copy_neg_sign_op (Type) FpuOPRRR)
(rule (f_copy_neg_sign_op $F32) (FpuOPRRR.FsgnjnS))
(rule (f_copy_neg_sign_op $F64) (FpuOPRRR.FsgnjnD))

(decl fabs_copy_sign (Type) FpuOPRRR)
(rule (fabs_copy_sign $F32) (FpuOPRRR.FsgnjxS))
(rule (fabs_copy_sign $F64) (FpuOPRRR.FsgnjxD))

(decl gen_stack_addr (StackSlot Offset32) Reg )
(extern constructor gen_stack_addr gen_stack_addr)


;; parameter are 'source register' 'in_ty' 'out_ty'
(decl gen_move2 (Reg Type Type) Reg)
(extern constructor gen_move2 gen_move2)

;;; generate a move and reinterprete the data
;; parameter is "rs" "in_type" "out_type"
(decl gen_moves (ValueRegs Type Type) ValueRegs)
(extern constructor gen_moves gen_moves)

;;
(decl gen_reference_check (ReferenceCheckOP Reg) Reg)
(rule
  (gen_reference_check op r)
  (let
    ((tmp WritableReg (temp_writable_reg $I64))
      (_ Unit (emit (MInst.ReferenceCheck tmp op r))))
    tmp))

;; 
(decl gen_select (Type Reg ValueRegs ValueRegs) ValueRegs)
(rule 
  (gen_select ty c x y)
  (let 
    ((dst VecWritableReg (alloc_vec_writable ty))
      ;;
      (reuslt VecWritableReg (vec_writable_clone dst))
      (_ Unit (emit (MInst.Select dst ty c x y))))
    (vec_writable_to_regs reuslt)))

;;; clone WritableReg 
;;; if not rust compiler will complain about use moved value.
(decl vec_writable_clone (VecWritableReg) VecWritableReg)
(extern constructor vec_writable_clone vec_writable_clone)

(decl vec_writable_to_regs (VecWritableReg) ValueRegs)
(extern constructor vec_writable_to_regs vec_writable_to_regs)

(decl alloc_vec_writable (Type) VecWritableReg)
(extern constructor alloc_vec_writable alloc_vec_writable)

(decl gen_bitselect (Type Reg Reg Reg) Reg)
(rule
  (gen_bitselect ty c x y)
  (let
    ((tmp_x Reg (alu_rrr (AluOPRRR.And) c x))
      ;;;inverse condition
      (c_inverse Reg (gen_bit_not c))
      ;;;get all y part.
      (tmp_y Reg (alu_rrr (AluOPRRR.And) c_inverse y))
      ;;;get reuslt.
      (result Reg (alu_rrr (AluOPRRR.Or) tmp_x tmp_y)))
    result))

(decl gen_int_select (Type IntSelectOP ValueRegs ValueRegs) ValueRegs)
(rule
  (gen_int_select ty op x y)
  (let 
    ( ;;;
      (dst VecWritableReg (alloc_vec_writable ty))
      ;;;
      (_ Unit (emit (MInst.IntSelect op (vec_writable_clone dst) x y ty))))
    (vec_writable_to_regs dst)))

(decl udf (TrapCode) InstOutput)
(rule
  (udf code)
  (side_effect (SideEffectNoResult.Inst (MInst.Udf code))))

(decl load_op (Type) LoadOP)
(extern constructor load_op load_op)

(decl store_op (Type) StoreOP)
(extern constructor store_op store_op)

;; bool is "is_signed"
(decl int_load_op (bool u8) LoadOP)
(rule 
  (int_load_op $false 8)
  (LoadOP.Lbu))

(rule 
  (int_load_op $true 8)
  (LoadOP.Lb))

(rule 
  (int_load_op $false 16)
  (LoadOP.Lhu))
(rule 
  (int_load_op $true 16)
  (LoadOP.Lh))
(rule 
  (int_load_op $false 32)
  (LoadOP.Lwu))
(rule 
  (int_load_op $true 32)
  (LoadOP.Lw))

(rule 
  (int_load_op _ 64)
  (LoadOP.Ld))

;;;; load extern name 
(decl load_ext_name (ExternalName i64) Reg)
(extern constructor load_ext_name load_ext_name)

(decl int_convert_2_float_op (Type bool Type) FpuOPRR)
(extern constructor int_convert_2_float_op int_convert_2_float_op)

;;;; 
(decl gen_fcvt_int (bool Reg bool Type Type) Reg)
(rule
  (gen_fcvt_int is_sat rs is_signed in_type out_type)
  (let
    ((result WritableReg (temp_writable_reg out_type))
      (tmp WritableReg (temp_writable_reg $F64))
      (_ Unit (emit (MInst.FcvtToInt is_sat result tmp rs is_signed in_type out_type))))
    result))

;;; some float binary operation 
;;; 1. need move into x reister.
;;; 2. do the operation.
;;; 3. move back.
(decl lower_float_binary (AluOPRRR Reg Reg Type) Reg)
(rule
  (lower_float_binary op rs1 rs2 ty)
  (let
    ((x_rs1 Reg (move_f_to_x rs1 ty))
      (x_rs2 Reg (move_f_to_x rs2 ty))
      ;;;
      (tmp Reg (alu_rrr op x_rs1 x_rs2)))
    ;;; move back.
    (move_x_to_f tmp ty)))

;;;;
(decl lower_float_bnot (Reg Type) Reg)
(rule 
  (lower_float_bnot x ty)
  (let 
    (;; move to x register.
      (tmp Reg (move_f_to_x x ty))
      ;; inverse all bits.
      (tmp2 Reg (gen_bit_not tmp)))
    ;; move back to float register.
    (move_x_to_f tmp2 ty)))


(decl convert_valueregs_reg (ValueRegs) Reg)
(rule
  (convert_valueregs_reg x)
  (value_regs_get x 0))
(convert ValueRegs Reg convert_valueregs_reg)

;;; intcc is not equal nor ne.
;;; intcc is >= <= ... 
;;; return alongside with if signed.
(decl intcc_is_gt_etc (IntCC bool) IntCC)
(extern extractor intcc_is_gt_etc intcc_is_gt_etc)

(decl intcc_is_eq_or_ne (IntCC) IntCC)
(extern extractor intcc_is_eq_or_ne intcc_is_eq_or_ne)

;;; lower icmp 
(decl lower_icmp (IntCC ValueRegs ValueRegs Type) Reg)
;;; eq or ne.
(rule -1
  (lower_icmp (intcc_is_eq_or_ne cc) x y ty)
  (gen_icmp cc (ext_int_if_need $false x ty) (ext_int_if_need $false y ty) ty))
;;;; singed >= ... 
(rule
  (lower_icmp (intcc_is_gt_etc cc $true) x y ty)
  (gen_icmp cc (ext_int_if_need $true x ty) (ext_int_if_need $true y ty) ty))
;;;; unsigned >= ... 
(rule
  (lower_icmp (intcc_is_gt_etc cc $false) x y ty)
  (gen_icmp cc (ext_int_if_need $false x ty ) (ext_int_if_need $false y ty) ty))

(decl lower_icmp_over_flow (ValueRegs ValueRegs Type) Reg)

;;; for I8 I16 I32
(rule 1
  (lower_icmp_over_flow x y ty)
  (let
    ((tmp Reg (alu_sub (ext_int_if_need $true x ty) (ext_int_if_need $true y ty)))
      (tmp2 WritableReg (temp_writable_reg $I64))
      (_ Unit (emit (MInst.Extend tmp2 tmp $true (ty_bits ty) 64))))
    (gen_icmp (IntCC.NotEqual) (writable_reg_to_reg tmp2) tmp $I64)))

;;; $I64
(rule 3
  (lower_icmp_over_flow x y $I64)
  (let
    ((y_sign Reg (alu_rrr (AluOPRRR.Sgt) y (zero_reg)))
       (sub_result Reg (alu_sub x y))
       (tmp Reg (alu_rrr (AluOPRRR.Slt) sub_result x)))
    (gen_icmp (IntCC.NotEqual) y_sign tmp $I64)))

;;; $I128
(rule 2
  (lower_icmp_over_flow x y $I128)
  (let
    ( ;; x sign bit.
      (xs Reg (alu_rr_imm12 (AluOPRRI.Srli) (value_regs_get x 1) (imm12_const 63)))
      ;; y sign bit.
      (ys Reg (alu_rr_imm12 (AluOPRRI.Srli) (value_regs_get y 1) (imm12_const 63)))
      ;; 
      (sub_result ValueRegs (i128_sub x y))
      ;; result sign bit.
      (rs Reg (alu_rr_imm12 (AluOPRRI.Srli) (value_regs_get sub_result 1) (imm12_const 63)))
      
      ;;; xs && !ys && !rs
      ;;; x is positive y is negtive and result is negative.
      ;;; must overflow
      (tmp1 Reg (alu_and xs (alu_and (gen_bit_not ys) (gen_bit_not rs))))
      ;;; !xs && ys && rs
      ;;; x is negative y is positive and result is positive.
      ;;; overflow 
      (tmp2 Reg (alu_and (gen_bit_not xs) (alu_and ys rs)))
      ;;;tmp3
      (tmp3 Reg (alu_rrr (AluOPRRR.Or) tmp1 tmp2)))
    (gen_extend tmp3 $true 1 64)))

(decl i128_sub (ValueRegs ValueRegs) ValueRegs)
(rule
  (i128_sub x y )
  (let
    (;; low part.
      (low Reg (alu_rrr (AluOPRRR.Sub) (value_regs_get x 0) (value_regs_get y 0)))
      ;; compute borrow.
      (borrow Reg (alu_rrr (AluOPRRR.SltU) (value_regs_get x 0) low))
      ;; 
      (high_tmp Reg (alu_rrr (AluOPRRR.Sub) (value_regs_get x 1) (value_regs_get y 1)))
      ;;
      (high Reg (alu_rrr (AluOPRRR.Sub) high_tmp borrow)))
    (value_regs low high)))


(decl gen_fabs (Reg Type) Reg)
(rule
  (gen_fabs x ty)
  (fpu_rrr (fabs_copy_sign ty) ty x x))

;;; Returns the sum in the first register, and the overflow test in the second.
(decl lower_uadd_overflow (Reg Reg Type) ValueRegs)

(rule 1
  (lower_uadd_overflow x y $I64)
  (let ((tmp Reg (alu_add x y))
        (test Reg (gen_icmp (IntCC.UnsignedLessThan) tmp x $I64)))
    (value_regs tmp test)))

(rule
  (lower_uadd_overflow x y (fits_in_32 ty))
  (let ((tmp_x Reg (ext_int_if_need $false x ty))
        (tmp_y Reg (ext_int_if_need $false y ty))
        (sum Reg (alu_add tmp_x tmp_y))
        (test Reg (alu_srli sum (ty_bits ty))))
    (value_regs sum test)))

(decl inst_output_get (InstOutput u8) ValueRegs)
(extern constructor inst_output_get inst_output_get)

(decl label_to_br_target (MachLabel) BranchTarget)
(extern constructor label_to_br_target label_to_br_target)

(decl gen_jump (MachLabel) MInst)
(rule
  (gen_jump v)
  (MInst.Jal (label_to_br_target v)))

(decl vec_label_get (VecMachLabel u8) MachLabel )
(extern constructor vec_label_get vec_label_get)

(decl lower_branch (Inst VecMachLabel) InstOutput)
(rule (lower_branch (jump _ _) targets )
      (side_effect (SideEffectNoResult.Inst (gen_jump (vec_label_get targets 0)))))

;;; cc a b targets Type
(decl lower_br_icmp (IntCC ValueRegs ValueRegs VecMachLabel Type) InstOutput)
(extern constructor lower_br_icmp lower_br_icmp)

(decl lower_br_fcmp (FloatCC Reg Reg VecMachLabel Type) InstOutput)
(extern constructor lower_br_fcmp lower_br_fcmp)

;; int scalar zero regs.
(decl int_zero_reg (Type) ValueRegs)
(extern constructor int_zero_reg int_zero_reg)

(decl lower_brz_or_nz (IntCC ValueRegs VecMachLabel Type) InstOutput)
(extern constructor lower_brz_or_nz lower_brz_or_nz)

;; Normalize a value for comparision.
;;
;; This ensures that types smaller than a register don't accidentally 
;; pass undefined high bits when being compared as a full register.
(decl normalize_cmp_value (Type ValueRegs) ValueRegs)

(rule (normalize_cmp_value $I8 r)
      (value_reg (alu_rr_imm12 (AluOPRRI.Andi) r (imm12_const 255))))
(rule (normalize_cmp_value $I16 r)
      (value_reg (alu_rrr (AluOPRRR.And) r (imm $I16 65535))))
(rule (normalize_cmp_value $I32 r)
      (value_reg (alu_rr_imm12 (AluOPRRI.Addiw) r (imm12_const 0))))

(rule (normalize_cmp_value $I64  r) r)
(rule (normalize_cmp_value $I128 r) r)

;;;;; 
(rule 
  (lower_branch (brz v @ (value_type ty) _ _) targets)
  (lower_brz_or_nz (IntCC.Equal) (normalize_cmp_value ty v) targets ty))

(rule 1
  (lower_branch (brz (icmp cc a @ (value_type ty) b) _ _) targets)
  (lower_br_icmp (intcc_inverse cc) a b targets ty))

(rule 1
  (lower_branch (brz (fcmp cc a @ (value_type ty) b) _ _) targets)
  (lower_br_fcmp (floatcc_inverse cc) a b targets ty))

;;;; 
(rule 
  (lower_branch (brnz v @ (value_type ty) _ _) targets)
  (lower_brz_or_nz (IntCC.NotEqual) (normalize_cmp_value ty v) targets ty))

(rule 1
  (lower_branch (brnz (icmp cc a @ (value_type ty) b) _ _) targets)
  (lower_br_icmp cc a b targets ty))

(rule 1
  (lower_branch (brnz (fcmp cc a @ (value_type ty) b) _ _) targets)
  (lower_br_fcmp cc a b targets ty))

;;; 
(decl lower_br_table (Reg VecMachLabel) InstOutput)
(extern constructor lower_br_table lower_br_table)

(rule 
  (lower_branch (br_table index _ _) targets)
  (lower_br_table index targets))

(decl x_reg (u8) Reg)
(extern constructor x_reg x_reg)

(decl load_ra () Reg)
(extern constructor load_ra load_ra)

;;; 
(decl gen_andn (Reg Reg) Reg)
(rule 1
  (gen_andn rs1 rs2)
  (if-let $true (has_b))
  (alu_rrr (AluOPRRR.Andn) rs1 rs2))

(rule
  (gen_andn rs1 rs2)
  (if-let $false (has_b))
  (let
    ((tmp Reg (gen_bit_not rs2)))
    (alu_and rs1 tmp)))

;;; 
(decl gen_orn (Reg Reg) Reg)
(rule 1
  (gen_orn rs1 rs2 )
  (if-let $true (has_b))
  (alu_rrr (AluOPRRR.Orn) rs1 rs2))

(rule
  (gen_orn rs1 rs2)
  (if-let $false (has_b))
  (let
    ((tmp Reg (gen_bit_not rs2)))
    (alu_rrr (AluOPRRR.Or) rs1 tmp)))

(decl gen_rev8 (Reg) Reg)
(rule 1
  (gen_rev8 rs)
  (if-let $true (has_b))
  (alu_rr_funct12 (AluOPRRI.Rev8) rs))

(rule
  (gen_rev8 rs)
  (if-let $false (has_b))
  (let
    ((rd WritableReg (temp_writable_reg $I64))
      (tmp WritableReg (temp_writable_reg $I64))
      (step WritableReg (temp_writable_reg $I64))
      (_ Unit (emit (MInst.Rev8 rs step tmp rd))))
    (writable_reg_to_reg rd)))
(decl pure has_zbkb () bool)
(extern constructor has_zbkb has_zbkb)

(decl gen_brev8 (Reg Type) Reg)
(rule 1
  (gen_brev8 rs _)
  (if-let $true (has_zbkb))
  (alu_rr_funct12 (AluOPRRI.Brev8) rs))
(rule
  (gen_brev8 rs ty)
  (if-let $false (has_zbkb))
  (let
    ((tmp WritableReg (temp_writable_reg $I64))
      (tmp2 WritableReg (temp_writable_reg $I64))
      (step WritableReg (temp_writable_reg $I64))
      (rd WritableReg (temp_writable_reg $I64))
      (_ Unit (emit (MInst.Brev8 rs ty step tmp tmp2 rd))))
    (writable_reg_to_reg rd)))

;;; x ^ ~y
(decl gen_xor_not (Reg Reg) Reg)
(rule
  (gen_xor_not x y)
  (let
    ((tmp Reg (gen_bit_not y)))
    (alu_rrr (AluOPRRR.Xor) x tmp)))

(decl lower_iabs (Reg Type) Reg)
(rule
  (lower_iabs r ty)
  (let
    ((tmp Reg (ext_int_if_need $true r ty))
      (a Reg (gen_bit_not r))
      (a2 Reg (alu_rr_imm12 (AluOPRRI.Addi) a (imm12_const 1))))
    (gen_select_reg (IntCC.SignedLessThan) r (zero_reg) a2 r)))

(decl output_ifcout (Reg) InstOutput)
(rule (output_ifcout reg)
      (output_pair reg (value_regs_invalid)))

(decl gen_trapff (FloatCC Reg Reg Type TrapCode) InstOutput)
(rule
  (gen_trapff cc a b ty trap_code)
  (let
    ((tmp WritableReg (temp_writable_reg $I64)))
    (side_effect (SideEffectNoResult.Inst (MInst.TrapFf cc a b ty tmp trap_code)))))

(decl gen_trapif (Reg TrapCode) InstOutput)
(rule
  (gen_trapif test trap_code)
  (side_effect (SideEffectNoResult.Inst (MInst.TrapIf test trap_code))))

(decl gen_trapifc (IntCC Reg Reg TrapCode) InstOutput)
(rule
  (gen_trapifc cc a b trap_code)
  (side_effect (SideEffectNoResult.Inst (MInst.TrapIfC a b cc trap_code))))

(decl shift_int_to_most_significant (Reg Type) Reg)
(extern constructor shift_int_to_most_significant shift_int_to_most_significant)

;;; generate div overflow.
(decl gen_div_overflow (Reg Reg Type) InstOutput)
(rule
  (gen_div_overflow rs1 rs2 ty)
  (let
    ((r_const_neg_1 Reg (load_imm12 -1))
      (r_const_min Reg (alu_slli (load_imm12 1) 63))
      (tmp_rs1 Reg (shift_int_to_most_significant rs1 ty))
      (t1 Reg (gen_icmp (IntCC.Equal) r_const_neg_1 rs2 ty))
      (t2 Reg (gen_icmp (IntCC.Equal) r_const_min tmp_rs1 ty))
      (test Reg (alu_and t1 t2)))
    (gen_trapif test (TrapCode.IntegerOverflow))))

(decl gen_div_by_zero (Reg) InstOutput)
(rule
  (gen_div_by_zero r)
  (gen_trapifc (IntCC.Equal) (zero_reg) r (TrapCode.IntegerDivisionByZero)))

;;;; Helpers for Emitting Calls ;;;;;;;;;;;;;;;;;;;;;;;;;;;;;;;;;;;;;;;;;;;;;;;;

(decl gen_call (SigRef ExternalName RelocDistance ValueSlice) InstOutput)
(extern constructor gen_call gen_call)

(decl gen_call_indirect (SigRef Value ValueSlice) InstOutput)
(extern constructor gen_call_indirect gen_call_indirect)

;;; this is trying to imitate aarch64 `madd` instruction.
(decl madd (Reg Reg Reg) Reg)
(rule 
  (madd n m a) 
  (let
    ((t Reg (alu_rrr (AluOPRRR.Mul) n m)))
    (alu_add t a)))

(decl umulh (Reg Reg) Reg)
(rule (umulh a b)
  (alu_rrr (AluOPRRR.Mulhu) a b))

<<<<<<< HEAD
;; Helper for emitting ElfTlsGetAddr.
(decl elf_tls_get_addr (ExternalName) Reg)
(rule (elf_tls_get_addr name)
      (let ((dst WritableReg (temp_writable_reg $I64))
            (_ Unit (emit (MInst.ElfTlsGetAddr name dst))))
        dst))
=======
;;;; Helpers for bmask ;;;;;;;;;;;;;;;;;;;;;;;;;;;;;;;;;;;;;;;;;;;;;;;;;;;;;;;;;

(decl lower_bmask (Type Type ValueRegs) ValueRegs)

;; Produces -1 if the 64-bit value is non-zero, and 0 otherwise.
;; If the type is smaller than 64 bits, we need to mask off the
;; high bits.
(rule
  0
  (lower_bmask (fits_in_64 _) (fits_in_64 in_ty) val)
  (let ((input Reg (normalize_cmp_value in_ty val))
        (zero Reg (zero_reg))
        (ones Reg (load_imm12 -1)))
  (value_reg (gen_select_reg (IntCC.Equal) zero input zero ones))))

;; Bitwise-or the two registers that make up the 128-bit value, then recurse as
;; though it was a 64-bit value.
(rule
  1
  (lower_bmask (fits_in_64 ty) $I128 val)
  (let ((lo Reg (value_regs_get val 0))
        (hi Reg (value_regs_get val 1))
        (combined Reg (alu_rrr (AluOPRRR.Or) lo hi)))
    (lower_bmask ty $I64 (value_reg combined))))

;; Conversion of one 64-bit value to a 128-bit one. Duplicate the result of the
;; bmask of the 64-bit value into both result registers of the i128.
(rule
  2
  (lower_bmask $I128 (fits_in_64 in_ty) val)
  (let ((res ValueRegs (lower_bmask $I64 in_ty val)))
    (value_regs (value_regs_get res 0) (value_regs_get res 0))))

;; Conversion of one 64-bit value to a 128-bit one. Duplicate the result of
;; bmasking the 128-bit value to a 64-bit value into both registers of the
;; 128-bit result.
(rule
  3
  (lower_bmask $I128 $I128 val)
  (let ((res ValueRegs (lower_bmask $I64 $I128 val)))
    (value_regs (value_regs_get res 0) (value_regs_get res 0))))
>>>>>>> 56daa8a1
<|MERGE_RESOLUTION|>--- conflicted
+++ resolved
@@ -2100,14 +2100,12 @@
 (rule (umulh a b)
   (alu_rrr (AluOPRRR.Mulhu) a b))
 
-<<<<<<< HEAD
 ;; Helper for emitting ElfTlsGetAddr.
 (decl elf_tls_get_addr (ExternalName) Reg)
 (rule (elf_tls_get_addr name)
       (let ((dst WritableReg (temp_writable_reg $I64))
             (_ Unit (emit (MInst.ElfTlsGetAddr name dst))))
         dst))
-=======
 ;;;; Helpers for bmask ;;;;;;;;;;;;;;;;;;;;;;;;;;;;;;;;;;;;;;;;;;;;;;;;;;;;;;;;;
 
 (decl lower_bmask (Type Type ValueRegs) ValueRegs)
@@ -2148,5 +2146,4 @@
   3
   (lower_bmask $I128 $I128 val)
   (let ((res ValueRegs (lower_bmask $I64 $I128 val)))
-    (value_regs (value_regs_get res 0) (value_regs_get res 0))))
->>>>>>> 56daa8a1
+    (value_regs (value_regs_get res 0) (value_regs_get res 0))))