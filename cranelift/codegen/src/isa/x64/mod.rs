--- conflicted
+++ resolved
@@ -418,11 +418,6 @@
         let mut pos = FuncCursor::new(&mut func);
 
         pos.insert_block(bb0);
-<<<<<<< HEAD
-        let jt = pos
-            .func
-            .create_jump_table(JumpTableData::new(bb3, &[bb1, bb2]));
-=======
         let jt_data = JumpTableData::new(
             pos.func.dfg.block_call(bb3, &[]),
             &[
@@ -431,7 +426,6 @@
             ],
         );
         let jt = pos.func.create_jump_table(jt_data);
->>>>>>> db9efcb0
         pos.ins().br_table(arg0, jt);
 
         pos.insert_block(bb1);
