--- conflicted
+++ resolved
@@ -12,11 +12,7 @@
         condcodes::{FloatCC, IntCC},
         immediates::*,
         types::*,
-<<<<<<< HEAD
-        Inst, InstructionData, Opcode, TrapCode, Value, ValueList,
-=======
-        Inst, InstructionData, MemFlags, Opcode, TrapCode, Value, ValueLabel, ValueList,
->>>>>>> f9cf4fe6
+        Inst, InstructionData, MemFlags, Opcode, TrapCode, Value, ValueList,
     },
     isa::{
         settings::Flags,
