--- conflicted
+++ resolved
@@ -7,12 +7,8 @@
     ir::AtomicRmwOp,
     machinst::{InputSourceInst, Reg, Writable},
 };
-<<<<<<< HEAD
 use crate::{isle_common_prelude_methods, isle_lower_prelude_methods};
-use generated_code::{Context, MInst};
-=======
 use generated_code::{Context, MInst, RegisterClass};
->>>>>>> c9ff14e0
 
 // Types that the generated ISLE code uses via `use super::*`.
 use super::{is_int_or_ref_ty, is_mergeable_load, lower_to_amode};
