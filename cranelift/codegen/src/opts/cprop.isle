--- conflicted
+++ resolved
@@ -278,7 +278,6 @@
 (decl pure u64_bswap64 (u64) u64)
 (extern constructor u64_bswap64 u64_bswap64)
 
-<<<<<<< HEAD
 ;; Constant fold float operations
 ;; Note: With the exception of fabs, fneg and copysign,
 ;; constant folding is only performed when the result of
@@ -365,11 +364,8 @@
       (if-let r (f64_max n m))
       (subsume (f64const $F64 r)))
 
-=======
-;; Constant fold bitwise float operations (fneg/fabs/fcopysign)
 (rule (simplify (fneg $F16 (f16const $F16 n)))
       (subsume (f16const $F16 (f16_neg n))))
->>>>>>> 2aa4fde0
 (rule (simplify (fneg $F32 (f32const $F32 n)))
       (subsume (f32const $F32 (f32_neg n))))
 (rule (simplify (fneg $F64 (f64const $F64 n)))
