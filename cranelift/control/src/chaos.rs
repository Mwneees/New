<<<<<<< HEAD
use std::fmt::Display;

use arbitrary::Unstructured;
=======
use arbitrary::{Arbitrary, Unstructured};
>>>>>>> 60ce6f5d

/// The control plane of chaos mode.
/// Please see the [crate-level documentation](crate).
#[derive(Debug, Clone, Default)]
pub struct ControlPlane {
<<<<<<< HEAD
    data: Vec<bool>,
    fuel: Option<u8>,
=======
    data: Vec<u8>,
    /// This is used as a little optimization to avoid additional heap
    /// allocations when using `Unstructured` internally. See the source of
    /// [`ControlPlane::shuffle`] for an example.
    tmp: Vec<u8>,
>>>>>>> 60ce6f5d
}

impl ControlPlane {
    /// Generate a new control plane using arbitrary and a given [fuel
    /// limit](crate#fuel-limit). The fuel limit should be determined by the
    /// cranelift setting `control_plane_fuel`.
    pub fn new(u: &mut Unstructured, fuel: u8) -> arbitrary::Result<Self> {
        Ok(Self {
            data: u.arbitrary()?,
<<<<<<< HEAD
            fuel: (fuel != 0).then_some(fuel),
=======
            tmp: Vec::new(),
>>>>>>> 60ce6f5d
        })
    }

    /// Tries to consume fuel, returning `true` if successful (or if
    /// fuel-limiting is disabled).
    fn consume_fuel(&mut self) -> bool {
        match self.fuel {
            None => true,               // fuel deactivated
            Some(f) if f == 0 => false, // no more fuel
            Some(ref mut f) => {
                *f -= 1;
                true
            }
        }
    }

    /// Returns a pseudo-random boolean if the control plane was constructed
    /// with `arbitrary`.
    ///
    /// The default value `false` will always be returned if the
    /// pseudo-random data is exhausted or the control plane was constructed
    /// with `default`.
    pub fn get_decision(&mut self) -> bool {
<<<<<<< HEAD
        self.consume_fuel() && self.data.pop().unwrap_or_default()
    }
}

impl Display for ControlPlane {
    fn fmt(&self, f: &mut std::fmt::Formatter<'_>) -> std::fmt::Result {
        writeln!(f, "; control plane:")?;
        write!(f, ";    data:")?;
        for b in &self.data {
            // TODO will be replaced by hex (or base64 ?) encoded data
            // once we switch to from `Vec<bool>` to `Vec<u8>`.
            write!(f, " {b}")?;
        }
        writeln!(f, "")?;
        writeln!(f, ";    fuel: {:?}", self.fuel)
=======
        self.data.pop().unwrap_or_default() & 1 == 1
    }

    /// Shuffles the items in the slice into a pseudo-random permutation if
    /// the control plane was constructed with `arbitrary`.
    ///
    /// The default operation, to leave the slice unchanged, will always be
    /// performed if the pseudo-random data is exhausted or the control
    /// plane was constructed with `default`.
    pub fn shuffle<T>(&mut self, slice: &mut [T]) {
        if self.data.is_empty() {
            return;
        }
        let mut u = Unstructured::new(&self.data);

        // adapted from:
        // https://docs.rs/arbitrary/1.3.0/arbitrary/struct.Unstructured.html#examples-1
        let mut to_permute = &mut slice[..];

        while to_permute.len() > 1 {
            if let Ok(idx) = u.choose_index(to_permute.len()) {
                to_permute.swap(0, idx);
                to_permute = &mut to_permute[1..];
            } else {
                break;
            }
        }

        // take remaining bytes
        let rest = u.take_rest();
        self.tmp.resize(rest.len(), 0); // allocates once per control plane
        self.tmp.copy_from_slice(rest);
        std::mem::swap(&mut self.data, &mut self.tmp);
    }

    /// Returns a new iterator over the same items as the input iterator in
    /// a pseudo-random order if the control plane was constructed with
    /// `arbitrary`.
    ///
    /// The default value, an iterator with an unchanged order, will always
    /// be returned if the pseudo-random data is exhausted or the control
    /// plane was constructed with `default`.
    pub fn shuffled<T>(&mut self, iter: impl Iterator<Item = T>) -> impl Iterator<Item = T> {
        let mut slice: Vec<_> = iter.collect();
        self.shuffle(&mut slice);
        slice.into_iter()
>>>>>>> 60ce6f5d
    }
}<|MERGE_RESOLUTION|>--- conflicted
+++ resolved
@@ -1,25 +1,17 @@
-<<<<<<< HEAD
 use std::fmt::Display;
 
 use arbitrary::Unstructured;
-=======
-use arbitrary::{Arbitrary, Unstructured};
->>>>>>> 60ce6f5d
 
 /// The control plane of chaos mode.
 /// Please see the [crate-level documentation](crate).
 #[derive(Debug, Clone, Default)]
 pub struct ControlPlane {
-<<<<<<< HEAD
-    data: Vec<bool>,
+    data: Vec<u8>,
     fuel: Option<u8>,
-=======
-    data: Vec<u8>,
     /// This is used as a little optimization to avoid additional heap
     /// allocations when using `Unstructured` internally. See the source of
     /// [`ControlPlane::shuffle`] for an example.
     tmp: Vec<u8>,
->>>>>>> 60ce6f5d
 }
 
 impl ControlPlane {
@@ -29,11 +21,8 @@
     pub fn new(u: &mut Unstructured, fuel: u8) -> arbitrary::Result<Self> {
         Ok(Self {
             data: u.arbitrary()?,
-<<<<<<< HEAD
             fuel: (fuel != 0).then_some(fuel),
-=======
             tmp: Vec::new(),
->>>>>>> 60ce6f5d
         })
     }
 
@@ -57,24 +46,7 @@
     /// pseudo-random data is exhausted or the control plane was constructed
     /// with `default`.
     pub fn get_decision(&mut self) -> bool {
-<<<<<<< HEAD
-        self.consume_fuel() && self.data.pop().unwrap_or_default()
-    }
-}
-
-impl Display for ControlPlane {
-    fn fmt(&self, f: &mut std::fmt::Formatter<'_>) -> std::fmt::Result {
-        writeln!(f, "; control plane:")?;
-        write!(f, ";    data:")?;
-        for b in &self.data {
-            // TODO will be replaced by hex (or base64 ?) encoded data
-            // once we switch to from `Vec<bool>` to `Vec<u8>`.
-            write!(f, " {b}")?;
-        }
-        writeln!(f, "")?;
-        writeln!(f, ";    fuel: {:?}", self.fuel)
-=======
-        self.data.pop().unwrap_or_default() & 1 == 1
+        self.consume_fuel() && self.data.pop().unwrap_or_default() & 1 == 1
     }
 
     /// Shuffles the items in the slice into a pseudo-random permutation if
@@ -120,6 +92,19 @@
         let mut slice: Vec<_> = iter.collect();
         self.shuffle(&mut slice);
         slice.into_iter()
->>>>>>> 60ce6f5d
+    }
+}
+
+impl Display for ControlPlane {
+    fn fmt(&self, f: &mut std::fmt::Formatter<'_>) -> std::fmt::Result {
+        writeln!(f, "; control plane:")?;
+        write!(f, ";    data:")?;
+        for b in &self.data {
+            // TODO will be replaced by hex (or base64 ?) encoded data
+            // once we switch to from `Vec<bool>` to `Vec<u8>`.
+            write!(f, " {b}")?;
+        }
+        writeln!(f, "")?;
+        writeln!(f, ";    fuel: {:?}", self.fuel)
     }
 }